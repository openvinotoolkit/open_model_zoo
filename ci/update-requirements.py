--- conflicted
+++ resolved
@@ -3,7 +3,6 @@
 """
 This script updates all of the requirements-*.txt files in this directory
 with the most recent package versions.
-
 It uses pip-compile (https://github.com/jazzband/pip-tools) and pkginfo,
 so install these dependencies before running it.
 """
@@ -95,14 +94,8 @@
     pc('ci/requirements-downloader.txt',
         'tools/model_tools/requirements.in')
     pc('ci/requirements-quantization.txt',
-<<<<<<< HEAD
-        'tools/accuracy_checker/requirements-core.in', 'tools/accuracy_checker/requirements.in',
-        openvino_dir / 'deployment_tools/tools/post_training_optimization_toolkit/setup.py',
-        openvino_dir / 'deployment_tools/model_optimizer/requirements_kaldi.txt')
-=======
         'tools/accuracy_checker/requirements-core.in', 'tools/accuracy_checker/requirements-extra.in',
         openvino_dir / 'tools/requirements_kaldi.txt')
->>>>>>> 51fad067
     pc('ci/requirements-openvino-dev.txt', 'ci/requirements-openvino-dev.in')
 
 if __name__ == '__main__':
