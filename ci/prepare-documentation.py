--- conflicted
+++ resolved
@@ -74,13 +74,8 @@
 }
 
 def add_page(output_root, parent, *, id=None, path=None, title=None, index=-1):
-<<<<<<< HEAD
-    if type(index) != int:
-        raise ValueError('index must be a number')
-=======
     if not isinstance(index, int):
         raise ValueError('index must be an integer')
->>>>>>> 52a13c41
     if parent.tag == 'tab':
         parent.attrib['type'] = 'usergroup'
 
@@ -292,12 +287,6 @@
 
     sort_titles(group_element)
 
-<<<<<<< HEAD
-    title = 'Intel\'s Pre-Trained Models Device Support' if group == 'intel' else 'Public Pre-Trained Models Device Support'
-    add_page(output_root, group_element, 
-             id=f'omz_models_{group}_device_support', path=f'models/{group}/device_support.md',
-             title=title, index=0)
-=======
     device_support_title = 'Intel\'s Pre-Trained Models Device Support' if group == 'intel' \
         else 'Public Pre-Trained Models Device Support'
     add_page(output_root, group_element,
@@ -343,7 +332,6 @@
             raise RuntimeError(f'{md_path_rel}: title must contain "Demo"')
 
     sort_titles(demos_group_element)
->>>>>>> 52a13c41
 
 
 def main():
@@ -377,13 +365,8 @@
     add_model_pages(output_root, trained_models_group_element,
         'public', "Public Pre-trained Models")
 
-<<<<<<< HEAD
-    datasets_element = add_page(output_root, navindex_element, id='omz_data_datasets', path='data/datasets.md',
-                            title='Dataset Preparation Guide')
-=======
     datasets_element = add_page(output_root, navindex_element,
         id='omz_data_datasets', path='data/datasets.md', title='Dataset Preparation Guide')
->>>>>>> 52a13c41
 
     # The xml:id here is omz_data rather than omz_data_datasets, because
     # later we might want to have other pages in the "data" directory. If
@@ -391,21 +374,6 @@
     # the xml:id to that page, thus integrating the new pages without having
     # to change the upstream OpenVINO documentation building process.
     datasets_element.attrib[XML_ID_ATTRIBUTE] = 'omz_data'
-<<<<<<< HEAD
-
-    demos_group_element = add_page(output_root, navindex_element,
-        title="Demos", id='omz_demos', path='demos/README.md')
-    demos_group_element.attrib[XML_ID_ATTRIBUTE] = 'omz_demos'
-
-    for md_path in [
-        *OMZ_ROOT.glob('demos/*_demo/*/README.md'),
-        *OMZ_ROOT.glob('demos/*_demo_*/*/README.md'),
-    ]:
-        md_path_rel = md_path.relative_to(OMZ_ROOT)
-        # <name>_<implementation>
-        demo_id = '_'.join(md_path_rel.parts[1:3])
-=======
->>>>>>> 52a13c41
 
     add_demos_pages(output_root, navindex_element)
 
