#!/usr/bin/env python3
"""
 Copyright (c) 2019 Intel Corporation
 Licensed under the Apache License, Version 2.0 (the "License");
 you may not use this file except in compliance with the License.
 You may obtain a copy of the License at
      http://www.apache.org/licenses/LICENSE-2.0
 Unless required by applicable law or agreed to in writing, software
 distributed under the License is distributed on an "AS IS" BASIS,
 WITHOUT WARRANTIES OR CONDITIONS OF ANY KIND, either express or implied.
 See the License for the specific language governing permissions and
 limitations under the License.
"""

import json
import sys
import logging as log
from argparse import ArgumentParser, SUPPRESS
from pathlib import Path
from time import perf_counter

import cv2
import numpy as np

from modules.inference_engine import InferenceEngine
from modules.draw import Plotter3d, draw_poses
from modules.parse_poses import parse_poses

sys.path.append(str(Path(__file__).resolve().parents[2] / 'common/python'))
import monitors
from images_capture import open_images_capture
from performance_metrics import PerformanceMetrics

log.basicConfig(format='[ %(levelname)s ] %(message)s', level=log.DEBUG, stream=sys.stdout)


def rotate_poses(poses_3d, R, t):
    R_inv = np.linalg.inv(R)
    for pose_id in range(poses_3d.shape[0]):
        pose_3d = poses_3d[pose_id].reshape((-1, 4)).transpose()
        pose_3d[0:3] = np.dot(R_inv, pose_3d[0:3] - t)
        poses_3d[pose_id] = pose_3d.transpose().reshape(-1)

    return poses_3d


if __name__ == '__main__':
    parser = ArgumentParser(description='Lightweight 3D human pose estimation demo. '
                                        'Press esc to exit, "p" to (un)pause video or process next image.',
                            add_help=False)
    args = parser.add_argument_group('Options')
    args.add_argument('-h', '--help', action='help', default=SUPPRESS,
                      help='Show this help message and exit.')
    args.add_argument('-m', '--model',
                      help='Required. Path to an .xml file with a trained model.',
                      type=Path, required=True)
    args.add_argument('-i', '--input', required=True,
                      help='Required. An input to process. The input must be a single image, '
                           'a folder of images, video file or camera id.')
    args.add_argument('--loop', default=False, action='store_true',
                      help='Optional. Enable reading the input in a loop.')
    args.add_argument('-o', '--output', required=False,
                      help='Optional. Name of the output file(s) to save.')
    args.add_argument('-limit', '--output_limit', required=False, default=1000, type=int,
                      help='Optional. Number of frames to store in output. '
                           'If 0 is set, all frames are stored.')
    args.add_argument('-d', '--device',
                      help='Optional. Specify the target device to infer on: CPU, GPU, HDDL or MYRIAD. '
                           'The demo will look for a suitable plugin for device specified '
                           '(by default, it is CPU).',
                      type=str, default='CPU')
    args.add_argument('--height_size', help='Optional. Network input layer height size.', type=int, default=256)
    args.add_argument('--extrinsics_path',
                      help='Optional. Path to file with camera extrinsics.',
                      type=Path, default=None)
    args.add_argument('--fx', type=np.float32, default=-1, help='Optional. Camera focal length.')
    args.add_argument('--no_show', help='Optional. Do not display output.', action='store_true')
    args.add_argument("-u", "--utilization_monitors", default='', type=str,
                      help="Optional. List of monitors to show initially.")
    args = parser.parse_args()

    cap = open_images_capture(args.input, args.loop)

    stride = 8
    inference_engine = InferenceEngine(args.model, args.device, stride)
    canvas_3d = np.zeros((720, 1280, 3), dtype=np.uint8)
    plotter = Plotter3d(canvas_3d.shape[:2])
    canvas_3d_window_name = 'Canvas 3D'
    if not args.no_show:
        cv2.namedWindow(canvas_3d_window_name)
        cv2.setMouseCallback(canvas_3d_window_name, Plotter3d.mouse_callback)

    file_path = args.extrinsics_path
    if file_path is None:
        file_path = Path(__file__).parent / 'data/extrinsics.json'
    with open(file_path, 'r') as f:
        extrinsics = json.load(f)
    R = np.array(extrinsics['R'], dtype=np.float32)
    t = np.array(extrinsics['t'], dtype=np.float32)

    is_video = cap.get_type() in ('VIDEO', 'CAMERA')

    start_time = perf_counter()
    frame = cap.read()
    if frame is None:
        raise RuntimeError("Can't read an image from the input")

    metrics = PerformanceMetrics()
    video_writer = cv2.VideoWriter()
    if args.output and not video_writer.open(args.output, cv2.VideoWriter_fourcc(*'MJPG'),
                                             cap.fps(), (frame.shape[1], frame.shape[0])):
        raise RuntimeError("Can't open video writer")

    base_height = args.height_size
    fx = args.fx

    frames_processed = 0
    delay = 1
    esc_code = 27
    p_code = 112
    space_code = 32
    mean_time = 0
    presenter = monitors.Presenter(args.utilization_monitors, 0)

    while frame is not None:
        current_time = cv2.getTickCount()
        input_scale = base_height / frame.shape[0]
        scaled_img = cv2.resize(frame, dsize=None, fx=input_scale, fy=input_scale)
        if fx < 0:  # Focal length is unknown
            fx = np.float32(0.8 * frame.shape[1])

        inference_result = inference_engine.infer(scaled_img)
        poses_3d, poses_2d = parse_poses(inference_result, input_scale, stride, fx, is_video)
        edges = []
        if len(poses_3d) > 0:
            poses_3d = rotate_poses(poses_3d, R, t)
            poses_3d_copy = poses_3d.copy()
            x = poses_3d_copy[:, 0::4]
            y = poses_3d_copy[:, 1::4]
            z = poses_3d_copy[:, 2::4]
            poses_3d[:, 0::4], poses_3d[:, 1::4], poses_3d[:, 2::4] = -z, x, -y

            poses_3d = poses_3d.reshape(poses_3d.shape[0], 19, -1)[:, :, 0:3]
            edges = (Plotter3d.SKELETON_EDGES + 19 * np.arange(poses_3d.shape[0]).reshape((-1, 1, 1))).reshape((-1, 2))
        plotter.plot(canvas_3d, poses_3d, edges)

        presenter.drawGraphs(frame)
        draw_poses(frame, poses_2d)
        metrics.update(start_time, frame)

        frames_processed += 1
        if video_writer.isOpened() and (args.output_limit <= 0 or frames_processed <= args.output_limit):
            video_writer.write(frame)

        if not args.no_show:
            cv2.imshow(canvas_3d_window_name, canvas_3d)
            cv2.imshow('3D Human Pose Estimation', frame)

            key = cv2.waitKey(delay)
            if key == esc_code:
                break
            if key == p_code:
                if delay == 1:
                    delay = 0
                else:
                    delay = 1
            else:
                presenter.handleKey(key)
            if delay == 0 or not is_video:  # allow to rotate 3D canvas while on pause
                key = 0
                while (key != p_code
                       and key != esc_code
                       and key != space_code):
                    plotter.plot(canvas_3d, poses_3d, edges)
                    cv2.imshow(canvas_3d_window_name, canvas_3d)
                    key = cv2.waitKey(33)
                if key == esc_code:
                    break
                else:
                    delay = 1
        start_time = perf_counter()
        frame = cap.read()

<<<<<<< HEAD
    metrics.log_total()
    print(presenter.reportMeans())
=======
    for rep in presenter.reportMeans():
        log.info(rep)
>>>>>>> 12e8e4f3
<|MERGE_RESOLUTION|>--- conflicted
+++ resolved
@@ -181,10 +181,6 @@
         start_time = perf_counter()
         frame = cap.read()
 
-<<<<<<< HEAD
     metrics.log_total()
-    print(presenter.reportMeans())
-=======
     for rep in presenter.reportMeans():
-        log.info(rep)
->>>>>>> 12e8e4f3
+        log.info(rep)