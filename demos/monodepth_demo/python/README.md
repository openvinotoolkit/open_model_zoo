--- conflicted
+++ resolved
@@ -15,15 +15,12 @@
 *scheduling and waiting for result*.
 
 > **NOTE**: By default, Open Model Zoo demos expect input with BGR channels order. If you trained your model to work with RGB order, you need to manually rearrange the default channels order in the demo application or reconvert your model using the Model Optimizer tool with the `--reverse_input_channels` argument specified. For more information about the argument, refer to **When to Reverse Input Channels** section of [Embedding Preprocessing Computation](@ref openvino_docs_MO_DG_Additional_Optimization_Use_Cases).
-<<<<<<< HEAD
-=======
 
 ## Model API
 
 The demo utilizes model wrappers, adapters and pipelines from [Python* Model API](../../common/python/openvino/model_zoo/model_api/README.md).
 
 The generalized interface of wrappers with its unified results representation provides the support of multiple different monocular depth estimation model topologies in one demo.
->>>>>>> 9240a53e
 
 ## Preparing to Run
 
