--- conflicted
+++ resolved
@@ -106,17 +106,13 @@
     InferenceEngine::TensorDesc tDesc(precision,
                                       {1, channels, height, width},
                                       InferenceEngine::Layout::NHWC);
-<<<<<<< HEAD
-
-    const auto& blob = InferenceEngine::make_shared_blob<uint8_t>(tDesc, std::make_shared<SharedBlobAllocator>(mat));
+
+    const auto& blob = isMatFloat ?
+        InferenceEngine::make_shared_blob<float>(tDesc, std::make_shared<SharedBlobAllocator>(mat)) :
+        InferenceEngine::make_shared_blob<uint8_t>(tDesc, std::make_shared<SharedBlobAllocator>(mat));
+
     blob->allocate();
     return blob;
-=======
-    if (isMatFloat) {
-        return InferenceEngine::make_shared_blob<float>(tDesc, (float*)mat.data);
-    }
-    return InferenceEngine::make_shared_blob<uint8_t>(tDesc, mat.data);
->>>>>>> 8be05fa4
 }
 
 /**
