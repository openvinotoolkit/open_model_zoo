--- conflicted
+++ resolved
@@ -109,16 +109,9 @@
 std::shared_ptr<InternalModelData> ModelCenterNet::preprocess(const InputData& inputData, InferenceEngine::InferRequest::Ptr& request) {
     auto& img = inputData.asRef<ImageInputData>().inputImage;
     const auto& resizedImg = resizeImageExt(img, netInputWidth, netInputHeight, RESIZE_KEEP_ASPECT_LETTERBOX);
-<<<<<<< HEAD
-    request->SetBlob(inputsNames[0], wrapMat2Blob(resizedImg));
-
+
+    request->SetBlob(inputsNames[0], wrapMat2Blob(inputTransform(resizedImg)));
     return std::make_shared<InternalImageModelData>(img.cols, img.rows);
-=======
-    const auto& normalizedImg = inputTransform(resizedImg);
-    request->SetBlob(inputsNames[0], wrapMat2Blob(normalizedImg));
-    /* IE::Blob::Ptr from wrapMat2Blob() doesn't own data. Save the image to avoid deallocation before inference */
-    return std::make_shared<InternalImageMatModelData>(normalizedImg, img.cols, img.rows);
->>>>>>> 8be05fa4
 }
 
 std::vector<std::pair<size_t, float>> nms(float* scoresPtr, InferenceEngine::SizeVector sz, float threshold, int kernel = 3) {
