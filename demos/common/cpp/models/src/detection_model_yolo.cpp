/*
// Copyright (C) 2018-2021 Intel Corporation
//
// Licensed under the Apache License, Version 2.0 (the "License");
// you may not use this file except in compliance with the License.
// You may obtain a copy of the License at
//
//      http://www.apache.org/licenses/LICENSE-2.0
//
// Unless required by applicable law or agreed to in writing, software
// distributed under the License is distributed on an "AS IS" BASIS,
// WITHOUT WARRANTIES OR CONDITIONS OF ANY KIND, either express or implied.
// See the License for the specific language governing permissions and
// limitations under the License.
*/

#include "models/detection_model_yolo.h"
#include <utils/common.hpp>
#include <ngraph/ngraph.hpp>
#include <iostream>

std::vector<float> defaultAnchors[] = {
    // YOLOv1v2
    { 0.57273f, 0.677385f, 1.87446f, 2.06253f, 3.33843f, 5.47434f, 7.88282f, 3.52778f, 9.77052f, 9.16828f },
    // YOLOv3
    { 10.0f, 13.0f, 16.0f, 30.0f, 33.0f, 23.0f,
      30.0f, 61.0f, 62.0f, 45.0f, 59.0f, 119.0f,
      116.0f, 90.0f, 156.0f, 198.0f, 373.0f, 326.0f},
    // YOLOv4
    { 12.0f, 16.0f, 19.0f, 36.0f, 40.0f, 28.0f,
      36.0f, 75.0f, 76.0f, 55.0f, 72.0f, 146.0f,
      142.0f, 110.0f, 192.0f, 243.0f, 459.0f, 401.0f},
    // YOLOv4_Tiny
    { 10.0f, 14.0f, 23.0f, 27.0f, 37.0f, 58.0f,
      81.0f, 82.0f, 135.0f, 169.0f, 344.0f, 319.0f},
    // YOLOF
    { 16.0f, 16.0f, 32.0f, 32.0f, 64.0f, 64.0f,
      128.0f, 128.0f, 256.0f, 256.0f, 512.0f, 512.0f}
};

const std::vector<int64_t> defaultMasks[] = {
    // YOLOv1v2
    {},
    // YOLOv3
    {},
    // YOLOv4
    {0, 1, 2, 3, 4, 5, 6, 7, 8 },
    // YOLOv4_Tiny
    {1, 2, 3, 3, 4, 5},
    // YOLOF
    {0, 1, 2, 3, 4, 5}
};

static inline float sigmoid(float x) {
    return 1.f / (1.f + exp(-x));
}
static inline float linear(float x) {
    return x;
}


ModelYolo::ModelYolo(const std::string& modelFileName, float confidenceThreshold, bool useAutoResize,
    bool useAdvancedPostprocessing, float boxIOUThreshold, const std::vector<std::string>& labels,
    const std::vector<float>& anchors, const std::vector<int64_t>& masks) :
    DetectionModel(modelFileName, confidenceThreshold, useAutoResize, labels),
    boxIOUThreshold(boxIOUThreshold),
    useAdvancedPostprocessing(useAdvancedPostprocessing),
    yoloVersion(YOLO_V3),
    presetAnchors(anchors),
    presetMasks(masks) {
}

void ModelYolo::prepareInputsOutputs(InferenceEngine::CNNNetwork& cnnNetwork) {
    // --------------------------- Configure input & output -------------------------------------------------
    // --------------------------- Prepare input blobs ------------------------------------------------------
    slog::info << "Checking that the inputs are as the demo expects" << slog::endl;
    InferenceEngine::InputsDataMap inputInfo(cnnNetwork.getInputsInfo());
    if (inputInfo.size() != 1) {
        throw std::logic_error("This demo accepts networks that have only one input");
    }

    InferenceEngine::InputInfo::Ptr& input = inputInfo.begin()->second;
    inputsNames.push_back(inputInfo.begin()->first);
    input->setPrecision(InferenceEngine::Precision::U8);
    if (useAutoResize) {
        input->getPreProcess().setResizeAlgorithm(InferenceEngine::ResizeAlgorithm::RESIZE_BILINEAR);
        input->getInputData()->setLayout(InferenceEngine::Layout::NHWC);
    }
    else {
        input->getInputData()->setLayout(InferenceEngine::Layout::NCHW);
    }

    //--- Reading image input parameters
    const InferenceEngine::TensorDesc& inputDesc = inputInfo.begin()->second->getTensorDesc();
    netInputHeight = getTensorHeight(inputDesc);
    netInputWidth = getTensorWidth(inputDesc);

    // --------------------------- Prepare output blobs -----------------------------------------------------
    slog::info << "Checking that the outputs are as the demo expects" << slog::endl;
    InferenceEngine::OutputsDataMap outputInfo(cnnNetwork.getOutputsInfo());
    for (auto& output : outputInfo) {
        output.second->setPrecision(InferenceEngine::Precision::FP32);
        if (output.second->getDims().size() == 4) {
            output.second->setLayout(InferenceEngine::Layout::NCHW);
        }
        outputsNames.push_back(output.first);
    }

    yoloVersion = YOLO_V3;
    bool isRegionFound = false;
    if (auto ngraphFunction = (cnnNetwork).getFunction()) {
        for (const auto op : ngraphFunction->get_ops()) {
            auto outputLayer = outputInfo.find(op->get_friendly_name());
            if (outputLayer != outputInfo.end()) {
                auto regionYolo = std::dynamic_pointer_cast<ngraph::op::RegionYolo>(op);

                if (regionYolo) {
                    isRegionFound = true;

                    if (!regionYolo->get_mask().size()) {
                        yoloVersion = YOLO_V1V2;
                    }

                    regions.emplace(outputLayer->first, Region(regionYolo));
                }
            }
        }
    }
    else {
        throw std::runtime_error("Can't get ngraph::Function. Make sure the provided model is in IR version 10 or greater.");
    }

    if(!isRegionFound)
    {
        switch(outputsNames.size()) {
        case 1:
            yoloVersion = YOLOF;
            break;
        case 2:
            yoloVersion = YOLO_V4_TINY;
            break;
        case 3:
            yoloVersion = YOLO_V4;
            break;
        }

        int num = yoloVersion == YOLOF ? 6 : 3;
        isObjConf = yoloVersion == YOLOF ? 0 : 1;
        int i = 0;

        auto chosenMasks = presetMasks.size() ? presetMasks : defaultMasks[yoloVersion];
        if(chosenMasks.size() != num * outputInfo.size()) {
            throw std::runtime_error(std::string("Invalid size of masks array, got ") + std::to_string(presetMasks.size()) +
                ", should be " + std::to_string(num * outputInfo.size()));
        }

        std::sort(outputsNames.begin(), outputsNames.end(),
            [&outputInfo](const std::string& x, const std::string&  y) {return outputInfo[x]->getDims()[2] > outputInfo[y]->getDims()[2];});

        for (const auto& name : outputsNames) {
            auto& output = outputInfo[name];
            auto shape = output->getDims();
            auto classes = shape[1] / num - 4 - isObjConf;
            if (shape[1] % num != 0) {
                throw std::runtime_error(std::string("The output blob ") + name + " has wrong 2nd dimension");
            }
            regions.emplace(name, Region(classes, 4,
                presetAnchors.size() ? presetAnchors : defaultAnchors[yoloVersion],
                std::vector<int64_t>(chosenMasks.begin() + i*num, chosenMasks.begin() + (i+1)*num),
                shape[3], shape[2]));
            i++;
        }
    }
    else {
        // Currently externally set anchors and masks are supported only for YoloV4
        if(presetAnchors.size() || presetMasks.size()){
            slog::warn << "Preset anchors and mask can be set for YoloV4 model only. "
                "This model is not YoloV4, so these options will be ignored." << slog::endl;
        }
    }
}

std::unique_ptr<ResultBase> ModelYolo::postprocess(InferenceResult & infResult) {
    DetectionResult* result = new DetectionResult(infResult.frameId, infResult.metaData);
    std::vector<DetectedObject> objects;

    // Parsing outputs
    const auto& internalData = infResult.internalModelData->asRef<InternalImageModelData>();

    for (auto& output : infResult.outputsData) {
        this->parseYOLOOutput(output.first, output.second, netInputHeight, netInputWidth,
            internalData.inputImgHeight, internalData.inputImgWidth, objects);
    }

    if (useAdvancedPostprocessing) {
        // Advanced postprocessing
        // Checking IOU threshold conformance
        // For every i-th object we're finding all objects it intersects with, and comparing confidence
        // If i-th object has greater confidence than all others, we include it into result
        for (const auto& obj1 : objects) {
            bool isGoodResult = true;
            for (const auto& obj2 : objects) {
                if (obj1.labelID == obj2.labelID && obj1.confidence < obj2.confidence && intersectionOverUnion(obj1, obj2) >= boxIOUThreshold) { // if obj1 is the same as obj2, condition expression will evaluate to false anyway
                    isGoodResult = false;
                    break;
                }
            }
            if (isGoodResult) {
                result->objects.push_back(obj1);
            }
        }
    } else {
        // Classic postprocessing
        std::sort(objects.begin(), objects.end(), [](const DetectedObject& x, const DetectedObject& y) { return x.confidence > y.confidence; });
        for (size_t i = 0; i < objects.size(); ++i) {
            if (objects[i].confidence == 0)
                continue;
            for (size_t j = i + 1; j < objects.size(); ++j)
                if (intersectionOverUnion(objects[i], objects[j]) >= boxIOUThreshold)
                    objects[j].confidence = 0;
            result->objects.push_back(objects[i]);
        }
    }

    return std::unique_ptr<ResultBase>(result);
}

void ModelYolo::parseYOLOOutput(const std::string& output_name,
    const InferenceEngine::Blob::Ptr& blob, const unsigned long resized_im_h,
    const unsigned long resized_im_w, const unsigned long original_im_h,
    const unsigned long original_im_w,
    std::vector<DetectedObject>& objects) {

    // --------------------------- Extracting layer parameters -------------------------------------
    auto it = regions.find(output_name);
    if (it == regions.end()) {
        throw std::runtime_error(std::string("Can't find output layer with name ") + output_name);
    }
    auto& region = it->second;

    int sideW = 0;
    int sideH = 0;
    unsigned long scaleH;
    unsigned long scaleW;
    switch(yoloVersion) {
    case YOLO_V1V2:
        sideH = region.outputHeight;
        sideW = region.outputWidth;
        scaleW = region.outputWidth;
        scaleH = region.outputHeight;
        break;
    case YOLO_V3:
    case YOLO_V4:
    case YOLO_V4_TINY:
    case YOLOF:
        sideH = static_cast<int>(blob->getTensorDesc().getDims()[2]);
        sideW = static_cast<int>(blob->getTensorDesc().getDims()[3]);
        scaleW = resized_im_w;
        scaleH = resized_im_h;
        break;
    }

    auto entriesNum = sideW * sideH;
    const float* output_blob = blob->buffer().as<InferenceEngine::PrecisionTrait<InferenceEngine::Precision::FP32>::value_type*>();

    auto postprocessRawData = (yoloVersion == YOLO_V4 || yoloVersion == YOLO_V4_TINY || yoloVersion == YOLOF) ? sigmoid : linear;

    // --------------------------- Parsing YOLO Region output -------------------------------------
    for (int i = 0; i < entriesNum; ++i) {
        int row = i / sideW;
        int col = i % sideW;
        for (int n = 0; n < region.num; ++n) {
            //--- Getting region data from blob
            int obj_index = calculateEntryIndex(entriesNum, region.coords, region.classes + isObjConf, n * entriesNum + i, region.coords);
            int box_index = calculateEntryIndex(entriesNum, region.coords, region.classes + isObjConf, n * entriesNum + i, 0);
            float scale = isObjConf ? postprocessRawData(output_blob[obj_index]) : 1;

            //--- Preliminary check for confidence threshold conformance
            if (scale >= confidenceThreshold){
                //--- Calculating scaled region's coordinates
<<<<<<< HEAD
                double x, y;
                if (yoloVersion == YOLOF) {
                    x = (static_cast<float>(col) / sideW + output_blob[box_index + 0 * entriesNum] * region.anchors[2 * n] / scaleW) * original_im_w;
                    y = (static_cast<float>(row) / sideH + output_blob[box_index + 1 * entriesNum] * region.anchors[2 * n + 1] / scaleH) * original_im_h;
                } else {
                    x = (col + postprocessRawData(output_blob[box_index + 0 * entriesNum])) / sideW * original_im_w;
                    y = (row + postprocessRawData(output_blob[box_index + 1 * entriesNum])) / sideH * original_im_h;
                }
                double height = std::exp(output_blob[box_index + 3 * entriesNum]) * region.anchors[2 * n + 1] * original_im_h / scaleH;
                double width = std::exp(output_blob[box_index + 2 * entriesNum]) * region.anchors[2 * n] * original_im_w / scaleW;
=======
                float x = (float)(col + postprocessRawData(output_blob[box_index + 0 * entriesNum])) / sideW * original_im_w;
                float y = (float)(row + postprocessRawData(output_blob[box_index + 1 * entriesNum])) / sideH * original_im_h;
                float height = (float)std::exp(output_blob[box_index + 3 * entriesNum]) * region.anchors[2 * n + 1] * original_im_h / scaleH;
                float width = (float)std::exp(output_blob[box_index + 2 * entriesNum]) * region.anchors[2 * n] * original_im_w / scaleW;
>>>>>>> 793c8a55

                DetectedObject obj;
                obj.x = clamp(x-width/2, 0.f, (float)original_im_w);
                obj.y = clamp(y-height/2, 0.f, (float)original_im_h);
                obj.width = clamp(width, 0.f, (float)original_im_w) - obj.x;
                obj.height = clamp(height, 0.f, (float)original_im_h) - obj.y;

                for (int j = 0; j < region.classes; ++j) {
                    int class_index = calculateEntryIndex(entriesNum, region.coords, region.classes + isObjConf, n * entriesNum + i, region.coords + isObjConf + j);
                    float prob = scale * postprocessRawData(output_blob[class_index]);

                    //--- Checking confidence threshold conformance and adding region to the list
                    if (prob >= confidenceThreshold) {
                        obj.confidence = prob;
                        obj.labelID = j;
                        obj.label = getLabelName(obj.labelID);
                        objects.push_back(obj);
                    }
                }
            }
        }
    }
}

int ModelYolo::calculateEntryIndex(int totalCells, int lcoords, int lclasses, int location, int entry) {
    int n = location / totalCells;
    int loc = location % totalCells;
    return (n * (lcoords + lclasses) + entry) * totalCells + loc;
}

double ModelYolo::intersectionOverUnion(const DetectedObject& o1, const DetectedObject& o2) {
    double overlappingWidth = fmin(o1.x + o1.width, o2.x + o2.width) - fmax(o1.x, o2.x);
    double overlappingHeight = fmin(o1.y + o1.height, o2.y + o2.height) - fmax(o1.y, o2.y);
    double intersectionArea = (overlappingWidth < 0 || overlappingHeight < 0) ? 0 : overlappingHeight * overlappingWidth;
    double unionArea = o1.width * o1.height + o2.width * o2.height - intersectionArea;
    return intersectionArea / unionArea;
}

ModelYolo::Region::Region(const std::shared_ptr<ngraph::op::RegionYolo>& regionYolo) {
    coords = regionYolo->get_num_coords();
    classes = regionYolo->get_num_classes();
    auto mask = regionYolo->get_mask();
    num = mask.size();

    auto shape = regionYolo->get_input_shape(0);
    outputWidth = shape[3];
    outputHeight = shape[2];

    if (num) {

        // Parsing YoloV3 parameters
        anchors.resize(num * 2);

        for (int i = 0; i < num; ++i) {
            anchors[i * 2] = regionYolo->get_anchors()[mask[i] * 2];
            anchors[i * 2 + 1] = regionYolo->get_anchors()[mask[i] * 2 + 1];
        }
    } else {

        // Parsing YoloV2 parameters
        num = regionYolo->get_num_regions();
        anchors = regionYolo->get_anchors();
        if (anchors.empty()) {
            anchors = defaultAnchors[YOLO_V1V2];
            num = 5;
        }
    }
}

ModelYolo::Region::Region(int classes, int coords, const std::vector<float>& anchors, const std::vector<int64_t>& masks, int outputWidth, int outputHeight) :
    classes(classes), coords(coords),
    outputWidth(outputWidth), outputHeight(outputHeight) {
    num = masks.size();

    if (anchors.size() == 0 || anchors.size() % 2 != 0) {
        throw std::runtime_error("Explicitly initialized region should have non-empty even-sized regions vector");
    }

    if (num) {
        this->anchors.resize(num * 2);

        for (int i = 0; i < num; ++i) {
            this->anchors[i * 2] = anchors[masks[i] * 2];
            this->anchors[i * 2 + 1] = anchors[masks[i] * 2 + 1];
        }
    }
    else {
        this->anchors = anchors;
        num = anchors.size() / 2;
    }
}<|MERGE_RESOLUTION|>--- conflicted
+++ resolved
@@ -278,7 +278,6 @@
             //--- Preliminary check for confidence threshold conformance
             if (scale >= confidenceThreshold){
                 //--- Calculating scaled region's coordinates
-<<<<<<< HEAD
                 double x, y;
                 if (yoloVersion == YOLOF) {
                     x = (static_cast<float>(col) / sideW + output_blob[box_index + 0 * entriesNum] * region.anchors[2 * n] / scaleW) * original_im_w;
@@ -289,12 +288,6 @@
                 }
                 double height = std::exp(output_blob[box_index + 3 * entriesNum]) * region.anchors[2 * n + 1] * original_im_h / scaleH;
                 double width = std::exp(output_blob[box_index + 2 * entriesNum]) * region.anchors[2 * n] * original_im_w / scaleW;
-=======
-                float x = (float)(col + postprocessRawData(output_blob[box_index + 0 * entriesNum])) / sideW * original_im_w;
-                float y = (float)(row + postprocessRawData(output_blob[box_index + 1 * entriesNum])) / sideH * original_im_h;
-                float height = (float)std::exp(output_blob[box_index + 3 * entriesNum]) * region.anchors[2 * n + 1] * original_im_h / scaleH;
-                float width = (float)std::exp(output_blob[box_index + 2 * entriesNum]) * region.anchors[2 * n] * original_im_w / scaleW;
->>>>>>> 793c8a55
 
                 DetectedObject obj;
                 obj.x = clamp(x-width/2, 0.f, (float)original_im_w);
