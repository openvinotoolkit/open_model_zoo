/*
// Copyright (C) 2021 Intel Corporation
//
// Licensed under the Apache License, Version 2.0 (the "License");
// you may not use this file except in compliance with the License.
// You may obtain a copy of the License at
//
//      http://www.apache.org/licenses/LICENSE-2.0
//
// Unless required by applicable law or agreed to in writing, software
// distributed under the License is distributed on an "AS IS" BASIS,
// WITHOUT WARRANTIES OR CONDITIONS OF ANY KIND, either express or implied.
// See the License for the specific language governing permissions and
// limitations under the License.
*/

#include <algorithm>
#include <string>
#include <vector>

#include <opencv2/imgproc/imgproc.hpp>

#include "models/associative_embedding_decoder.h"
#include "models/hpe_model_associative_embedding.h"

#include <utils/common.hpp>
#include <utils/ocv_common.hpp>
#include <utils/slog.hpp>
#include <ngraph/ngraph.hpp>

using namespace InferenceEngine;

const cv::Vec3f HpeAssociativeEmbedding::meanPixel = cv::Vec3f::all(128);
const float HpeAssociativeEmbedding::detectionThreshold = 0.1f;
const float HpeAssociativeEmbedding::tagThreshold = 1.0f;

HpeAssociativeEmbedding::HpeAssociativeEmbedding(const std::string& modelFileName, double aspectRatio,
    int targetSize, float confidenceThreshold, float delta, RESIZE_MODE resizeMode) :
    ModelBase(modelFileName),
    aspectRatio(aspectRatio),
    targetSize(targetSize),
    confidenceThreshold(confidenceThreshold),
    delta(delta),
    resizeMode(resizeMode) {
}

void HpeAssociativeEmbedding::prepareInputsOutputs(CNNNetwork& cnnNetwork) {
    // --------------------------- Configure input & output -------------------------------------------------
    // --------------------------- Prepare input blobs ------------------------------------------------------
    changeInputSize(cnnNetwork);

    ICNNNetwork::InputShapes inputShapes = cnnNetwork.getInputShapes();
    if (inputShapes.size() != 1)
        throw std::runtime_error("Demo supports topologies only with 1 input");
    inputsNames.push_back(inputShapes.begin()->first);
    SizeVector& inSizeVector = inputShapes.begin()->second;
    if (inSizeVector.size() != 4 || inSizeVector[0] != 1 || inSizeVector[1] != 3)
        throw std::runtime_error("3-channel 4-dimensional model's input is expected");
    InputInfo& inputInfo = *cnnNetwork.getInputsInfo().begin()->second;
    inputInfo.setPrecision(Precision::U8);
    inputInfo.getInputData()->setLayout(Layout::NHWC);

    // --------------------------- Prepare output blobs -----------------------------------------------------
    const OutputsDataMap& outputInfo = cnnNetwork.getOutputsInfo();
    if (outputInfo.size() != 2 && outputInfo.size() != 3)
        throw std::runtime_error("Demo supports topologies only with 2 or 3 outputs");
    for (const auto& outputLayer: outputInfo) {
        outputLayer.second->setPrecision(Precision::FP32);
        outputsNames.push_back(outputLayer.first);
        const SizeVector& outputLayerDims = outputLayer.second->getTensorDesc().getDims();
        if (outputLayerDims.size() != 4 && outputLayerDims.size() != 5)
                throw std::runtime_error("output layers are expected to be 4-dimensional or 5-dimensional");
        if (outputLayerDims[0] != 1 || outputLayerDims[1] != 17)
                throw std::runtime_error("output layers are expected to have 1 batch size and 17 channels");
    }
    embeddingsBlobName = findLayerByName("embeddings", outputsNames);
    heatmapsBlobName = findLayerByName("heatmaps", outputsNames);
    try {
        nmsHeatmapsBlobName = findLayerByName("nms_heatmaps", outputsNames);
    }
    catch (const std::runtime_error&) {
        nmsHeatmapsBlobName = heatmapsBlobName;
    }
}

void HpeAssociativeEmbedding::changeInputSize(CNNNetwork& cnnNetwork) {
    ICNNNetwork::InputShapes inputShapes = cnnNetwork.getInputShapes();
    SizeVector& inputDims = inputShapes.begin()->second;
    if (!targetSize) {
        targetSize =  static_cast<int>(std::min(inputDims[2], inputDims[3]));
    }
    int inputHeight = aspectRatio >= 1.0 ? targetSize : static_cast<int>(std::round(targetSize / aspectRatio));
    int inputWidth = aspectRatio >= 1.0 ? static_cast<int>(std::round(targetSize * aspectRatio)) : targetSize;
    int height = static_cast<int>((inputHeight + stride - 1) / stride) * stride;
    int width = static_cast<int>((inputWidth + stride - 1) / stride) * stride;
    inputDims[0] = 1;
    inputDims[2] = height;
    inputDims[3] = width;
    inputLayerSize = cv::Size(inputDims[3], inputDims[2]);
    cnnNetwork.reshape(inputShapes);
}

std::shared_ptr<InternalModelData> HpeAssociativeEmbedding::preprocess(const InputData& inputData, InferRequest::Ptr& request) {
    auto& image = inputData.asRef<ImageInputData>().inputImage;
<<<<<<< HEAD
    cv::Mat resizedImage;
    float scale = std::min(inputLayerSize.height / static_cast<float>(image.rows),
                           inputLayerSize.width / static_cast<float>(image.cols));
    cv::resize(image, resizedImage, cv::Size(), scale, scale, cv::INTER_CUBIC);
    int h = resizedImage.rows;
    int w = resizedImage.cols;
    if (!(inputLayerSize.height - stride < h && h <= inputLayerSize.height
        && inputLayerSize.width - stride < w && w <= inputLayerSize.width)) {
        slog::warn << "Chosen model aspect ratio doesn't match image aspect ratio" << slog::endl;
=======
    cv::Rect roi;
    auto paddedImage = resizeImageExt(image, inputLayerSize.width, inputLayerSize.height, resizeMode, true, &roi);
    if (inputLayerSize.height - stride >= roi.height
        || inputLayerSize.width - stride >= roi.width) {
        slog::warn << "Chosen model aspect ratio doesn't match image aspect ratio\n";
>>>>>>> 58248a90
    }
    request->SetBlob(inputsNames[0], wrapMat2Blob(paddedImage));
    /* IE::Blob::Ptr from wrapMat2Blob() doesn't own data. Save the image to avoid deallocation before inference */
    return std::make_shared<InternalScaleMatData>(image.size().width / static_cast<float>(roi.width),
        image.size().height / static_cast<float>(roi.height), std::move(paddedImage));
}

std::unique_ptr<ResultBase> HpeAssociativeEmbedding::postprocess(InferenceResult& infResult) {
    HumanPoseResult* result = new HumanPoseResult(infResult.frameId, infResult.metaData);

    auto aembds = infResult.outputsData[embeddingsBlobName];
    const SizeVector& aembdsDims = aembds->getTensorDesc().getDims();
    float* aembdsMapped = aembds->rmap().as<float*>();
    std::vector<cv::Mat> aembdsMaps = split(aembdsMapped, aembdsDims);

    auto heats = infResult.outputsData[heatmapsBlobName];
    const SizeVector& heatMapsDims = heats->getTensorDesc().getDims();
    float* heatMapsMapped = heats->rmap().as<float*>();
    std::vector<cv::Mat> heatMaps = split(heatMapsMapped, heatMapsDims);

    std::vector<cv::Mat> nmsHeatMaps = heatMaps;
    if (nmsHeatmapsBlobName != heatmapsBlobName) {
        auto nmsHeats = infResult.outputsData[nmsHeatmapsBlobName];
        const SizeVector& nmsHeatMapsDims = nmsHeats->getTensorDesc().getDims();
        float* nmsHeatMapsMapped = nmsHeats->rmap().as<float*>();
        nmsHeatMaps = split(nmsHeatMapsMapped, nmsHeatMapsDims);
    }
    std::vector<HumanPose> poses = extractPoses(heatMaps, aembdsMaps, nmsHeatMaps);

    // Rescale poses to the original image
    const auto& scale = infResult.internalModelData->asRef<InternalScaleMatData>();
    float outputScale = inputLayerSize.width / static_cast<float>(heatMapsDims[3]);
    float shiftX = 0.0, shiftY = 0.0;
    float scaleX = 1.0, scaleY = 1.0;

    if (resizeMode == RESIZE_KEEP_ASPECT_LETTERBOX) {
        scaleX = scaleY = std::min(scale.x, scale.y);
        if (aspectRatio >= 1.0)
            shiftX = static_cast<float>((targetSize * scaleX * aspectRatio - scale.mat.cols * scaleX) / 2);
        else
            shiftY = static_cast<float>((targetSize * scaleY / aspectRatio - scale.mat.rows * scaleY) / 2);
        scaleX = scaleY *= outputScale;
    } else {
        scaleX = scale.x * outputScale;
        scaleY = scale.y * outputScale;
    }

    for (auto& pose : poses) {
        for (auto& keypoint : pose.keypoints) {
            if (keypoint != cv::Point2f(-1, -1)) {
                keypoint.x = keypoint.x * scaleX + shiftX;
                keypoint.y = keypoint.y * scaleY + shiftY;
            }
        }
        result->poses.push_back(pose);
    }

    return std::unique_ptr<ResultBase>(result);
}

std::string HpeAssociativeEmbedding::findLayerByName(const std::string layerName,
                                                     const std::vector<std::string>& outputsNames) {
    std::vector<std::string> suitableLayers;
    for (auto& outputName: outputsNames) {
        if (outputName.rfind(layerName, 0) == 0) {
           suitableLayers.push_back(outputName);
        }
    }
    if (suitableLayers.empty())
        throw std::runtime_error("Suitable layer for " + layerName + " output is not found");
    else if (suitableLayers.size() > 1)
        throw std::runtime_error("More than 1 layer matched to " + layerName + " output");
    return suitableLayers[0];
}

std::vector<cv::Mat> HpeAssociativeEmbedding::split(float* data, const SizeVector& shape) {
    std::vector<cv::Mat> flattenData(shape[1]);
    for (size_t i = 0; i < flattenData.size(); i++) {
        flattenData[i] = cv::Mat(shape[2], shape[3], CV_32FC1, data + i * shape[2] * shape[3]);
    }
    return flattenData;
}

std::vector<HumanPose> HpeAssociativeEmbedding::extractPoses(
    std::vector<cv::Mat>& heatMaps,
    const std::vector<cv::Mat>& aembdsMaps,
    const std::vector<cv::Mat>& nmsHeatMaps) const {

    std::vector<std::vector<Peak>> allPeaks(numJoints);
    for (int i = 0; i < numJoints; i++) {
        findPeaks(nmsHeatMaps, aembdsMaps, allPeaks, i, maxNumPeople, detectionThreshold);
    }
    std::vector<Pose> allPoses = matchByTag(allPeaks, maxNumPeople, numJoints, tagThreshold);
    // swap for all poses
    for (auto& pose : allPoses) {
        for (size_t j = 0; j < numJoints; j++) {
            Peak& peak = pose.getPeak(j);
            std::swap(peak.keypoint.x, peak.keypoint.y);
        }
    }
    std::vector<HumanPose> poses;
    for (size_t i = 0; i < allPoses.size(); i++) {
        Pose& pose = allPoses[i];
        // Filtering poses with low mean scores
        if (pose.getMeanScore() <= confidenceThreshold) {
            continue;
        }
        for (size_t j = 0; j < heatMaps.size(); j++) {
            heatMaps[j] = cv::abs(heatMaps[j]);
        }
        adjustAndRefine(allPoses, heatMaps, aembdsMaps, i, delta);
        std::vector<cv::Point2f> keypoints;
        for (size_t j = 0; j < numJoints; j++) {
            Peak& peak = pose.getPeak(j);
            keypoints.push_back(peak.keypoint);
        }
        poses.push_back({keypoints, pose.getMeanScore()});
    }
    return poses;
}<|MERGE_RESOLUTION|>--- conflicted
+++ resolved
@@ -102,23 +102,11 @@
 
 std::shared_ptr<InternalModelData> HpeAssociativeEmbedding::preprocess(const InputData& inputData, InferRequest::Ptr& request) {
     auto& image = inputData.asRef<ImageInputData>().inputImage;
-<<<<<<< HEAD
-    cv::Mat resizedImage;
-    float scale = std::min(inputLayerSize.height / static_cast<float>(image.rows),
-                           inputLayerSize.width / static_cast<float>(image.cols));
-    cv::resize(image, resizedImage, cv::Size(), scale, scale, cv::INTER_CUBIC);
-    int h = resizedImage.rows;
-    int w = resizedImage.cols;
-    if (!(inputLayerSize.height - stride < h && h <= inputLayerSize.height
-        && inputLayerSize.width - stride < w && w <= inputLayerSize.width)) {
-        slog::warn << "Chosen model aspect ratio doesn't match image aspect ratio" << slog::endl;
-=======
     cv::Rect roi;
     auto paddedImage = resizeImageExt(image, inputLayerSize.width, inputLayerSize.height, resizeMode, true, &roi);
     if (inputLayerSize.height - stride >= roi.height
         || inputLayerSize.width - stride >= roi.width) {
         slog::warn << "Chosen model aspect ratio doesn't match image aspect ratio\n";
->>>>>>> 58248a90
     }
     request->SetBlob(inputsNames[0], wrapMat2Blob(paddedImage));
     /* IE::Blob::Ptr from wrapMat2Blob() doesn't own data. Save the image to avoid deallocation before inference */
