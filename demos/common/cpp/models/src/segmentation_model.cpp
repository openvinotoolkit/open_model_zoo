/*
// Copyright (C) 2018-2021 Intel Corporation
//
// Licensed under the Apache License, Version 2.0 (the "License");
// you may not use this file except in compliance with the License.
// You may obtain a copy of the License at
//
//      http://www.apache.org/licenses/LICENSE-2.0
//
// Unless required by applicable law or agreed to in writing, software
// distributed under the License is distributed on an "AS IS" BASIS,
// WITHOUT WARRANTIES OR CONDITIONS OF ANY KIND, either express or implied.
// See the License for the specific language governing permissions and
// limitations under the License.
*/

#include "models/segmentation_model.h"
#include "utils/ocv_common.hpp"

SegmentationModel::SegmentationModel(const std::string& modelFileName, bool useAutoResize) :
    ImageModel(modelFileName, useAutoResize) {}

<<<<<<< HEAD
template<class InputsDataMap, class OutputsDataMap>
void SegmentationModel::checkInputsOutputs(InputsDataMap& inputInfo, OutputsDataMap& outputInfo) {
    // --------------------------- Check input blobs -----------------------------------------
    auto& input = inputInfo.begin()->second;
    if (inputInfo.size() != 1)
        throw std::runtime_error("Demo supports topologies only with 1 input");

    if (input->getPrecision() != InferenceEngine::Precision::U8) {
        throw std::logic_error("This demo accepts networks with U8 input precision");
    }
    std::string imageInputName = inputInfo.begin()->first;
    inputsNames.push_back(imageInputName);

    const InferenceEngine::TensorDesc& inputDesc = input->getTensorDesc();

    const InferenceEngine::SizeVector& inSizeVector = inputDesc.getDims();
    if (inSizeVector.size() != 4 || inSizeVector[1] != 3)
        throw std::runtime_error("3-channel 4-dimensional model's input is expected");

    // --------------------------- Check output blobs -----------------------------------------------------
    if (outputInfo.size() != 1) {
        throw std::runtime_error("Demo supports topologies only with 1 output");
    }

    auto& output = outputInfo.begin()->second;
    outputsNames.push_back(outputInfo.begin()->first);

    if (output->getPrecision() != InferenceEngine::Precision::FP32) {
        throw std::logic_error("This demo accepts networks with FP32 output precision");
    }

    const InferenceEngine::SizeVector& outSizeVector = output->getTensorDesc().getDims();
=======
void SegmentationModel::prepareInputsOutputs(InferenceEngine::CNNNetwork& cnnNetwork)
{
    // --------------------------- Configure input & output ---------------------------------------------
    // --------------------------- Prepare input blobs -----------------------------------------------------
    ICNNNetwork::InputShapes inputShapes = cnnNetwork.getInputShapes();
    if (inputShapes.size() != 1)
        throw std::runtime_error("Demo supports topologies only with 1 input");

    inputsNames.push_back(inputShapes.begin()->first);

    SizeVector& inSizeVector = inputShapes.begin()->second;
    if (inSizeVector.size() != 4 || inSizeVector[1] != 3)
        throw std::runtime_error("3-channel 4-dimensional model's input is expected");

    InputInfo& inputInfo = *cnnNetwork.getInputsInfo().begin()->second;
    inputInfo.setPrecision(Precision::U8);

    if (useAutoResize) {
        inputInfo.getPreProcess().setResizeAlgorithm(ResizeAlgorithm::RESIZE_BILINEAR);
        inputInfo.setLayout(Layout::NHWC);
    } else {
        inputInfo.setLayout(Layout::NCHW);
    }
    // --------------------------- Prepare output blobs -----------------------------------------------------
    const OutputsDataMap& outputsDataMap = cnnNetwork.getOutputsInfo();
    if (outputsDataMap.size() != 1) throw std::runtime_error("Demo supports topologies only with 1 output");

    outputsNames.push_back(outputsDataMap.begin()->first);
    Data& data = *outputsDataMap.begin()->second;

    const SizeVector& outSizeVector = data.getTensorDesc().getDims();
>>>>>>> afcd23e6
    switch (outSizeVector.size()) {
    case 3:
        outChannels = 1;
        outHeight = (int)(outSizeVector[1]);
        outWidth = (int)(outSizeVector[2]);
        break;
    case 4:
        outChannels = (int)(outSizeVector[1]);
        outHeight = (int)(outSizeVector[2]);
        outWidth = (int)(outSizeVector[3]);
        break;
    default:
        throw std::runtime_error("Unexpected output blob shape. Only 4D and 3D output blobs are supported.");
    }
}

<<<<<<< HEAD
void SegmentationModel::prepareInputsOutputs(InferenceEngine::CNNNetwork& cnnNetwork) {
    // --------------------------- Configure input & output ---------------------------------------------
    auto& inputInfo = cnnNetwork.getInputsInfo();
    auto& outputInfo = cnnNetwork.getOutputsInfo();

    for (auto& input : inputInfo) {
        if (useAutoResize) {
            input.second->getPreProcess().setResizeAlgorithm(InferenceEngine::ResizeAlgorithm::RESIZE_BILINEAR);
            input.second->getInputData()->setLayout(InferenceEngine::Layout::NHWC);
        }
        else {
            input.second->getInputData()->setLayout(InferenceEngine::Layout::NCHW);
        }
        input.second->setPrecision(InferenceEngine::Precision::U8);
    }

    for (auto& output : outputInfo) {
        // if the model performs ArgMax, its output type can be I32 but for models that return heatmaps for each
        // class the output is usually FP32. Reset the precision to avoid handling different types with switch in
        // postprocessing
        output.second->setPrecision(InferenceEngine::Precision::FP32);
    }

    // --------------------------- Check input & output ----------------------------------------------------
    checkInputsOutputs(inputInfo, outputInfo);
}

void SegmentationModel::checkCompiledNetworkInputsOutputs() {
    checkInputsOutputs(execNetwork.GetInputsInfo(), execNetwork.GetOutputsInfo());
}

std::shared_ptr<InternalModelData> SegmentationModel::preprocess(const InputData& inputData, InferenceEngine::InferRequest::Ptr& request) {
=======
std::shared_ptr<InternalModelData> SegmentationModel::preprocess(const InputData& inputData, InferenceEngine::InferRequest::Ptr& request)
{
>>>>>>> afcd23e6
    auto imgData = inputData.asRef<ImageInputData>();
    auto& img = imgData.inputImage;

    std::shared_ptr<InternalModelData> resPtr = nullptr;

    if (useAutoResize)
    {
        /* Just set input blob containing read image. Resize and layout conversionx will be done automatically */
        request->SetBlob(inputsNames[0], wrapMat2Blob(img));
        /* IE::Blob::Ptr from wrapMat2Blob() doesn't own data. Save the image to avoid deallocation before inference */
         resPtr = std::make_shared<InternalImageMatModelData>(img);
    }
    else
    {
        /* Resize and copy data from the image to the input blob */
        Blob::Ptr frameBlob = request->GetBlob(inputsNames[0]);
        matU8ToBlob<uint8_t>(img, frameBlob);
        resPtr = std::make_shared<InternalImageModelData>(img.cols, img.rows);
    }
<<<<<<< HEAD
    /* Resize and copy data from the image to the input blob */
    InferenceEngine::Blob::Ptr frameBlob = request->GetBlob(inputsNames[0]);
    matU8ToBlob<uint8_t>(img, frameBlob);
    return std::make_shared<InternalImageModelData>(img.cols, img.rows);
=======

    return resPtr;
>>>>>>> afcd23e6
}

std::unique_ptr<ResultBase> SegmentationModel::postprocess(InferenceResult& infResult) {
    SegmentationResult* result = new SegmentationResult(infResult.frameId, infResult.metaData);

    const auto& inputImgSize = infResult.internalModelData->asRef<InternalImageModelData>();

<<<<<<< HEAD
    InferenceEngine::LockedMemory<const void> outMapped = infResult.getFirstOutputBlob()->rmap();
    const float * const predictions = outMapped.as<float*>();
=======
    MemoryBlob::Ptr blobPtr = infResult.getFirstOutputBlob();

    void* pData = blobPtr->rmap().as<void*>();
>>>>>>> afcd23e6

    result->mask = cv::Mat(outHeight, outWidth, CV_8UC1);

    if (outChannels == 1 && blobPtr->getTensorDesc().getPrecision() == Precision::I32)
    {
        cv::Mat predictions(outHeight, outWidth, CV_32SC1, pData);
        predictions.convertTo(result->mask, CV_8UC1);
    }
    else if (blobPtr->getTensorDesc().getPrecision() == Precision::FP32)
    {
        float* ptr = reinterpret_cast<float*>(pData);
        for (int rowId = 0; rowId < outHeight; ++rowId)
        {
            for (int colId = 0; colId < outWidth; ++colId)
            {
                int classId = 0;
                float maxProb = -1.0f;
                for (int chId = 0; chId < outChannels; ++chId)
                {
                    float prob = ptr[chId * outHeight * outWidth + rowId * outWidth + colId];
                    if (prob > maxProb)
                    {
                        classId = chId;
                        maxProb = prob;
                    }
                } // nChannels

                result->mask.at<uint8_t>(rowId, colId) = classId;
            } // width
        } // height
    }

    cv::resize(result->mask, result->mask,
        cv::Size(inputImgSize.inputImgWidth, inputImgSize.inputImgHeight),
        0, 0, cv::INTER_NEAREST);

    return std::unique_ptr<ResultBase>(result);
}<|MERGE_RESOLUTION|>--- conflicted
+++ resolved
@@ -1,5 +1,5 @@
 /*
-// Copyright (C) 2018-2021 Intel Corporation
+// Copyright (C) 2018-2020 Intel Corporation
 //
 // Licensed under the Apache License, Version 2.0 (the "License");
 // you may not use this file except in compliance with the License.
@@ -18,9 +18,9 @@
 #include "utils/ocv_common.hpp"
 
 SegmentationModel::SegmentationModel(const std::string& modelFileName, bool useAutoResize) :
-    ImageModel(modelFileName, useAutoResize) {}
+    ImageModel(modelFileName, useAutoResize) {
+}
 
-<<<<<<< HEAD
 template<class InputsDataMap, class OutputsDataMap>
 void SegmentationModel::checkInputsOutputs(InputsDataMap& inputInfo, OutputsDataMap& outputInfo) {
     // --------------------------- Check input blobs -----------------------------------------
@@ -48,47 +48,14 @@
     auto& output = outputInfo.begin()->second;
     outputsNames.push_back(outputInfo.begin()->first);
 
-    if (output->getPrecision() != InferenceEngine::Precision::FP32) {
-        throw std::logic_error("This demo accepts networks with FP32 output precision");
+    if (isNetworkCompiled && (output->getPrecision() != InferenceEngine::Precision::FP32 || output->getPrecision() != InferenceEngine::Precision::I32)) {
+        throw std::logic_error("This demo accepts networks with FP32 or I32 output precision");
     }
 
     const InferenceEngine::SizeVector& outSizeVector = output->getTensorDesc().getDims();
-=======
-void SegmentationModel::prepareInputsOutputs(InferenceEngine::CNNNetwork& cnnNetwork)
-{
-    // --------------------------- Configure input & output ---------------------------------------------
-    // --------------------------- Prepare input blobs -----------------------------------------------------
-    ICNNNetwork::InputShapes inputShapes = cnnNetwork.getInputShapes();
-    if (inputShapes.size() != 1)
-        throw std::runtime_error("Demo supports topologies only with 1 input");
-
-    inputsNames.push_back(inputShapes.begin()->first);
-
-    SizeVector& inSizeVector = inputShapes.begin()->second;
-    if (inSizeVector.size() != 4 || inSizeVector[1] != 3)
-        throw std::runtime_error("3-channel 4-dimensional model's input is expected");
-
-    InputInfo& inputInfo = *cnnNetwork.getInputsInfo().begin()->second;
-    inputInfo.setPrecision(Precision::U8);
-
-    if (useAutoResize) {
-        inputInfo.getPreProcess().setResizeAlgorithm(ResizeAlgorithm::RESIZE_BILINEAR);
-        inputInfo.setLayout(Layout::NHWC);
-    } else {
-        inputInfo.setLayout(Layout::NCHW);
-    }
-    // --------------------------- Prepare output blobs -----------------------------------------------------
-    const OutputsDataMap& outputsDataMap = cnnNetwork.getOutputsInfo();
-    if (outputsDataMap.size() != 1) throw std::runtime_error("Demo supports topologies only with 1 output");
-
-    outputsNames.push_back(outputsDataMap.begin()->first);
-    Data& data = *outputsDataMap.begin()->second;
-
-    const SizeVector& outSizeVector = data.getTensorDesc().getDims();
->>>>>>> afcd23e6
     switch (outSizeVector.size()) {
     case 3:
-        outChannels = 1;
+        outChannels = 0;
         outHeight = (int)(outSizeVector[1]);
         outWidth = (int)(outSizeVector[2]);
         break;
@@ -98,11 +65,11 @@
         outWidth = (int)(outSizeVector[3]);
         break;
     default:
-        throw std::runtime_error("Unexpected output blob shape. Only 4D and 3D output blobs are supported.");
+        throw std::runtime_error("Unexpected output blob shape. Only 4D and 3D output blobs are"
+            "supported.");
     }
 }
 
-<<<<<<< HEAD
 void SegmentationModel::prepareInputsOutputs(InferenceEngine::CNNNetwork& cnnNetwork) {
     // --------------------------- Configure input & output ---------------------------------------------
     auto& inputInfo = cnnNetwork.getInputsInfo();
@@ -119,12 +86,12 @@
         input.second->setPrecision(InferenceEngine::Precision::U8);
     }
 
-    for (auto& output : outputInfo) {
-        // if the model performs ArgMax, its output type can be I32 but for models that return heatmaps for each
-        // class the output is usually FP32. Reset the precision to avoid handling different types with switch in
-        // postprocessing
-        output.second->setPrecision(InferenceEngine::Precision::FP32);
-    }
+    //for (auto& output : outputInfo) {
+    //    // if the model performs ArgMax, its output type can be I32 but for models that return heatmaps for each
+    //    // class the output is usually FP32. Reset the precision to avoid handling different types with switch in
+    //    // postprocessing
+    //    output.second->setPrecision(InferenceEngine::Precision::FP32);
+    //}
 
     // --------------------------- Check input & output ----------------------------------------------------
     checkInputsOutputs(inputInfo, outputInfo);
@@ -135,38 +102,19 @@
 }
 
 std::shared_ptr<InternalModelData> SegmentationModel::preprocess(const InputData& inputData, InferenceEngine::InferRequest::Ptr& request) {
-=======
-std::shared_ptr<InternalModelData> SegmentationModel::preprocess(const InputData& inputData, InferenceEngine::InferRequest::Ptr& request)
-{
->>>>>>> afcd23e6
     auto imgData = inputData.asRef<ImageInputData>();
     auto& img = imgData.inputImage;
 
-    std::shared_ptr<InternalModelData> resPtr = nullptr;
-
-    if (useAutoResize)
-    {
+    if (useAutoResize) {
         /* Just set input blob containing read image. Resize and layout conversionx will be done automatically */
         request->SetBlob(inputsNames[0], wrapMat2Blob(img));
         /* IE::Blob::Ptr from wrapMat2Blob() doesn't own data. Save the image to avoid deallocation before inference */
-         resPtr = std::make_shared<InternalImageMatModelData>(img);
+        return std::make_shared<InternalImageMatModelData>(img);
     }
-    else
-    {
-        /* Resize and copy data from the image to the input blob */
-        Blob::Ptr frameBlob = request->GetBlob(inputsNames[0]);
-        matU8ToBlob<uint8_t>(img, frameBlob);
-        resPtr = std::make_shared<InternalImageModelData>(img.cols, img.rows);
-    }
-<<<<<<< HEAD
     /* Resize and copy data from the image to the input blob */
     InferenceEngine::Blob::Ptr frameBlob = request->GetBlob(inputsNames[0]);
     matU8ToBlob<uint8_t>(img, frameBlob);
     return std::make_shared<InternalImageModelData>(img.cols, img.rows);
-=======
-
-    return resPtr;
->>>>>>> afcd23e6
 }
 
 std::unique_ptr<ResultBase> SegmentationModel::postprocess(InferenceResult& infResult) {
@@ -174,36 +122,25 @@
 
     const auto& inputImgSize = infResult.internalModelData->asRef<InternalImageModelData>();
 
-<<<<<<< HEAD
-    InferenceEngine::LockedMemory<const void> outMapped = infResult.getFirstOutputBlob()->rmap();
-    const float * const predictions = outMapped.as<float*>();
-=======
-    MemoryBlob::Ptr blobPtr = infResult.getFirstOutputBlob();
+    InferenceEngine::MemoryBlob::Ptr blobPtr = infResult.getFirstOutputBlob();
 
     void* pData = blobPtr->rmap().as<void*>();
->>>>>>> afcd23e6
 
     result->mask = cv::Mat(outHeight, outWidth, CV_8UC1);
 
-    if (outChannels == 1 && blobPtr->getTensorDesc().getPrecision() == Precision::I32)
-    {
+    if (outChannels == 1 && blobPtr->getTensorDesc().getPrecision() == InferenceEngine::Precision::I32) {
         cv::Mat predictions(outHeight, outWidth, CV_32SC1, pData);
         predictions.convertTo(result->mask, CV_8UC1);
     }
-    else if (blobPtr->getTensorDesc().getPrecision() == Precision::FP32)
-    {
+    else if (blobPtr->getTensorDesc().getPrecision() == InferenceEngine::Precision::FP32) {
         float* ptr = reinterpret_cast<float*>(pData);
-        for (int rowId = 0; rowId < outHeight; ++rowId)
-        {
-            for (int colId = 0; colId < outWidth; ++colId)
-            {
+        for (int rowId = 0; rowId < outHeight; ++rowId) {
+            for (int colId = 0; colId < outWidth; ++colId) {
                 int classId = 0;
                 float maxProb = -1.0f;
-                for (int chId = 0; chId < outChannels; ++chId)
-                {
+                for (int chId = 0; chId < outChannels; ++chId) {
                     float prob = ptr[chId * outHeight * outWidth + rowId * outWidth + colId];
-                    if (prob > maxProb)
-                    {
+                    if (prob > maxProb) {
                         classId = chId;
                         maxProb = prob;
                     }
