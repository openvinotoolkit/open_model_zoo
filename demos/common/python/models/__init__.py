"""
 Copyright (C) 2021 Intel Corporation

 Licensed under the Apache License, Version 2.0 (the "License");
 you may not use this file except in compliance with the License.
 You may obtain a copy of the License at

      http://www.apache.org/licenses/LICENSE-2.0

 Unless required by applicable law or agreed to in writing, software
 distributed under the License is distributed on an "AS IS" BASIS,
 WITHOUT WARRANTIES OR CONDITIONS OF ANY KIND, either express or implied.
 See the License for the specific language governing permissions and
 limitations under the License.
"""


from .centernet import CenterNet
from .deblurring import Deblurring
from .detr import DETR
from .ctpn import CTPN
from .faceboxes import FaceBoxes
from .hpe_associative_embedding import HpeAssociativeEmbedding
from .open_pose import OpenPose
from .retinaface import RetinaFace, RetinaFacePyTorch
from .segmentation import SegmentationModel, SalientObjectDetectionModel
from .ssd import SSD
from .ultra_lightweight_face_detection import UltraLightweightFaceDetection
from .utils import DetectionWithLandmarks, InputTransform, OutputTransform
<<<<<<< HEAD
from .yolo import YOLO, YoloV4, YOLOF
=======
from .yolo import YOLO, YoloV4, YOLOX
>>>>>>> 56bf9390

__all__ = [
    'CenterNet',
    'CTPN',
    'DetectionWithLandmarks',
    'Deblurring',
    'DETR',
    'FaceBoxes',
    'HpeAssociativeEmbedding',
    'InputTransform',
    'OpenPose',
    'OutputTransform',
    'RetinaFace',
    'RetinaFacePyTorch',
    'SalientObjectDetectionModel',
    'SegmentationModel',
    'SSD',
    'UltraLightweightFaceDetection',
    'YOLO',
    'YoloV4',
<<<<<<< HEAD
    'YOLOF',
=======
    'YOLOX',
>>>>>>> 56bf9390
]<|MERGE_RESOLUTION|>--- conflicted
+++ resolved
@@ -27,11 +27,7 @@
 from .ssd import SSD
 from .ultra_lightweight_face_detection import UltraLightweightFaceDetection
 from .utils import DetectionWithLandmarks, InputTransform, OutputTransform
-<<<<<<< HEAD
-from .yolo import YOLO, YoloV4, YOLOF
-=======
-from .yolo import YOLO, YoloV4, YOLOX
->>>>>>> 56bf9390
+from .yolo import YOLO, YoloV4, YOLOF, YOLOX
 
 __all__ = [
     'CenterNet',
@@ -52,9 +48,6 @@
     'UltraLightweightFaceDetection',
     'YOLO',
     'YoloV4',
-<<<<<<< HEAD
     'YOLOF',
-=======
     'YOLOX',
->>>>>>> 56bf9390
 ]