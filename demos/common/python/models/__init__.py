--- conflicted
+++ resolved
@@ -24,11 +24,8 @@
 from .retinaface import RetinaFace
 from .segmentation import SegmentationModel
 from .ssd import SSD
-<<<<<<< HEAD
 from .text_recognition import TextRecognition
-=======
 from .ultra_lightweight_face_detection import UltraLightweightFaceDetection
->>>>>>> f4e9b455
 from .utils import DetectionWithLandmarks
 from .yolo import YOLO, YoloV4
 
@@ -43,11 +40,8 @@
     'RetinaFace',
     'SegmentationModel',
     'SSD',
-<<<<<<< HEAD
     'TextRecognition',
-=======
     'UltraLightweightFaceDetection',
->>>>>>> f4e9b455
     'YOLO',
     'YoloV4',
 ]