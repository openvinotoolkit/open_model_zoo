"""
 Copyright (C) 2020 Intel Corporation

 Licensed under the Apache License, Version 2.0 (the "License");
 you may not use this file except in compliance with the License.
 You may obtain a copy of the License at

      http://www.apache.org/licenses/LICENSE-2.0

 Unless required by applicable law or agreed to in writing, software
 distributed under the License is distributed on an "AS IS" BASIS,
 WITHOUT WARRANTIES OR CONDITIONS OF ANY KIND, either express or implied.
 See the License for the specific language governing permissions and
 limitations under the License.
"""

import logging as log


class WrapperError(RuntimeError):
    def __init__(self, wrapper_name, message):
        self.message = f"{wrapper_name}: {message}"
        super().__init__(self.message)


class Model:
    '''An abstract model wrapper

    An abstract model wrapper can only load model from the disk.
    The ``preprocess`` and ``postprocess`` methods should be implemented in a concrete class

    Attributes:
        model_adapter(ModelAdapter): allows working with the specified executor
        logger(Logger): instance of the logger
    '''

<<<<<<< HEAD
    __model__ = None # Abstract wrapper has no name

    def __init__(self, model_adapter, configuration=None, preload=False):
        '''Abstract model constructor
=======
    def __init__(self, model_adapter):
        '''Model constructor
>>>>>>> ee811e1d

        Args:
            model_adapter(ModelAdapter): allows working with the specified executor
        '''
        self.logger = log.getLogger()
        self.model_adapter = model_adapter
        self.inputs = self.model_adapter.get_input_layers()
        self.outputs = self.model_adapter.get_output_layers()
        for name, parameter in self.parameters().items():
            self.__setattr__(name, parameter.default_value)
        self.load_config(configuration if configuration else {})
        self.model_loaded = False
        if preload:
            self.load()

    @classmethod
    def get_model(cls, name):
        subclasses = [subclass for subclass in cls.get_subclasses() if subclass.__model__]
        if cls.__model__:
            subclasses.append(cls)
        for subclass in subclasses:
            if name.lower() == subclass.__model__.lower():
                return subclass
        raise WrapperError(cls.__model__, 'There is no model with name "{}" in list: {}'.
                         format(name, ', '.join([subclass.__model__ for subclass in subclasses])))

    @classmethod
    def create_model(cls, name, model_adapter, configuration=None, preload=False):
        Model = cls.get_model(name)
        return Model(model_adapter, configuration, preload)

    @classmethod
    def get_subclasses(cls):
        all_subclasses = []
        for subclass in cls.__subclasses__():
            all_subclasses.append(subclass)
            all_subclasses.extend(subclass.get_subclasses())
        return all_subclasses

    @classmethod
    def available_wrappers(cls):
        available_classes = [cls] if cls.__model__ else []
        available_classes.extend(cls.get_subclasses())
        return [subclass.__model__ for subclass in available_classes if subclass.__model__]

    @classmethod
    def parameters(cls):
        parameters = {}
        return parameters

    def load_config(self, config):
        parameters = self.parameters()
        for name, value in config.items():
            if name in parameters:
                errors = parameters[name].validate(value)
                if errors:
                    log.error(f'Error with "{name}" parameter:')
                    for error in errors:
                        log.error(f"\t{error}")
                    raise WrapperError(self.__model__, 'Incorrect user configuration')
                value = parameters[name].get_value(value)
                self.__setattr__(name, value)
            else:
                log.warning(f'The parameter "{name}" not found in {self.__model__} wrapper, will be omitted')

    def preprocess(self, inputs):
        '''Interface for preprocess method
        Args:
            inputs: raw input data, data types are defined by concrete model
        Returns:
            - The preprocessed data ready for inference
            - The metadata, which could be used in postprocessing
        '''
        raise NotImplementedError

    def postprocess(self, outputs, meta):
        '''Interface for postrpocess metod
        Args:
            outputs: the model outputs  as dict with `name: tensor` data
            meta: the metadata from the `preprocess` method results
        Returns:
            Postrocessed data in format accoding to conrete model
        '''
        raise NotImplementedError

    def _check_io_number(self, number_of_inputs, number_of_outputs):
        '''Checking actual number of input/output blobs with supported by model wrapper

        Args:
            number_of_inputs(int, Tuple(int)): number of input blobs, supported by wrapper. Use -1 to omit check
            number_of_outputs(int, Tuple(int)): number of output blobs, supported by wrapper. Use -1 to omit check

        Raises:
            RuntimeError: if loaded model has unsupported number of input or output blob
        '''
        if not isinstance(number_of_inputs, tuple):
            if len(self.inputs) != number_of_inputs and number_of_inputs != -1:
                raise WrapperError(self.__model__, "Expected {} input blob{}, but {} found: {}".format(
                    number_of_inputs, 's' if number_of_inputs !=1 else '',
                    len(self.inputs), ', '.join(self.inputs)
                ))
        else:
            if not len(self.inputs) in number_of_inputs:
                raise WrapperError(self.__model__, "Expected {} or {} input blobs, but {} found: {}".format(
                    ', '.join(str(n) for n in number_of_inputs[:-1]), int(number_of_inputs[-1]),
                    len(self.inputs), ', '.join(self.inputs)
                ))

        if not isinstance(number_of_outputs, tuple):
            if len(self.outputs) != number_of_outputs and number_of_outputs != -1:
                raise WrapperError(self.__model__, "Expected {} output blob{}, but {} found: {}".format(
                    number_of_outputs, 's' if number_of_outputs !=1 else '',
                    len(self.outputs), ', '.join(self.outputs)
                ))
        else:
            if not len(self.outputs) in number_of_outputs:
                raise WrapperError(self.__model__, "Expected {} or {} output blobs, but {} found: {}".format(
                    ', '.join(str(n) for n in number_of_outputs[:-1]), int(number_of_outputs[-1]),
                    len(self.outputs), ', '.join(self.outputs)
                ))

    def __call__(self, input_data):
        '''
        Applies the preprocessing, synchronous inference and postprocessing method of model wrapper
        '''
        dict_data, input_meta = self.preprocess(input_data)
        raw_result = self.infer_sync(dict_data)
        return self.postprocess(raw_result, input_meta)

    def load(self, force=False):
        if not self.model_loaded or force:
            self.model_loaded = True
            self.model_adapter.load_model()

    def reshape(self, new_shape):
        if self.model_loaded:
            log.warning(f'{self.__model__}: the model already loaded to device, should be reloaded after reshaping.')
            self.model_loaded = False
        self.model_adapter.reshape_model(new_shape)
        self.inputs = self.model_adapter.get_input_layers()
        self.outputs = self.model_adapter.get_output_layers()

    def infer_sync(self, dict_data):
        return self.model_adapter.infer_sync(dict_data)

    def infer_async(self, dict_data, callback_fn, callback_data):
        self.model_adapter.infer_async(dict_data, callback_fn, callback_data)

    def is_ready(self):
        return self.model_adapter.is_ready()

    def await_all(self):
        self.model_adapter.await_all()

    def await_any(self):
        self.model_adapter.await_any()

    def log_layers_info(self):
        for name, metadata in self.inputs.items():
            log.info('\tInput layer: {}, shape: {}, precision: {}'.format(name, metadata.shape, metadata.precision))
        for name, metadata in self.outputs.items():
            log.info('\tOutput layer: {}, shape: {}, precision: {}'.format(name, metadata.shape, metadata.precision))<|MERGE_RESOLUTION|>--- conflicted
+++ resolved
@@ -34,15 +34,10 @@
         logger(Logger): instance of the logger
     '''
 
-<<<<<<< HEAD
     __model__ = None # Abstract wrapper has no name
 
     def __init__(self, model_adapter, configuration=None, preload=False):
-        '''Abstract model constructor
-=======
-    def __init__(self, model_adapter):
         '''Model constructor
->>>>>>> ee811e1d
 
         Args:
             model_adapter(ModelAdapter): allows working with the specified executor
