"""
 Copyright (c) 2021 Intel Corporation
 Licensed under the Apache License, Version 2.0 (the "License");
 you may not use this file except in compliance with the License.
 You may obtain a copy of the License at
      http://www.apache.org/licenses/LICENSE-2.0
 Unless required by applicable law or agreed to in writing, software
 distributed under the License is distributed on an "AS IS" BASIS,
 WITHOUT WARRANTIES OR CONDITIONS OF ANY KIND, either express or implied.
 See the License for the specific language governing permissions and
 limitations under the License.
"""

import numpy as np

<<<<<<< HEAD
from .model import Model, WrapperError
=======
from .model import Model
>>>>>>> 9240a53e
from .types import DictValue, NumericalValue, StringValue, BooleanValue


class Bert(Model):
    __model__ = 'bert'

    def __init__(self, model_adapter, configuration, preload=False):
        super().__init__(model_adapter, configuration, preload)
        self.token_cls = [self.vocab['[CLS]']]
        self.token_sep = [self.vocab['[SEP]']]
        self.token_pad = [self.vocab['[PAD]']]
        self.input_names = [i.strip() for i in self.input_names.split(',')]
        if self.inputs.keys() != set(self.input_names):
            self.raise_error('The Wrapper expects input names: {}, actual network input names: {}'.format(
                self.input_names, list(self.inputs.keys())))
        self.max_length = self.inputs[self.input_names[0]].shape[1]

    @classmethod
    def parameters(cls):
        parameters = super().parameters()
        parameters.update({
            'vocab': DictValue(),
            'input_names': StringValue(description='Comma-separated names of input layers'),
            'enable_padding': BooleanValue(
                description='Should be input sequence padded to max sequence len or not', default_value=True
            )
        })
        return parameters

    def preprocess(self, inputs):
        input_ids, attention_mask, token_type_ids = self.form_request(inputs)
        pad_len = self.pad_input(input_ids, attention_mask, token_type_ids) if self.enable_padding else 0
        meta = {'pad_len': pad_len, 'inputs': inputs}

        return self.create_input_dict(input_ids, attention_mask, token_type_ids), meta

    def form_request(self, inputs):
        raise NotImplementedError

    def pad_input(self, input_ids, attention_mask, token_type_ids):
        pad_len = self.max_length - len(input_ids)
        if pad_len < 0:
            self.raise_error("The input request is longer than max number of tokens ({})"
                             " processed by model".format(self.max_length))
        input_ids += self.token_pad * pad_len
        token_type_ids += [0] * pad_len
        attention_mask += [0] * pad_len
        return pad_len

    def create_input_dict(self, input_ids, attention_mask, token_type_ids):
        inputs = {
            self.input_names[0]: np.array([input_ids], dtype=np.int32),
            self.input_names[1]: np.array([attention_mask], dtype=np.int32),
            self.input_names[2]: np.array([token_type_ids], dtype=np.int32),
        }
        if len(self.input_names) > 3:
            inputs[self.input_names[3]] = np.arange(len(input_ids), dtype=np.int32)[None, :]

        return inputs

    def reshape(self, new_length):
        new_shapes = {}
        for input_name, input_info in self.inputs.items():
            new_shapes[input_name] = [1, new_length]
        default_input_shape = input_info.shape
        super().reshape(new_shapes)
        self.logger.debug("\tReshape model from {} to {}".format(default_input_shape, new_shapes[input_name]))
        self.max_length = new_length if not isinstance(new_length, tuple) else new_length[1]


class BertNamedEntityRecognition(Bert):
    __model__ = 'bert-named-entity-recognition'

    def __init__(self, model_adapter, configuration, preload=False):
        super().__init__(model_adapter, configuration, preload)

        self.output_names = list(self.outputs)
        self._check_io_number(-1, 1)

    def form_request(self, inputs):
        c_tokens_id = inputs
        input_ids = self.token_cls + c_tokens_id + self.token_sep
        attention_mask = [1] * len(input_ids)
        token_type_ids = [0] * len(input_ids)
        return input_ids, attention_mask, token_type_ids

    def postprocess(self, outputs, meta):
        output = outputs[self.output_names[0]]
        output = np.exp(output[0])
        score = output / output.sum(axis=-1, keepdims=True)
        labels_id = score.argmax(-1)

        filtered_labels_id = [
            (i, label_i) for i, label_i in enumerate(labels_id)
            if label_i != 0 and 0 < i < self.max_length - meta['pad_len'] - 1
        ]
        return score, filtered_labels_id


class BertEmbedding(Bert):
    __model__ = 'bert-embedding'

    def __init__(self, model_adapter, configuration, preload=False):
        super().__init__(model_adapter, configuration, preload)

        self.output_names = list(self.outputs)
        self._check_io_number(-1, 1)

    def form_request(self, inputs):
        tokens_id, self.max_length = inputs
        input_ids = self.token_cls + tokens_id + self.token_sep
        attention_mask = [1] * len(input_ids)
        token_type_ids = [0] * len(input_ids)
        return input_ids, attention_mask, token_type_ids

    def postprocess(self, outputs, meta):
        output = outputs[self.output_names[0]]
        return output.squeeze(0)


class BertQuestionAnswering(Bert):
    __model__ = 'bert-question-answering'

    def __init__(self, model_adapter, configuration, preload=False):
        super().__init__(model_adapter, configuration, preload)

        self.output_names = [o.strip() for o in self.output_names.split(',')]
        if self.outputs.keys() != set(self.output_names):
            self.raise_error('The Wrapper expects output names: {}, actual network output names: {}'.format(
                self.output_names, list(self.outputs.keys())))

    @classmethod
    def parameters(cls):
        parameters = super().parameters()
        parameters.update({
            'output_names': StringValue(description='Comma-separated names of output layers'),
            'max_answer_token_num': NumericalValue(value_type=int),
            'squad_ver': StringValue(),
        })
        return parameters

    def form_request(self, inputs):
        c_data, q_tokens_id = inputs
        input_ids = self.token_cls + q_tokens_id + self.token_sep + c_data.c_tokens_id + self.token_sep
        attention_mask = [1] * len(input_ids)
        token_type_ids = [0] * (len(q_tokens_id) + 2) + [1] * (len(c_data.c_tokens_id) + 1)
        return input_ids, attention_mask, token_type_ids

    def postprocess(self, outputs, meta):

        def get_score(blob_name):
            out = np.exp(outputs[blob_name].reshape((self.max_length,)))
            return out / out.sum(axis=-1)

        pad_len, (c_data, q_tokens_id) = meta['pad_len'], meta['inputs']
        # get start-end scores for context
        score_s = get_score(self.output_names[0])
        score_e = get_score(self.output_names[1])

        # index of first context token in tensor
        c_s_idx = len(q_tokens_id) + 2
        # index of last+1 context token in tensor
        c_e_idx = self.max_length - (pad_len + 1)

        # find product of all start-end combinations to find the best one
        max_score, max_s, max_e = self.find_best_answer_window(score_s, score_e, c_s_idx, c_e_idx)

        # convert to context text start-end index
        max_s = c_data.c_tokens_se[max_s][0]
        max_e = c_data.c_tokens_se[max_e][1]

        return max_score, max_s, max_e

    def find_best_answer_window(self, start_score, end_score, context_start_idx, context_end_idx):
        # get 'no-answer' score (not valid if model has been fine-tuned on squad1.x)
        score_na = 0 if '1.' in self.squad_ver else start_score[0] * end_score[0]

        context_len = context_end_idx - context_start_idx
        score_mat = np.matmul(
            start_score[context_start_idx:context_end_idx].reshape((context_len, 1)),
            end_score[context_start_idx:context_end_idx].reshape((1, context_len)),
        )
        # reset candidates with end before start
        score_mat = np.triu(score_mat)
        # reset long candidates (>max_answer_token_num)
        score_mat = np.tril(score_mat, self.max_answer_token_num - 1)
        # find the best start-end pair
        max_s, max_e = divmod(score_mat.flatten().argmax(), score_mat.shape[1])
        max_score = score_mat[max_s, max_e] * (1 - score_na)

        return max_score, max_s, max_e<|MERGE_RESOLUTION|>--- conflicted
+++ resolved
@@ -13,11 +13,7 @@
 
 import numpy as np
 
-<<<<<<< HEAD
-from .model import Model, WrapperError
-=======
 from .model import Model
->>>>>>> 9240a53e
 from .types import DictValue, NumericalValue, StringValue, BooleanValue
 
 
