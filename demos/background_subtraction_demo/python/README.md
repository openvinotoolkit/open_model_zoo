--- conflicted
+++ resolved
@@ -54,15 +54,12 @@
     * If you specify `--show_with_original_frame`, the result image will be merged with an input one.
 
 > **NOTE**: By default, Open Model Zoo demos expect input with BGR channels order. If you trained your model to work with RGB order, you need to manually rearrange the default channels order in the demo application or reconvert your model using the Model Optimizer tool with the `--reverse_input_channels` argument specified. For more information about the argument, refer to **When to Reverse Input Channels** section of [Embedding Preprocessing Computation](@ref openvino_docs_MO_DG_Additional_Optimization_Use_Cases).
-<<<<<<< HEAD
-=======
 
 ## Model API
 
 The demo utilizes model wrappers, adapters and pipelines from [Python* Model API](../../common/python/openvino/model_zoo/model_api/README.md).
 
 The generalized interface of wrappers with its unified results representation provides the support of multiple different background subtraction model topologies in one demo.
->>>>>>> 9240a53e
 
 ## Preparing to Run
 
@@ -236,9 +233,5 @@
 ## See Also
 
 * [Open Model Zoo Demos](../../README.md)
-<<<<<<< HEAD
 * [Model Optimizer](https://docs.openvino.ai/latest/openvino_docs_MO_DG_Deep_Learning_Model_Optimizer_DevGuide.html)
-=======
-* [Model Optimizer](https://docs.openvino.ai/latest/_docs_MO_DG_Deep_Learning_Model_Optimizer_DevGuide.html)
->>>>>>> 9240a53e
 * [Model Downloader](../../../tools/model_tools/README.md)