--- conflicted
+++ resolved
@@ -135,13 +135,9 @@
         if key == 27:
             break
 
-<<<<<<< HEAD
     metrics.log_total()
-    print(presenter.reportMeans())
-=======
     for rep in presenter.reportMeans():
         log.info(rep)
->>>>>>> 12e8e4f3
 
 
 if __name__ == '__main__':
