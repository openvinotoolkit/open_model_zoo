--- conflicted
+++ resolved
@@ -136,13 +136,10 @@
 * architecture_type = yolov4
   - yolo-v4-tf
   - yolo-v4-tiny-tf
-<<<<<<< HEAD
 * architecture_type = yolof
   - yolof
-=======
 * architecture_type = yolox
   - yolox-tiny
->>>>>>> 56bf9390
 
 > **NOTE**: Refer to the tables [Intel's Pre-Trained Models Device Support](../../../models/intel/device_support.md) and [Public Pre-Trained Models Device Support](../../../models/public/device_support.md) for the details on models inference support at different devices.
 
@@ -152,11 +149,7 @@
 
 ```
 usage: object_detection_demo.py [-h] -m MODEL -at
-<<<<<<< HEAD
-                                {ssd,yolo,yolov4,yolof,faceboxes,centernet,ctpn,retinaface,ultra_lightweight_face_detection,retinaface-pytorch, detr}
-=======
-                                {ssd,yolo,yolov4,yolox,faceboxes,centernet,ctpn,retinaface,ultra_lightweight_face_detection,retinaface-pytorch,detr}
->>>>>>> 56bf9390
+                                {ssd,yolo,yolov4,yolof,yolox,faceboxes,centernet,ctpn,retinaface,ultra_lightweight_face_detection,retinaface-pytorch, detr}
                                 -i INPUT [-d DEVICE] [--labels LABELS]
                                 [-t PROB_THRESHOLD] [--keep_aspect_ratio]
                                 [--input_size INPUT_SIZE INPUT_SIZE]
@@ -175,11 +168,7 @@
   -h, --help            Show this help message and exit.
   -m MODEL, --model MODEL
                         Required. Path to an .xml file with a trained model.
-<<<<<<< HEAD
-  -at {ssd,yolo,yolov4,yolof,faceboxes,centernet,ctpn,retinaface,ultra_lightweight_face_detection,retinaface-pytorch,detr}, --architecture_type {ssd,yolo,yolov4,yolof,faceboxes,centernet,ctpn,retinaface,ultra_lightweight_face_detection,retinaface-pytorch,detr}
-=======
-  -at {ssd,yolo,yolov4,yolox,faceboxes,centernet,ctpn,retinaface,ultra_lightweight_face_detection,retinaface-pytorch,detr}, --architecture_type {ssd,yolo,yolov4,yolox,faceboxes,centernet,ctpn,retinaface,ultra_lightweight_face_detection,retinaface-pytorch,detr}
->>>>>>> 56bf9390
+  -at {ssd,yolo,yolov4,yolof,yolox,faceboxes,centernet,ctpn,retinaface,ultra_lightweight_face_detection,retinaface-pytorch,detr}, --architecture_type {ssd,yolo,yolov4,yolof,faceboxes,centernet,ctpn,retinaface,ultra_lightweight_face_detection,retinaface-pytorch,detr}
                         Required. Specify model' architecture type.
   -i INPUT, --input INPUT
                         Required. An input to process. The input must be a
