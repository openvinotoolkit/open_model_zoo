--- conflicted
+++ resolved
@@ -71,11 +71,7 @@
 Options:
 
     -h                        Print a usage message.
-<<<<<<< HEAD
-    -at "<type>"              Required. Architecture type: faceboxes, retinaface, ssd, or yolo
-=======
-    -at "<type>"              Required. Architecture type: centernet, faceboxes, ssd or yolo
->>>>>>> 044d97ca
+    -at "<type>"              Required. Architecture type: centernet, faceboxes, retinaface, ssd or yolo
     -i "<path>"               Required. An input to process. The input must be a single image, a folder of images or anything that cv::VideoCapture can process.
     -m "<path>"               Required. Path to an .xml file with a trained model.
       -l "<absolute_path>"    Required for CPU custom layers. Absolute path to a shared library with the kernel implementations.
