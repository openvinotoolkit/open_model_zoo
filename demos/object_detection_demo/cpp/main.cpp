/*
// Copyright (C) 2018-2021 Intel Corporation
//
// Licensed under the Apache License, Version 2.0 (the "License");
// you may not use this file except in compliance with the License.
// You may obtain a copy of the License at
//
//      http://www.apache.org/licenses/LICENSE-2.0
//
// Unless required by applicable law or agreed to in writing, software
// distributed under the License is distributed on an "AS IS" BASIS,
// WITHOUT WARRANTIES OR CONDITIONS OF ANY KIND, either express or implied.
// See the License for the specific language governing permissions and
// limitations under the License.
*/

#include <iostream>
#include <vector>
#include <string>
#include <numeric>
#include <random>

#include <monitors/presenter.h>
#include <utils/ocv_common.hpp>
#include <utils/args_helper.hpp>
#include <utils/slog.hpp>
#include <utils/images_capture.h>
#include <utils/default_flags.hpp>
#include <utils/performance_metrics.hpp>
#include <unordered_map>
#include <gflags/gflags.h>

#include <pipelines/async_pipeline.h>
#include <pipelines/metadata.h>
#include <models/detection_model_centernet.h>
#include <models/detection_model_faceboxes.h>
#include <models/detection_model_retinaface.h>
#include <models/detection_model_ssd.h>
#include <models/detection_model_yolo.h>

DEFINE_INPUT_FLAGS
DEFINE_OUTPUT_FLAGS

static const char help_message[] = "Print a usage message.";
static const char at_message[] = "Required. Architecture type: centernet, faceboxes, retinaface, ssd or yolo";
static const char model_message[] = "Required. Path to an .xml file with a trained model.";
static const char target_device_message[] = "Optional. Specify the target device to infer on (the list of available devices is shown below). "
"Default value is CPU. Use \"-d HETERO:<comma-separated_devices_list>\" format to specify HETERO plugin. "
"The demo will look for a suitable plugin for a specified device.";
static const char labels_message[] = "Optional. Path to a file with labels mapping.";
static const char performance_counter_message[] = "Optional. Enables per-layer performance report.";
static const char custom_cldnn_message[] = "Required for GPU custom kernels. "
"Absolute path to the .xml file with the kernel descriptions.";
static const char custom_cpu_library_message[] = "Required for CPU custom layers. "
"Absolute path to a shared library with the kernel implementations.";
static const char thresh_output_message[] = "Optional. Probability threshold for detections.";
static const char raw_output_message[] = "Optional. Inference results as raw values.";
static const char input_resizable_message[] = "Optional. Enables resizable input with support of ROI crop & auto resize.";
static const char nireq_message[] = "Optional. Number of infer requests. If this option is omitted, number of infer requests is determined automatically.";
static const char num_threads_message[] = "Optional. Number of threads.";
static const char num_streams_message[] = "Optional. Number of streams to use for inference on the CPU or/and GPU in "
"throughput mode (for HETERO and MULTI device cases use format "
"<device1>:<nstreams1>,<device2>:<nstreams2> or just <nstreams>)";
static const char no_show_message[] = "Optional. Don't show output.";
static const char utilization_monitors_message[] = "Optional. List of monitors to show initially.";
static const char iou_thresh_output_message[] = "Optional. Filtering intersection over union threshold for overlapping boxes.";
static const char yolo_af_message[] = "Optional. Use advanced postprocessing/filtering algorithm for YOLO.";
<<<<<<< HEAD
static const char yolo_regions_message[] = "Optional. YML file with YOLO regions for compiled networks.";
=======
static const char output_resolution_message[] = "Optional. Specify the maximum output window resolution "
    "in (width x height) format. Example: 1280x720. Input frame size used by default.";
>>>>>>> 8ecb9e10

DEFINE_bool(h, false, help_message);
DEFINE_string(at, "", at_message);
DEFINE_string(m, "", model_message);
DEFINE_string(d, "CPU", target_device_message);
DEFINE_string(labels, "", labels_message);
DEFINE_bool(pc, false, performance_counter_message);
DEFINE_string(c, "", custom_cldnn_message);
DEFINE_string(l, "", custom_cpu_library_message);
DEFINE_bool(r, false, raw_output_message);
DEFINE_double(t, 0.5, thresh_output_message);
DEFINE_double(iou_t, 0.5, iou_thresh_output_message);
DEFINE_bool(auto_resize, false, input_resizable_message);
DEFINE_uint32(nireq, 0, nireq_message);
DEFINE_uint32(nthreads, 0, num_threads_message);
DEFINE_string(nstreams, "", num_streams_message);
DEFINE_bool(no_show, false, no_show_message);
DEFINE_string(u, "", utilization_monitors_message);
DEFINE_bool(yolo_af, true, yolo_af_message);
<<<<<<< HEAD
DEFINE_string(yolo_regions, "", yolo_regions_message);
=======
DEFINE_string(output_resolution, "", output_resolution_message);
>>>>>>> 8ecb9e10

/**
* \brief This function shows a help message
*/
static void showUsage() {
    std::cout << std::endl;
    std::cout << "object_detection_demo [OPTION]" << std::endl;
    std::cout << "Options:" << std::endl;
    std::cout << std::endl;
    std::cout << "    -h                        " << help_message << std::endl;
    std::cout << "    -at \"<type>\"              " << at_message << std::endl;
    std::cout << "    -i                        " << input_message << std::endl;
    std::cout << "    -m \"<path>\"               " << model_message << std::endl;
    std::cout << "    -o \"<path>\"               " << output_message << std::endl;
    std::cout << "    -limit \"<num>\"            " << limit_message << std::endl;
    std::cout << "      -l \"<absolute_path>\"    " << custom_cpu_library_message << std::endl;
    std::cout << "          Or" << std::endl;
    std::cout << "      -c \"<absolute_path>\"    " << custom_cldnn_message << std::endl;
    std::cout << "    -d \"<device>\"             " << target_device_message << std::endl;
    std::cout << "    -labels \"<path>\"          " << labels_message << std::endl;
    std::cout << "    -pc                       " << performance_counter_message << std::endl;
    std::cout << "    -r                        " << raw_output_message << std::endl;
    std::cout << "    -t                        " << thresh_output_message << std::endl;
    std::cout << "    -iou_t                    " << iou_thresh_output_message << std::endl;
    std::cout << "    -auto_resize              " << input_resizable_message << std::endl;
    std::cout << "    -nireq \"<integer>\"        " << nireq_message << std::endl;
    std::cout << "    -nthreads \"<integer>\"     " << num_threads_message << std::endl;
    std::cout << "    -nstreams                 " << num_streams_message << std::endl;
    std::cout << "    -loop                     " << loop_message << std::endl;
    std::cout << "    -no_show                  " << no_show_message << std::endl;
    std::cout << "    -output_resolution        " << output_resolution_message << std::endl;
    std::cout << "    -u                        " << utilization_monitors_message << std::endl;
    std::cout << "    -yolo_af                  " << yolo_af_message << std::endl;
    std::cout << "    -yolo_regions                  " << yolo_regions_message << std::endl;
}

class ColorPalette {
private:
    std::vector<cv::Scalar> palette;

    static double getRandom(double a = 0.0, double b = 1.0) {
        static std::default_random_engine e;
        std::uniform_real_distribution<> dis(a, std::nextafter(b, std::numeric_limits<double>::max()));
        return dis(e);
    }

    static double distance(const cv::Scalar& c1, const cv::Scalar& c2) {
        auto dh = std::fmin(std::fabs(c1[0] - c2[0]), 1 - fabs(c1[0] - c2[0])) * 2;
        auto ds = std::fabs(c1[1] - c2[1]);
        auto dv = std::fabs(c1[2] - c2[2]);

        return dh * dh + ds * ds + dv * dv;
    }

    static cv::Scalar maxMinDistance(const std::vector<cv::Scalar>& colorSet, const std::vector<cv::Scalar>& colorCandidates) {
        std::vector<double> distances;
        distances.reserve(colorCandidates.size());
        for (auto& c1 : colorCandidates) {
            auto min = *std::min_element(colorSet.begin(), colorSet.end(),
                [&c1](const cv::Scalar& a, const cv::Scalar& b) { return distance(c1, a) < distance(c1, b); });
            distances.push_back(distance(c1, min));
        }
        auto max = std::max_element(distances.begin(), distances.end());
        return colorCandidates[std::distance(distances.begin(), max)];
    }

    static cv::Scalar hsv2rgb(const cv::Scalar& hsvColor) {
        cv::Mat rgb;
        cv::Mat hsv(1, 1, CV_8UC3, hsvColor);
        cv::cvtColor(hsv, rgb, cv::COLOR_HSV2RGB);
        return cv::Scalar(rgb.data[0], rgb.data[1], rgb.data[2]);
    }

public:
    explicit ColorPalette(size_t n) {
        palette.reserve(n);
        std::vector<cv::Scalar> hsvColors(1, { 1., 1., 1. });
        std::vector<cv::Scalar> colorCandidates;
        size_t numCandidates = 100;

        hsvColors.reserve(n);
        colorCandidates.resize(numCandidates);
        for (size_t i = 1; i < n; ++i) {
            std::generate(colorCandidates.begin(), colorCandidates.end(),
                []() { return cv::Scalar{ getRandom(), getRandom(0.8, 1.0), getRandom(0.5, 1.0) }; });
            hsvColors.push_back(maxMinDistance(hsvColors, colorCandidates));
        }

        for (auto& hsv : hsvColors) {
            // Convert to OpenCV HSV format
            hsv[0] *= 179;
            hsv[1] *= 255;
            hsv[2] *= 255;

            palette.push_back(hsv2rgb(hsv));
        }
    }

    const cv::Scalar& operator[] (size_t index) const {
        return palette[index % palette.size()];
    }
};

bool ParseAndCheckCommandLine(int argc, char *argv[]) {
    // ---------------------------Parsing and validation of input args--------------------------------------
    gflags::ParseCommandLineNonHelpFlags(&argc, &argv, true);
    if (FLAGS_h) {
        showUsage();
        showAvailableDevices();
        return false;
    }
    slog::info << "Parsing input parameters" << slog::endl;

    if (FLAGS_i.empty()) {
        throw std::logic_error("Parameter -i is not set");
    }

    if (FLAGS_m.empty()) {
        throw std::logic_error("Parameter -m is not set");
    }

    if (FLAGS_at.empty()) {
        throw std::logic_error("Parameter -at is not set");
    }

    if (FLAGS_at == "yolo" && fileExt(FLAGS_m) == "blob" && FLAGS_yolo_regions.empty()) {
        throw std::logic_error("Parameter -yolo_regions is not set");
    }

    if (!FLAGS_output_resolution.empty() && FLAGS_output_resolution.find("x") == std::string::npos) {
        throw std::logic_error("Correct format of -output_resolution parameter is \"width\"x\"height\".");
    }
    return true;
}

// Input image is stored inside metadata, as we put it there during submission stage
cv::Mat renderDetectionData(DetectionResult& result, const ColorPalette& palette, OutputTransform& outputTransform) {
    if (!result.metaData) {
        throw std::invalid_argument("Renderer: metadata is null");
    }

    auto outputImg = result.metaData->asRef<ImageMetaData>().img;

    if (outputImg.empty()) {
        throw std::invalid_argument("Renderer: image provided in metadata is empty");
    }
    outputTransform.resize(outputImg);
    // Visualizing result data over source image
    if (FLAGS_r) {
        slog::info << " Class ID  | Confidence | XMIN | YMIN | XMAX | YMAX " << slog::endl;
    }

    for (auto& obj : result.objects) {
        if (FLAGS_r) {
            slog::info << " "
                << std::left << std::setw(9) << obj.label << " | "
                << std::setw(10) << obj.confidence << " | "
                << std::setw(4) << std::max(int(obj.x), 0) << " | "
                << std::setw(4) << std::max(int(obj.y), 0) << " | "
                << std::setw(4) << std::min(int(obj.x + obj.width), outputImg.cols) << " | "
                << std::setw(4) << std::min(int(obj.y + obj.height), outputImg.rows)
                << slog::endl;
        }
        outputTransform.scaleRect(obj);
        std::ostringstream conf;
        conf << ":" << std::fixed << std::setprecision(1) << obj.confidence * 100 << '%';
        auto color = palette[obj.labelID];
        cv::putText(outputImg, obj.label + conf.str(),
            cv::Point2f(obj.x, obj.y - 5), cv::FONT_HERSHEY_COMPLEX_SMALL, 1, { 230, 230, 230 }, 3);
        cv::putText(outputImg, obj.label + conf.str(),
            cv::Point2f(obj.x, obj.y - 5), cv::FONT_HERSHEY_COMPLEX_SMALL, 1, color);
        cv::rectangle(outputImg, obj, color, 2);
    }

    try {
        for (auto& lmark : result.asRef<RetinaFaceDetectionResult>().landmarks) {
            outputTransform.scaleCoord(lmark);
            cv::circle(outputImg, lmark, 2, cv::Scalar(0, 255, 255), -1);
        }
    }
    catch (const std::bad_cast&) {}

    return outputImg;
}


int main(int argc, char *argv[]) {
    try {
        PerformanceMetrics metrics;

        slog::info << "InferenceEngine: " << printable(*InferenceEngine::GetInferenceEngineVersion()) << slog::endl;

        // ------------------------------ Parsing and validation of input args ---------------------------------
        if (!ParseAndCheckCommandLine(argc, argv)) {
            return 0;
        }

        //------------------------------- Preparing Input ------------------------------------------------------
        slog::info << "Reading input" << slog::endl;
        auto cap = openImagesCapture(FLAGS_i, FLAGS_loop);
        cv::Mat curr_frame;

        //------------------------------ Running Detection routines ----------------------------------------------
        std::vector<std::string> labels;
        if (!FLAGS_labels.empty())
            labels = DetectionModel::loadLabels(FLAGS_labels);
        ColorPalette palette(labels.size() > 0 ? labels.size() : 100);

        std::unique_ptr<ModelBase> model;
        if (FLAGS_at == "centernet") {
            model.reset(new ModelCenterNet(FLAGS_m, (float)FLAGS_t, labels));
        }
        else if (FLAGS_at == "faceboxes") {
            model.reset(new ModelFaceBoxes(FLAGS_m, (float)FLAGS_t, FLAGS_auto_resize, (float)FLAGS_iou_t));
        }
        else if (FLAGS_at == "retinaface") {
            model.reset(new ModelRetinaFace(FLAGS_m, (float)FLAGS_t, FLAGS_auto_resize, (float)FLAGS_iou_t));
        }
        else if (FLAGS_at == "ssd") {
            model.reset(new ModelSSD(FLAGS_m, (float)FLAGS_t, FLAGS_auto_resize, labels));
        }
        else if (FLAGS_at == "yolo") {
            model.reset(new ModelYolo3(FLAGS_m, (float)FLAGS_t, FLAGS_auto_resize, FLAGS_yolo_af, (float)FLAGS_iou_t, labels, FLAGS_yolo_regions));
        }
        else {
            slog::err << "No model type or invalid model type (-at) provided: " + FLAGS_at << slog::endl;
            return -1;
        }

        InferenceEngine::Core core;

        AsyncPipeline pipeline(std::move(model),
            ConfigFactory::getUserConfig(FLAGS_d, FLAGS_l, FLAGS_c, FLAGS_pc, FLAGS_nireq, FLAGS_nstreams, FLAGS_nthreads),
            core);
        Presenter presenter(FLAGS_u);

        bool keepRunning = true;
        int64_t frameNum = -1;
        std::unique_ptr<ResultBase> result;
        uint32_t framesProcessed = 0;

        cv::VideoWriter videoWriter;

        cv::Size outputResolution;
        OutputTransform outputTransform = OutputTransform();
        size_t found = FLAGS_output_resolution.find("x");

        while (keepRunning) {
            if (pipeline.isReadyToProcess()) {
                auto startTime = std::chrono::steady_clock::now();

                //--- Capturing frame
                curr_frame = cap->read();

                if (curr_frame.empty()) {
                    if (frameNum == -1) {
                        throw std::logic_error("Can't read an image from the input");
                    }
                    else {
                        // Input stream is over
                        break;
                    }
                }

                frameNum = pipeline.submitData(ImageInputData(curr_frame),
                    std::make_shared<ImageMetaData>(curr_frame, startTime));
            }

            if (frameNum == 0) {
                if (found == std::string::npos) {
                    outputResolution = curr_frame.size();
                }
                else {
                    outputResolution = cv::Size{
                        std::stoi(FLAGS_output_resolution.substr(0, found)),
                        std::stoi(FLAGS_output_resolution.substr(found + 1, FLAGS_output_resolution.length()))
                    };
                    outputTransform = OutputTransform(curr_frame.size(), outputResolution);
                    outputResolution = outputTransform.computeResolution();
                }
            }

            // Preparing video writer if needed
            if (!FLAGS_o.empty() && !videoWriter.isOpened()) {
                if (!videoWriter.open(FLAGS_o, cv::VideoWriter::fourcc('M', 'J', 'P', 'G'),
                    cap->fps(), outputResolution)) {
                    throw std::runtime_error("Can't open video writer");
                }
            }

            //--- Waiting for free input slot or output data available. Function will return immediately if any of them are available.
            pipeline.waitForData();

            //--- Checking for results and rendering data if it's ready
            //--- If you need just plain data without rendering - cast result's underlying pointer to DetectionResult*
            //    and use your own processing instead of calling renderDetectionData().
            while ((result = pipeline.getResult()) && keepRunning) {
                cv::Mat outFrame = renderDetectionData(result->asRef<DetectionResult>(), palette, outputTransform);
                //--- Showing results and device information
                presenter.drawGraphs(outFrame);
                metrics.update(result->metaData->asRef<ImageMetaData>().timeStamp,
                    outFrame, { 10, 22 }, cv::FONT_HERSHEY_COMPLEX, 0.65);
                if (videoWriter.isOpened() && (FLAGS_limit == 0 || framesProcessed <= FLAGS_limit - 1)) {
                    videoWriter.write(outFrame);
                }
                framesProcessed++;
                if (!FLAGS_no_show) {
                    cv::imshow("Detection Results", outFrame);
                    //--- Processing keyboard events
                    int key = cv::waitKey(1);
                    if (27 == key || 'q' == key || 'Q' == key) {  // Esc
                        keepRunning = false;
                    }
                    else {
                        presenter.handleKey(key);
                    }
                }
            }
        }

        //// ------------ Waiting for completion of data processing and rendering the rest of results ---------
        pipeline.waitForTotalCompletion();
        for (; framesProcessed <= frameNum; framesProcessed++) {
            while (!(result = pipeline.getResult())) {}
            cv::Mat outFrame = renderDetectionData(result->asRef<DetectionResult>(), palette, outputTransform);
            //--- Showing results and device information
            presenter.drawGraphs(outFrame);
            metrics.update(result->metaData->asRef<ImageMetaData>().timeStamp,
                outFrame, { 10, 22 }, cv::FONT_HERSHEY_COMPLEX, 0.65);
            if (videoWriter.isOpened() && (FLAGS_limit == 0 || framesProcessed <= FLAGS_limit - 1)) {
                videoWriter.write(outFrame);
            }
            if (!FLAGS_no_show) {
                cv::imshow("Detection Results", outFrame);
                //--- Updating output window
                cv::waitKey(1);
            }
        }

        //// --------------------------- Report metrics -------------------------------------------------------
        slog::info << slog::endl << "Metric reports:" << slog::endl;
        metrics.printTotal();

        slog::info << presenter.reportMeans() << slog::endl;
    }
    catch (const std::exception& error) {
        slog::err << error.what() << slog::endl;
        return 1;
    }
    catch (...) {
        slog::err << "Unknown/internal exception happened." << slog::endl;
        return 1;
    }

    slog::info << slog::endl << "The execution has completed successfully" << slog::endl;
    return 0;
}<|MERGE_RESOLUTION|>--- conflicted
+++ resolved
@@ -65,12 +65,10 @@
 static const char utilization_monitors_message[] = "Optional. List of monitors to show initially.";
 static const char iou_thresh_output_message[] = "Optional. Filtering intersection over union threshold for overlapping boxes.";
 static const char yolo_af_message[] = "Optional. Use advanced postprocessing/filtering algorithm for YOLO.";
-<<<<<<< HEAD
 static const char yolo_regions_message[] = "Optional. YML file with YOLO regions for compiled networks.";
-=======
 static const char output_resolution_message[] = "Optional. Specify the maximum output window resolution "
     "in (width x height) format. Example: 1280x720. Input frame size used by default.";
->>>>>>> 8ecb9e10
+
 
 DEFINE_bool(h, false, help_message);
 DEFINE_string(at, "", at_message);
@@ -90,11 +88,8 @@
 DEFINE_bool(no_show, false, no_show_message);
 DEFINE_string(u, "", utilization_monitors_message);
 DEFINE_bool(yolo_af, true, yolo_af_message);
-<<<<<<< HEAD
 DEFINE_string(yolo_regions, "", yolo_regions_message);
-=======
 DEFINE_string(output_resolution, "", output_resolution_message);
->>>>>>> 8ecb9e10
 
 /**
 * \brief This function shows a help message
