--- conflicted
+++ resolved
@@ -309,6 +309,9 @@
         cv::Size graphSize{frame.cols / 4, 60};
         Presenter presenter(FLAGS_u, frame.rows - graphSize.height - 10, graphSize);
 
+        cv::VideoWriter outVideo(FLAGS_o, cv::VideoWriter::fourcc('M','J','P','G'), cap.get(cv::CAP_PROP_FPS),
+                                 cv::Size(width, height));
+
         std::cout << "To close the application, press 'CTRL+C' here or switch to the output window and press ESC key" << std::endl;
         std::cout << "To switch between sync/async modes, press TAB key in the output window" << std::endl;
 
@@ -316,16 +319,6 @@
         auto total_t0 = std::chrono::high_resolution_clock::now();
         auto wallclock = std::chrono::high_resolution_clock::now();
         double ocv_render_time = 0;
-<<<<<<< HEAD
-
-        std::cout << "To close the application, press 'CTRL+C' here or switch to the output window and press ESC key" << std::endl;
-        std::cout << "To switch between sync/async modes, press TAB key in the output window" << std::endl;
-        cv::Size graphSize{static_cast<int>(cap.get(cv::CAP_PROP_FRAME_WIDTH) / 4), 60};
-        Presenter presenter(FLAGS_u, static_cast<int>(cap.get(cv::CAP_PROP_FRAME_HEIGHT)) - graphSize.height - 10, graphSize);
-        cv::VideoWriter outVideo(FLAGS_o, cv::VideoWriter::fourcc('M','J','P','G'), cap.get(cv::CAP_PROP_FPS),
-                                 cv::Size(width, height));
-=======
->>>>>>> 79f379a9
         while (true) {
             auto t0 = std::chrono::high_resolution_clock::now();
             // Here is the first asynchronous point:
