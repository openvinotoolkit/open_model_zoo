// Copyright (C) 2018-2020 Intel Corporation
// SPDX-License-Identifier: Apache-2.0
//

/**
* \brief The entry point for the Inference Engine object_detection demo application
* \file object_detection_demo_yolov3_async/main.cpp
* \example object_detection_demo_yolov3_async/main.cpp
*/
#include <gflags/gflags.h>
#include <functional>
#include <iostream>
#include <fstream>
#include <random>
#include <memory>
#include <chrono>
#include <vector>
#include <string>
#include <algorithm>
#include <iterator>

#include <inference_engine.hpp>
#include <ngraph/ngraph.hpp>

#include <monitors/presenter.h>
#include <samples/images_capture.h>
#include <samples/ocv_common.hpp>
#include <samples/slog.hpp>

#include "object_detection_demo_yolov3_async.hpp"

using namespace InferenceEngine;

inline char separator() {
    #ifdef _WIN32
    return '\\';
    #else
    return '/';
    #endif
}

bool ParseAndCheckCommandLine(int argc, char *argv[]) {
    // ---------------------------Parsing and validating the input arguments--------------------------------------
    gflags::ParseCommandLineNonHelpFlags(&argc, &argv, true);
    if (FLAGS_h) {
        showUsage();
        showAvailableDevices();
        return false;
    }
    slog::info << "Parsing input parameters" << slog::endl;

    if (FLAGS_i.empty()) {
        throw std::logic_error("Parameter -i is not set");
    }

    if (FLAGS_m.empty()) {
        throw std::logic_error("Parameter -m is not set");
    }
    return true;
}

void FrameToBlob(const cv::Mat &frame, InferRequest::Ptr &inferRequest, const std::string &inputName) {
    if (FLAGS_auto_resize) {
        /* Just set input blob containing read image. Resize and layout conversion will be done automatically */
        inferRequest->SetBlob(inputName, wrapMat2Blob(frame));
    } else {
        /* Resize and copy data from the image to the input blob */
        Blob::Ptr frameBlob = inferRequest->GetBlob(inputName);
        matU8ToBlob<uint8_t>(frame, frameBlob);
    }
}

static int EntryIndex(int side, int lcoords, int lclasses, int location, int entry) {
    int n = location / (side * side);
    int loc = location % (side * side);
    return n * side * side * (lcoords + lclasses + 1) + entry * side * side + loc;
}

struct DetectionObject {
    int xmin, ymin, xmax, ymax, class_id;
    float confidence;

    DetectionObject(double x, double y, double h, double w, int class_id, float confidence, float h_scale, float w_scale) {
        this->xmin = static_cast<int>((x - w / 2) * w_scale);
        this->ymin = static_cast<int>((y - h / 2) * h_scale);
        this->xmax = static_cast<int>(this->xmin + w * w_scale);
        this->ymax = static_cast<int>(this->ymin + h * h_scale);
        this->class_id = class_id;
        this->confidence = confidence;
    }

    bool operator <(const DetectionObject &s2) const {
        return this->confidence < s2.confidence;
    }
    bool operator >(const DetectionObject &s2) const {
        return this->confidence > s2.confidence;
    }
};

double IntersectionOverUnion(const DetectionObject &box_1, const DetectionObject &box_2) {
    double width_of_overlap_area = fmin(box_1.xmax, box_2.xmax) - fmax(box_1.xmin, box_2.xmin);
    double height_of_overlap_area = fmin(box_1.ymax, box_2.ymax) - fmax(box_1.ymin, box_2.ymin);
    double area_of_overlap;
    if (width_of_overlap_area < 0 || height_of_overlap_area < 0)
        area_of_overlap = 0;
    else
        area_of_overlap = width_of_overlap_area * height_of_overlap_area;
    double box_1_area = (box_1.ymax - box_1.ymin)  * (box_1.xmax - box_1.xmin);
    double box_2_area = (box_2.ymax - box_2.ymin)  * (box_2.xmax - box_2.xmin);
    double area_of_union = box_1_area + box_2_area - area_of_overlap;
    return area_of_overlap / area_of_union;
}

class YoloParams {
    template <typename T>
    void computeAnchors(const std::vector<T> & mask) {
        std::vector<float> maskedAnchors(num * 2);
        for (int i = 0; i < num; ++i) {
            maskedAnchors[i * 2] = anchors[mask[i] * 2];
            maskedAnchors[i * 2 + 1] = anchors[mask[i] * 2 + 1];
        }
        anchors = maskedAnchors;
    }

public:
    int num = 0, classes = 0, coords = 0;
    std::vector<float> anchors = {10.0, 13.0, 16.0, 30.0, 33.0, 23.0, 30.0, 61.0, 62.0, 45.0, 59.0, 119.0, 116.0, 90.0,
                                  156.0, 198.0, 373.0, 326.0};

    YoloParams() {}

    YoloParams(const std::shared_ptr<ngraph::op::RegionYolo> regionYolo) {
        coords = regionYolo->get_num_coords();
        classes = regionYolo->get_num_classes();
        anchors = regionYolo->get_anchors();
        auto mask = regionYolo->get_mask();
        num = mask.size();

        computeAnchors(mask);
    }
};

void ParseYOLOV3Output(const YoloParams &params, const std::string & output_name,
                       const Blob::Ptr &blob, const unsigned long resized_im_h,
                       const unsigned long resized_im_w, const unsigned long original_im_h,
                       const unsigned long original_im_w,
                       const double threshold, std::vector<DetectionObject> &objects) {

    const int out_blob_h = static_cast<int>(blob->getTensorDesc().getDims()[2]);
    const int out_blob_w = static_cast<int>(blob->getTensorDesc().getDims()[3]);
    if (out_blob_h != out_blob_w)
        throw std::runtime_error("Invalid size of output " + output_name +
        " It should be in NCHW layout and H should be equal to W. Current H = " + std::to_string(out_blob_h) +
        ", current W = " + std::to_string(out_blob_h));

    auto side = out_blob_h;
    auto side_square = side * side;
    LockedMemory<const void> blobMapped = as<MemoryBlob>(blob)->rmap();
    const float *output_blob = blobMapped.as<float *>();
    // --------------------------- Parsing YOLO Region output -------------------------------------
    for (int i = 0; i < side_square; ++i) {
        int row = i / side;
        int col = i % side;
        for (int n = 0; n < params.num; ++n) {
            int obj_index = EntryIndex(side, params.coords, params.classes, n * side * side + i, params.coords);
            int box_index = EntryIndex(side, params.coords, params.classes, n * side * side + i, 0);
            float scale = output_blob[obj_index];
            if (scale < threshold)
                continue;
            double x = (col + output_blob[box_index + 0 * side_square]) / side * resized_im_w;
            double y = (row + output_blob[box_index + 1 * side_square]) / side * resized_im_h;
            double height = std::exp(output_blob[box_index + 3 * side_square]) * params.anchors[2 * n + 1];
            double width = std::exp(output_blob[box_index + 2 * side_square]) * params.anchors[2 * n];
            for (int j = 0; j < params.classes; ++j) {
                int class_index = EntryIndex(side, params.coords, params.classes, n * side_square + i, params.coords + 1 + j);
                float prob = scale * output_blob[class_index];
                if (prob < threshold)
                    continue;
                DetectionObject obj(x, y, height, width, j, prob,
                        static_cast<float>(original_im_h) / static_cast<float>(resized_im_h),
                        static_cast<float>(original_im_w) / static_cast<float>(resized_im_w));
                objects.push_back(obj);
            }
        }
    }
}


int main(int argc, char *argv[]) {
    try {
        /** This demo covers a certain topology and cannot be generalized for any object detection **/
        std::cout << "InferenceEngine: " << GetInferenceEngineVersion() << std::endl;

        // ------------------------------ Parsing and validating the input arguments ---------------------------------
        if (!ParseAndCheckCommandLine(argc, argv)) {
            return 0;
        }

        // --------------------------- 1. Load inference engine -------------------------------------
        slog::info << "Loading Inference Engine" << slog::endl;
        Core ie;

        slog::info << "Device info: " << slog::endl;
        std::cout << ie.GetVersions(FLAGS_d);

        /**Loading extensions to the devices **/

        if (!FLAGS_l.empty()) {
            // CPU extensions are loaded as a shared library and passed as a pointer to the base extension
            IExtensionPtr extension_ptr = make_so_pointer<IExtension>(FLAGS_l.c_str());
            ie.AddExtension(extension_ptr, "CPU");
        }
        if (!FLAGS_c.empty()) {
            // GPU extensions are loaded from an .xml description and OpenCL kernel files
            ie.SetConfig({{PluginConfigParams::KEY_CONFIG_FILE, FLAGS_c}}, "GPU");
        }

        /** Per-layer metrics **/
        if (FLAGS_pc) {
            ie.SetConfig({ { PluginConfigParams::KEY_PERF_COUNT, PluginConfigParams::YES } });
        }
        // -----------------------------------------------------------------------------------------------------

        // --------------- 2. Reading the IR generated by the Model Optimizer (.xml and .bin files) ------------
        slog::info << "Loading network files" << slog::endl;
        /** Reading network model **/
        auto cnnNetwork = ie.ReadNetwork(FLAGS_m);
        /** Reading labels (if specified) **/
        std::vector<std::string> labels;
        if (!FLAGS_labels.empty()) {
            std::ifstream inputFile(FLAGS_labels);
            std::string label; 
            while (std::getline(inputFile, label)) {
                labels.push_back(label);
            }
            if (labels.empty())
                throw std::logic_error("File empty or not found: " + FLAGS_labels);
        }
        // -----------------------------------------------------------------------------------------------------

        /** YOLOV3-based network should have one input and three output **/
        // --------------------------- 3. Configuring input and output -----------------------------------------
        // --------------------------------- Preparing input blobs ---------------------------------------------
        slog::info << "Checking that the inputs are as the demo expects" << slog::endl;
        InputsDataMap inputInfo(cnnNetwork.getInputsInfo());
        if (inputInfo.size() != 1) {
            throw std::logic_error("This demo accepts networks that have only one input");
        }
        InputInfo::Ptr& input = inputInfo.begin()->second;
        auto inputName = inputInfo.begin()->first;
        input->setPrecision(Precision::U8);
        if (FLAGS_auto_resize) {
            input->getPreProcess().setResizeAlgorithm(ResizeAlgorithm::RESIZE_BILINEAR);
            input->getInputData()->setLayout(Layout::NHWC);
        } else {
            input->getInputData()->setLayout(Layout::NCHW);
        }

        ICNNNetwork::InputShapes inputShapes = cnnNetwork.getInputShapes();
        SizeVector& inSizeVector = inputShapes.begin()->second;
        inSizeVector[0] = 1;  // set batch to 1
        cnnNetwork.reshape(inputShapes);
        // --------------------------------- Preparing output blobs -------------------------------------------
        slog::info << "Checking that the outputs are as the demo expects" << slog::endl;
        OutputsDataMap outputInfo(cnnNetwork.getOutputsInfo());
        for (auto &output : outputInfo) {
            output.second->setPrecision(Precision::FP32);
            output.second->setLayout(Layout::NCHW);
        }

        std::map<std::string, YoloParams> yoloParams;
        if (auto ngraphFunction = cnnNetwork.getFunction()) {
            for (const auto op : ngraphFunction->get_ops()) {
                auto outputLayer = outputInfo.find(op->get_friendly_name());
                if (outputLayer != outputInfo.end()) {
                    auto regionYolo = std::dynamic_pointer_cast<ngraph::op::RegionYolo>(op);
                    if (!regionYolo) {
                        throw std::runtime_error("Invalid output type: " +
                            std::string(regionYolo->get_type_info().name) + ". RegionYolo expected");
                    }
                    yoloParams[outputLayer->first] = YoloParams(regionYolo);
                }
            }
        }
        else {
            throw std::runtime_error("Can't get ngraph::Function. Make sure the provided model is in IR version 10 or greater.");
        }

        if (!labels.empty() && static_cast<int>(labels.size()) != yoloParams.begin()->second.classes) {
            throw std::runtime_error("The number of labels is different from numbers of model classes");
        }
        // -----------------------------------------------------------------------------------------------------

        // --------------------------- 4. Loading model to the device ------------------------------------------
        slog::info << "Loading model to the device" << slog::endl;
        ExecutableNetwork network = ie.LoadNetwork(cnnNetwork, FLAGS_d);
        // -----------------------------------------------------------------------------------------------------

        // --------------------------- 5. Creating infer request -----------------------------------------------
        InferRequest::Ptr async_infer_request_next = network.CreateInferRequestPtr();
        InferRequest::Ptr async_infer_request_curr = network.CreateInferRequestPtr();
        // -----------------------------------------------------------------------------------------------------

        // --------------------------- 6. Doing inference ------------------------------------------------------
        std::unique_ptr<ImagesCapture> cap = openImagesCapture(FLAGS_i, FLAGS_loop);
        cv::Mat frame = cap->read();
        if (!frame.data) throw std::runtime_error("Can't read an image from the input");

        cv::Size graphSize{frame.cols / 4, 60};
        Presenter presenter(FLAGS_u, frame.rows - graphSize.height - 10, graphSize);

        cv::VideoWriter outVideo;
        cv::VideoWriter rawVideo;
        if (!FLAGS_o.empty()) {
            outVideo.open(FLAGS_o + separator() + "out_%08d.BMP", 0, 0, frame.size());
            rawVideo.open(FLAGS_o + separator() + "raw_%08d.BMP", 0, 0, frame.size());

            if (!outVideo.isOpened() || !rawVideo.isOpened()) {
                throw std::runtime_error("Can't open VideoWriter.");
            }
        }

        std::cout << "To close the application, press 'CTRL+C' here or switch to the output window and press ESC key" << std::endl;
        std::cout << "To switch between sync/async modes, press TAB key in the output window" << std::endl;

        bool isAsyncMode = false;  // execution is always started using SYNC mode
        bool isModeChanged = false;  // set to TRUE when execution mode is changed (SYNC<->ASYNC)

        typedef std::chrono::duration<double, std::ratio<1, 1000>> ms;
        auto total_t0 = std::chrono::high_resolution_clock::now();
        auto wallclock = std::chrono::high_resolution_clock::now();
        double ocv_render_time = 0;
        do {
            auto t0 = std::chrono::high_resolution_clock::now();
            // Here is the first asynchronous point:
            // in the Async mode, we capture frame to populate the NEXT infer request
            // in the regular mode, we capture frame to the CURRENT infer request
            cv::Mat next_frame = cap->read();
            if (isAsyncMode) {
                if (isModeChanged) {
                    FrameToBlob(frame, async_infer_request_curr, inputName);
                }
                if (next_frame.data) {
                    FrameToBlob(next_frame, async_infer_request_next, inputName);
                }
            } else if (!isModeChanged) {
                FrameToBlob(frame, async_infer_request_curr, inputName);
            }
            auto t1 = std::chrono::high_resolution_clock::now();
            double ocv_decode_time = std::chrono::duration_cast<ms>(t1 - t0).count();

            t0 = std::chrono::high_resolution_clock::now();
            // Main sync point:
            // in the true Async mode, we start the NEXT infer request while waiting for the CURRENT to complete
            // in the regular mode, we start the CURRENT request and wait for its completion
            if (isAsyncMode) {
                if (isModeChanged) {
                    async_infer_request_curr->StartAsync();
                }
                if (next_frame.data) {
                    async_infer_request_next->StartAsync();
                }
            } else if (!isModeChanged) {
                async_infer_request_curr->StartAsync();
            }

<<<<<<< HEAD
            if (!FLAGS_o.empty()) {
                rawVideo.write(frame);
            }

            if (OK == async_infer_request_curr->Wait(IInferRequest::WaitMode::RESULT_READY)) {
                t1 = std::chrono::high_resolution_clock::now();
                ms detection = std::chrono::duration_cast<ms>(t1 - t0);
=======
            if (OK != async_infer_request_curr->Wait(IInferRequest::WaitMode::RESULT_READY)) {
                throw std::runtime_error("Waiting for inference results error");
            }
            t1 = std::chrono::high_resolution_clock::now();
            ms detection = std::chrono::duration_cast<ms>(t1 - t0);
>>>>>>> 30d598d1

            t0 = std::chrono::high_resolution_clock::now();
            ms wall = std::chrono::duration_cast<ms>(t0 - wallclock);
            wallclock = t0;

            t0 = std::chrono::high_resolution_clock::now();
            presenter.drawGraphs(frame);
            std::ostringstream out;
            out << "OpenCV cap/render time: " << std::fixed << std::setprecision(1)
                << (ocv_decode_time + ocv_render_time) << " ms";
            cv::putText(frame, out.str(), cv::Point2f(0, 25), cv::FONT_HERSHEY_TRIPLEX, 0.6, cv::Scalar(0, 255, 0));
            out.str("");
            out << "Wallclock time " << (isAsyncMode ? "(TRUE ASYNC):      " : "(SYNC, press Tab): ");
            out << std::fixed << std::setprecision(1) << wall.count() << " ms (" << 1000.0 / wall.count() << " fps)";
            cv::putText(frame, out.str(), cv::Point2f(0, 50), cv::FONT_HERSHEY_TRIPLEX, 0.6, cv::Scalar(0, 0, 255));
            if (!isAsyncMode) {  // In the true async mode, there is no way to measure detection time directly
                out.str("");
                out << "Detection time  : " << std::fixed << std::setprecision(1) << detection.count()
                    << " ms ("
                    << 1000.0 / detection.count() << " fps)";
                cv::putText(frame, out.str(), cv::Point2f(0, 75), cv::FONT_HERSHEY_TRIPLEX, 0.6,
                            cv::Scalar(255, 0, 0));
            }

            // ---------------------------Processing output blobs--------------------------------------------------
            // Processing results of the CURRENT request
            const TensorDesc& inputDesc = inputInfo.begin()->second.get()->getTensorDesc();
            unsigned long resized_im_h = getTensorHeight(inputDesc);
            unsigned long resized_im_w = getTensorWidth(inputDesc);
            std::vector<DetectionObject> objects;
            // Parsing outputs
            for (auto &output : outputInfo) {
                auto output_name = output.first;
                Blob::Ptr blob = async_infer_request_curr->GetBlob(output_name);
                ParseYOLOV3Output(yoloParams[output_name], output_name, blob, resized_im_h, resized_im_w, frame.rows, frame.cols, FLAGS_t, objects);
            }
            // Filtering overlapping boxes
            std::sort(objects.begin(), objects.end(), std::greater<DetectionObject>());
            for (size_t i = 0; i < objects.size(); ++i) {
                if (objects[i].confidence == 0)
                    continue;
                for (size_t j = i + 1; j < objects.size(); ++j)
                    if (IntersectionOverUnion(objects[i], objects[j]) >= FLAGS_iou_t)
                        objects[j].confidence = 0;
            }
            // Drawing boxes
            for (auto &object : objects) {
                if (object.confidence < FLAGS_t)
                    continue;
                auto label = object.class_id;
                float confidence = object.confidence;
                if (FLAGS_r) {
                    std::cout << "[" << label << "] element, prob = " << confidence <<
                                "    (" << object.xmin << "," << object.ymin << ")-(" << object.xmax << "," << object.ymax << ")"
                                << ((confidence > FLAGS_t) ? " WILL BE RENDERED!" : "") << std::endl;
                }
                if (confidence > FLAGS_t) {
                    /** Drawing only objects when >confidence_threshold probability **/
                    std::ostringstream conf;
                    conf << ":" << std::fixed << std::setprecision(3) << confidence;
                    cv::putText(frame,
                                (!labels.empty() ? labels[label] : std::string("label #") + std::to_string(label)) + conf.str(),
                                cv::Point2f(static_cast<float>(object.xmin), static_cast<float>(object.ymin - 5)), cv::FONT_HERSHEY_COMPLEX_SMALL, 1,
                                cv::Scalar(0, 0, 255));
                    cv::rectangle(frame, cv::Point2f(static_cast<float>(object.xmin), static_cast<float>(object.ymin)),
                                    cv::Point2f(static_cast<float>(object.xmax), static_cast<float>(object.ymax)), cv::Scalar(0, 0, 255));
                }
            }

            if (!FLAGS_o.empty()) {
                outVideo.write(frame);
            }

            if (!FLAGS_no_show) {
                cv::imshow("Detection results", frame);
            }

            t1 = std::chrono::high_resolution_clock::now();
            ocv_render_time = std::chrono::duration_cast<ms>(t1 - t0).count();

            if (isModeChanged) {
                isModeChanged = false;
            }

            // Final point:
            // in the truly Async mode, we swap the NEXT and CURRENT requests for the next iteration
            frame = std::move(next_frame);
            if (isAsyncMode) {
                async_infer_request_curr.swap(async_infer_request_next);
            }

            const int key = cv::waitKey(1);
            if (27 == key)  // Esc
                break;
            if (9 == key) {  // Tab
                isAsyncMode = !isAsyncMode;
                isModeChanged = true;
            } else {
                presenter.handleKey(key);
            }
        } while (frame.data);
        // -----------------------------------------------------------------------------------------------------
        auto total_t1 = std::chrono::high_resolution_clock::now();
        ms total = std::chrono::duration_cast<ms>(total_t1 - total_t0);
        std::cout << "Total Inference time: " << total.count() << std::endl;

        /** Showing performace results **/
        if (FLAGS_pc) {
            printPerformanceCounts(*async_infer_request_curr, std::cout, getFullDeviceName(ie, FLAGS_d));
        }

        std::cout << presenter.reportMeans() << '\n';
    }
    catch (const std::exception& error) {
        std::cerr << "[ ERROR ] " << error.what() << std::endl;
        return 1;
    }
    catch (...) {
        std::cerr << "[ ERROR ] Unknown/internal exception happened." << std::endl;
        return 1;
    }

    slog::info << "Execution successful" << slog::endl;
    return 0;
}<|MERGE_RESOLUTION|>--- conflicted
+++ resolved
@@ -364,21 +364,15 @@
                 async_infer_request_curr->StartAsync();
             }
 
-<<<<<<< HEAD
             if (!FLAGS_o.empty()) {
                 rawVideo.write(frame);
             }
 
-            if (OK == async_infer_request_curr->Wait(IInferRequest::WaitMode::RESULT_READY)) {
-                t1 = std::chrono::high_resolution_clock::now();
-                ms detection = std::chrono::duration_cast<ms>(t1 - t0);
-=======
             if (OK != async_infer_request_curr->Wait(IInferRequest::WaitMode::RESULT_READY)) {
                 throw std::runtime_error("Waiting for inference results error");
             }
             t1 = std::chrono::high_resolution_clock::now();
             ms detection = std::chrono::duration_cast<ms>(t1 - t0);
->>>>>>> 30d598d1
 
             t0 = std::chrono::high_resolution_clock::now();
             ms wall = std::chrono::duration_cast<ms>(t0 - wallclock);
