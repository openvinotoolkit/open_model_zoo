// Copyright (C) 2018-2019 Intel Corporation
// SPDX-License-Identifier: Apache-2.0
//

#include <algorithm>
#include <string>
#include <vector>

#include <opencv2/imgproc/imgproc.hpp>

#include <samples/common.hpp>

#include "human_pose_estimator.hpp"
#include "peak.hpp"

namespace human_pose_estimation {
HumanPoseEstimator::HumanPoseEstimator(const std::string& modelPath,
                                       const std::string& targetDeviceName_,
                                       bool enablePerformanceReport)
    : minJointsNumber(3),
      stride(8),
      pad(cv::Vec4i::all(0)),
      meanPixel(cv::Vec3f::all(128)),
      minPeaksDistance(3.0f),
      midPointsScoreThreshold(0.05f),
      foundMidPointsRatioThreshold(0.8f),
      minSubsetScore(0.2f),
      inputLayerSize(-1, -1),
      upsampleRatio(4),
      targetDeviceName(targetDeviceName_),
      enablePerformanceReport(enablePerformanceReport),
      modelPath(modelPath) {
    if (enablePerformanceReport) {
        ie.SetConfig({{InferenceEngine::PluginConfigParams::KEY_PERF_COUNT,
                       InferenceEngine::PluginConfigParams::YES}});
    }
    netReader.ReadNetwork(modelPath);
    std::string binFileName = fileNameNoExt(modelPath) + ".bin";
    netReader.ReadWeights(binFileName);
    network = netReader.getNetwork();
<<<<<<< HEAD
    InferenceEngine::InputInfo::Ptr inputInfo = network.getInputsInfo().begin()->second;
    inputLayerSize = cv::Size(inputInfo->getTensorDesc().getDims()[3], inputInfo->getTensorDesc().getDims()[2]);
=======

    const auto& inputInfo = network.getInputsInfo();

    if (inputInfo.size() != 1) {
        throw std::runtime_error(modelPath + ": expected to have 1 input");
    }

    const auto& imageInputInfo = *inputInfo.begin();
    const auto& imageInputDims = imageInputInfo.second->getTensorDesc().getDims();

    if (imageInputDims.size() != 4 || imageInputDims[0] != 1 || imageInputDims[1] != 3) {
        throw std::runtime_error(
            modelPath + ": expected \"" + imageInputInfo.first + "\" to have dimensions 1x3xHxW");
    }

    inputLayerSize = cv::Size(imageInputDims[3], imageInputDims[2]);
    imageInputInfo.second->setPrecision(InferenceEngine::Precision::U8);
>>>>>>> 41c22358

    InferenceEngine::OutputsDataMap outputInfo = network.getOutputsInfo();

    if (outputInfo.size() != 2) {
        throw std::runtime_error(modelPath + ": expected to have 2 outputs");
    }

    auto outputIt = outputInfo.begin();

    const auto& pafsOutputInfo = *outputIt++;

    pafsBlobName = pafsOutputInfo.first;

    const auto& pafsOutputDims = pafsOutputInfo.second->getTensorDesc().getDims();

    if (pafsOutputDims.size() != 4 || pafsOutputDims[0] != 1
            || pafsOutputDims[1] != 2 * (keypointsNumber + 1)) {
        throw std::runtime_error(
            modelPath + ": expected \"" + pafsBlobName + "\" to have dimensions "
                "1x" + std::to_string(2 * (keypointsNumber + 1)) + "xHFMxWFM");
    }

    const auto& heatmapsOutputInfo = *outputIt++;

    heatmapsBlobName = heatmapsOutputInfo.first;

    const auto& heatmapsOutputDims = heatmapsOutputInfo.second->getTensorDesc().getDims();

    if (heatmapsOutputDims.size() != 4 || heatmapsOutputDims[0] != 1
            || heatmapsOutputDims[1] != keypointsNumber + 1) {
        throw std::runtime_error(
            modelPath + ": expected \"" + heatmapsBlobName + "\" to have dimensions "
                "1x" + std::to_string(keypointsNumber + 1) + "xHFMxWFM");
    }

    if (pafsOutputDims[2] != heatmapsOutputDims[2] || pafsOutputDims[3] != heatmapsOutputDims[3]) {
        throw std::runtime_error(
            modelPath + ": expected \"" + pafsBlobName + "\" and \"" + heatmapsBlobName + "\""
                "to have matching last two dimensions");
    }

    executableNetwork = ie.LoadNetwork(network, targetDeviceName);
    request_next = executableNetwork.CreateInferRequestPtr();
    request_curr = executableNetwork.CreateInferRequestPtr();
}

void HumanPoseEstimator::reshape(const cv::Mat& image){
    CV_Assert(image.type() == CV_8UC3);

    imageSize = image.size();
    if (inputWidthIsChanged(imageSize)){
        auto input_shapes = network.getInputShapes();
        std::string input_name;
        InferenceEngine::SizeVector input_shape;
        std::tie(input_name, input_shape) = *input_shapes.begin();
        input_shape[2] = inputLayerSize.height;
        input_shape[3] = inputLayerSize.width;
        input_shapes[input_name] = input_shape;
        network.reshape(input_shapes);
        executableNetwork = ie.LoadNetwork(network, targetDeviceName);
        request_next = executableNetwork.CreateInferRequestPtr();
        request_curr = executableNetwork.CreateInferRequestPtr();
        std::cout << "Reshape needed" << std::endl;
    }
}

void HumanPoseEstimator::frameToBlob_curr(const cv::Mat& image) {
    CV_Assert(image.type() == CV_8UC3);
    InferenceEngine::Blob::Ptr input = request_curr->GetBlob(network.getInputsInfo().begin()->first);
    auto buffer =input->buffer().as<InferenceEngine::PrecisionTrait<InferenceEngine::Precision::FP32>::value_type *>();
    preprocess(image, static_cast<float*>(buffer));
}

void HumanPoseEstimator::frameToBlob_next(const cv::Mat& image) {
    CV_Assert(image.type() == CV_8UC3);
    InferenceEngine::Blob::Ptr input = request_next->GetBlob(network.getInputsInfo().begin()->first);
    auto buffer =input->buffer().as<InferenceEngine::PrecisionTrait<InferenceEngine::Precision::FP32>::value_type *>();
    preprocess(image, static_cast<float*>(buffer));
}

void HumanPoseEstimator::startCurr() {
    request_curr->StartAsync();
}

void HumanPoseEstimator::startNext() {
    request_next->StartAsync();
}

<<<<<<< HEAD
bool HumanPoseEstimator::readyCurr() {
    if (InferenceEngine::OK == request_curr->Wait(InferenceEngine::IInferRequest::WaitMode::RESULT_READY)) {
        return true;
    } else {
        return false;
    }
}

void HumanPoseEstimator::swapRequest() {
    request_curr.swap(request_next);
}

std::vector<HumanPose> HumanPoseEstimator::estimateCurr() {

    InferenceEngine::Blob::Ptr pafsBlob = request_curr->GetBlob(pafsBlobName);
    InferenceEngine::Blob::Ptr heatMapsBlob = request_curr->GetBlob(heatmapsBlobName);
    CV_Assert(heatMapsBlob->getTensorDesc().getDims()[1] == keypointsNumber + 1);
    InferenceEngine::SizeVector heatMapDims = heatMapsBlob->getTensorDesc().getDims();
=======
    InferenceEngine::Blob::Ptr pafsBlob = request.GetBlob(pafsBlobName);
    InferenceEngine::Blob::Ptr heatMapsBlob = request.GetBlob(heatmapsBlobName);
    InferenceEngine::SizeVector heatMapDims =
            heatMapsBlob->getTensorDesc().getDims();
>>>>>>> 41c22358
    std::vector<HumanPose> poses = postprocess(
            heatMapsBlob->buffer(),
            heatMapDims[2] * heatMapDims[3],
            keypointsNumber,
            pafsBlob->buffer(),
            heatMapDims[2] * heatMapDims[3],
            pafsBlob->getTensorDesc().getDims()[1],
            heatMapDims[3], heatMapDims[2], imageSize);

    return poses;
}

void HumanPoseEstimator::preprocess(const cv::Mat& image, float* buffer) const {
    cv::Mat resizedImage;
    double scale = inputLayerSize.height / static_cast<double>(image.rows);
    cv::resize(image, resizedImage, cv::Size(), scale, scale, cv::INTER_CUBIC);
    cv::Mat paddedImage;
    cv::copyMakeBorder(resizedImage, paddedImage, pad(0), pad(2), pad(1), pad(3),
                       cv::BORDER_CONSTANT, meanPixel);
    std::vector<cv::Mat> planes(3);
    cv::split(paddedImage, planes);
    for (size_t pId = 0; pId < planes.size(); pId++) {
        cv::Mat dst(inputLayerSize.height, inputLayerSize.width, CV_32FC1,
                    reinterpret_cast<void*>(
                        buffer + pId * inputLayerSize.area()));
        planes[pId].convertTo(dst, CV_32FC1);
    }
}

std::vector<HumanPose> HumanPoseEstimator::postprocess(
        const float* heatMapsData, const int heatMapOffset, const int nHeatMaps,
        const float* pafsData, const int pafOffset, const int nPafs,
        const int featureMapWidth, const int featureMapHeight,
        const cv::Size& imageSize) const {
    std::vector<cv::Mat> heatMaps(nHeatMaps);
    for (size_t i = 0; i < heatMaps.size(); i++) {
        heatMaps[i] = cv::Mat(featureMapHeight, featureMapWidth, CV_32FC1,
                              reinterpret_cast<void*>(
                                  const_cast<float*>(
                                      heatMapsData + i * heatMapOffset)));
    }
    resizeFeatureMaps(heatMaps);

    std::vector<cv::Mat> pafs(nPafs);
    for (size_t i = 0; i < pafs.size(); i++) {
        pafs[i] = cv::Mat(featureMapHeight, featureMapWidth, CV_32FC1,
                          reinterpret_cast<void*>(
                              const_cast<float*>(
                                  pafsData + i * pafOffset)));
    }
    resizeFeatureMaps(pafs);

    std::vector<HumanPose> poses = extractPoses(heatMaps, pafs);
    correctCoordinates(poses, heatMaps[0].size(), imageSize);
    return poses;
}

class FindPeaksBody: public cv::ParallelLoopBody {
public:
    FindPeaksBody(const std::vector<cv::Mat>& heatMaps, float minPeaksDistance,
                  std::vector<std::vector<Peak> >& peaksFromHeatMap)
        : heatMaps(heatMaps),
          minPeaksDistance(minPeaksDistance),
          peaksFromHeatMap(peaksFromHeatMap) {}

    virtual void operator()(const cv::Range& range) const {
        for (int i = range.start; i < range.end; i++) {
            findPeaks(heatMaps, minPeaksDistance, peaksFromHeatMap, i);
        }
    }

private:
    const std::vector<cv::Mat>& heatMaps;
    float minPeaksDistance;
    std::vector<std::vector<Peak> >& peaksFromHeatMap;
};

std::vector<HumanPose> HumanPoseEstimator::extractPoses(
        const std::vector<cv::Mat>& heatMaps,
        const std::vector<cv::Mat>& pafs) const {
    std::vector<std::vector<Peak> > peaksFromHeatMap(heatMaps.size());
    FindPeaksBody findPeaksBody(heatMaps, minPeaksDistance, peaksFromHeatMap);
    cv::parallel_for_(cv::Range(0, static_cast<int>(heatMaps.size())),
                      findPeaksBody);
    int peaksBefore = 0;
    for (size_t heatmapId = 1; heatmapId < heatMaps.size(); heatmapId++) {
        peaksBefore += static_cast<int>(peaksFromHeatMap[heatmapId - 1].size());
        for (auto& peak : peaksFromHeatMap[heatmapId]) {
            peak.id += peaksBefore;
        }
    }
    std::vector<HumanPose> poses = groupPeaksToPoses(
                peaksFromHeatMap, pafs, keypointsNumber, midPointsScoreThreshold,
                foundMidPointsRatioThreshold, minJointsNumber, minSubsetScore);
    return poses;
}

void HumanPoseEstimator::resizeFeatureMaps(std::vector<cv::Mat>& featureMaps) const {
    for (auto& featureMap : featureMaps) {
        cv::resize(featureMap, featureMap, cv::Size(),
                   upsampleRatio, upsampleRatio, cv::INTER_CUBIC);
    }
}

void HumanPoseEstimator::correctCoordinates(std::vector<HumanPose>& poses,
                                            const cv::Size& featureMapsSize,
                                            const cv::Size& imageSize) const {
    CV_Assert(stride % upsampleRatio == 0);

    cv::Size fullFeatureMapSize = featureMapsSize * stride / upsampleRatio;

    float scaleX = imageSize.width /
            static_cast<float>(fullFeatureMapSize.width - pad(1) - pad(3));
    float scaleY = imageSize.height /
            static_cast<float>(fullFeatureMapSize.height - pad(0) - pad(2));
    for (auto& pose : poses) {
        for (auto& keypoint : pose.keypoints) {
            if (keypoint != cv::Point2f(-1, -1)) {
                keypoint.x *= stride / upsampleRatio;
                keypoint.x -= pad(1);
                keypoint.x *= scaleX;

                keypoint.y *= stride / upsampleRatio;
                keypoint.y -= pad(0);
                keypoint.y *= scaleY;
            }
        }
    }
}

bool HumanPoseEstimator::inputWidthIsChanged(const cv::Size& imageSize) {
    double scale = static_cast<double>(inputLayerSize.height) / static_cast<double>(imageSize.height);
    cv::Size scaledSize(static_cast<int>(cvRound(imageSize.width * scale)),
                        static_cast<int>(cvRound(imageSize.height * scale)));
    cv::Size scaledImageSize(std::max(scaledSize.width, inputLayerSize.height),
                             inputLayerSize.height);
    int minHeight = std::min(scaledImageSize.height, scaledSize.height);
    scaledImageSize.width = static_cast<int>(std::ceil(
                scaledImageSize.width / static_cast<float>(stride))) * stride;
    pad(0) = static_cast<int>(std::floor((scaledImageSize.height - minHeight) / 2.0));
    pad(1) = static_cast<int>(std::floor((scaledImageSize.width - scaledSize.width) / 2.0));
    pad(2) = scaledImageSize.height - minHeight - pad(0);
    pad(3) = scaledImageSize.width - scaledSize.width - pad(1);
    if (scaledSize.width == (inputLayerSize.width - pad(1) - pad(3))) {
        return false;
    }

    inputLayerSize.width = scaledImageSize.width;
    return true;
}

HumanPoseEstimator::~HumanPoseEstimator() {
    try {
        if (enablePerformanceReport) {
            std::cout << "Performance counts for " << modelPath << std::endl << std::endl;
            printPerformanceCounts(*request_curr, std::cout, getFullDeviceName(ie, targetDeviceName), false);
        }
    }
    catch (...) {
        std::cerr << "[ ERROR ] Unknown/internal exception happened." << std::endl;
    }
}
}  // namespace human_pose_estimation<|MERGE_RESOLUTION|>--- conflicted
+++ resolved
@@ -38,10 +38,8 @@
     std::string binFileName = fileNameNoExt(modelPath) + ".bin";
     netReader.ReadWeights(binFileName);
     network = netReader.getNetwork();
-<<<<<<< HEAD
     InferenceEngine::InputInfo::Ptr inputInfo = network.getInputsInfo().begin()->second;
     inputLayerSize = cv::Size(inputInfo->getTensorDesc().getDims()[3], inputInfo->getTensorDesc().getDims()[2]);
-=======
 
     const auto& inputInfo = network.getInputsInfo();
 
@@ -59,7 +57,6 @@
 
     inputLayerSize = cv::Size(imageInputDims[3], imageInputDims[2]);
     imageInputInfo.second->setPrecision(InferenceEngine::Precision::U8);
->>>>>>> 41c22358
 
     InferenceEngine::OutputsDataMap outputInfo = network.getOutputsInfo();
 
@@ -148,7 +145,6 @@
     request_next->StartAsync();
 }
 
-<<<<<<< HEAD
 bool HumanPoseEstimator::readyCurr() {
     if (InferenceEngine::OK == request_curr->Wait(InferenceEngine::IInferRequest::WaitMode::RESULT_READY)) {
         return true;
@@ -167,12 +163,6 @@
     InferenceEngine::Blob::Ptr heatMapsBlob = request_curr->GetBlob(heatmapsBlobName);
     CV_Assert(heatMapsBlob->getTensorDesc().getDims()[1] == keypointsNumber + 1);
     InferenceEngine::SizeVector heatMapDims = heatMapsBlob->getTensorDesc().getDims();
-=======
-    InferenceEngine::Blob::Ptr pafsBlob = request.GetBlob(pafsBlobName);
-    InferenceEngine::Blob::Ptr heatMapsBlob = request.GetBlob(heatmapsBlobName);
-    InferenceEngine::SizeVector heatMapDims =
-            heatMapsBlob->getTensorDesc().getDims();
->>>>>>> 41c22358
     std::vector<HumanPose> poses = postprocess(
             heatMapsBlob->buffer(),
             heatMapDims[2] * heatMapDims[3],
