// Copyright (C) 2020-2022 Intel Corporation
// SPDX-License-Identifier: Apache-2.0
//

#include <chrono>
#include <fstream>
#include <iostream>
#include <limits>
#include <string>
#include <vector>

#include <gflags/gflags.h>
#include <opencv2/opencv.hpp>
#include <openvino/openvino.hpp>

#include <models/classification_model.h>
#include <models/results.h>
#include <pipelines/async_pipeline.h>
#include <pipelines/metadata.h>

#include <utils/args_helper.hpp>
#include <utils/common.hpp>
#include <utils/ocv_common.hpp>
#include <utils/performance_metrics.hpp>
#include <utils/slog.hpp>

#include "grid_mat.hpp"

<<<<<<< HEAD
namespace{
constexpr char h_msg[] = "show the help message and exit";
DEFINE_bool(h, false, h_msg);

constexpr char i_msg[] = "an input to process. The input must be a single image, a folder of images";
DEFINE_string(i, "", i_msg);

constexpr char labels_msg[] = "path to .txt file with labels";
DEFINE_string(labels, "", labels_msg);

constexpr char m_msg[] = "path to an .xml file with a trained model";
DEFINE_string(m, "", m_msg);

constexpr char auto_resize_msg[] = "enables resizable input";
DEFINE_bool(auto_resize, false, auto_resize_msg);

constexpr char d_msg[] = "specify the target device to infer on. "
    "The list of available devices is shown below. The demo will look for a suitable plugin for device specified. "
    "Default value is CPU";
DEFINE_string(d, "CPU", d_msg);

constexpr char gt_msg[] = "path to ground truth .txt file";
DEFINE_string(gt, "", gt_msg);

constexpr char layout_msg[] = "specify inputs layouts."
    "Ex. \"[NCHW]\" or \"input1[NCHW],input2[NC]\" in case of more than one input";
DEFINE_string(layout, "", layout_msg);

constexpr char nireq_msg[] = "number of infer requests";
DEFINE_uint32(nireq, 0, nireq_msg);

constexpr char nstreams_msg[] = "specify count of streams";
DEFINE_string(nstreams, "", nstreams_msg);

constexpr char nt_msg[] = "number of top results. Must be >= 1. Default value is 5";
DEFINE_uint32(nt, 5, nt_msg);

constexpr char nthreads_msg[] = "specify count of threads";
DEFINE_uint32(nthreads, 0, nthreads_msg);

constexpr char res_msg[] = "set image grid resolution in format WxH. Default value is 1280x720";
DEFINE_string(res, "1280x720", res_msg);

constexpr char show_msg[] = "disable showing of processed images";
DEFINE_bool(show, true, show_msg);

constexpr char time_msg[] = "time in seconds to execute program. Default is -1 (infinite time)";
DEFINE_uint32(time, std::numeric_limits<gflags::uint32>::max(), time_msg);

constexpr char u_msg[] = "list of monitors to show initially";
DEFINE_string(u, "", u_msg);

void parse(int argc, char *argv[]) {
    gflags::ParseCommandLineFlags(&argc, &argv, false);
    if (FLAGS_h || 1 == argc) {
        std::cout <<   "\t[ -h]                 " << h_msg
                << "\n\t  -i <INPUT>            " << i_msg
                << "\n\t --labels <LABELS>     " << labels_msg
                << "\n\t  -m <MODEL FILE>       " << m_msg
                << "\n\t[--auto_resize]         " << res_msg
                << "\n\t[ -d <DEVICE>]          " << d_msg
                << "\n\t[--gt <STRING>]       " << gt_msg
                << "\n\t[--layout <STRING>] " << layout_msg
                << "\n\t[--nireq <NUMBER>]      " << nireq_msg
                << "\n\t[--nstreams <NUMBER>]   " << nstreams_msg
                << "\n\t[--nt <NUMBER>]         " << nt_msg
                << "\n\t[--nthreads <NUMBER>]   " << nthreads_msg
                << "\n\t[--res <STRING>]       " << res_msg
                << "\n\t[--show] ([--noshow])   " << show_msg
                << "\n\t[--time <NUMBER>]       " << time_msg
                << "\n\t[ -u]                   " << u_msg
                << "\n\tKey bindings:"
                    "\n\t\tQ, q, Esc - Quit"
                    "\n\t\tR, r, SpaceBar - Restart testing"
                    "\n\t\tC - average CPU load, D - load distrobution over cores, M - memory usage, H - hide\n";
=======
static const char help_message[] = "Print a usage message.";
static const char image_message[] = "Required. Path to a folder with images or path to an image file.";
static const char model_message[] = "Required. Path to an .xml file with a trained model.";
static const char labels_message[] = "Required. Path to .txt file with labels.";
static const char layout_message[] = "Optional. Specify inputs layouts."
                                     " Ex. NCHW or input0:NCHW,input1:NC in case of more than one input.";
static const char gt_message[] = "Optional. Path to ground truth .txt file.";
static const char target_device_message[] = "Optional. Specify the target device to infer on (the list of available "
                                            "devices is shown below). Default value is CPU. "
                                            "The demo will look for a suitable plugin for device specified.";
static const char num_threads_message[] = "Optional. Specify count of threads.";
static const char num_streams_message[] = "Optional. Specify count of streams.";
static const char num_inf_req_message[] = "Optional. Number of infer requests.";
static const char image_grid_resolution_message[] = "Optional. Set image grid resolution in format WxH. "
                                                    "Default value is 1280x720.";
static const char ntop_message[] = "Optional. Number of top results. Default value is 5. Must be >= 1.";
static const char input_resizable_message[] = "Optional. Enables resizable input.";
static const char no_show_message[] = "Optional. Disable showing of processed images.";
static const char execution_time_message[] = "Optional. Time in seconds to execute program. "
                                             "Default is -1 (infinite time).";
static const char utilization_monitors_message[] = "Optional. List of monitors to show initially.";

DEFINE_bool(h, false, help_message);
DEFINE_string(i, "", image_message);
DEFINE_string(m, "", model_message);
DEFINE_string(labels, "", labels_message);
DEFINE_string(layout, "", layout_message);
DEFINE_string(gt, "", gt_message);
DEFINE_string(d, "CPU", target_device_message);
DEFINE_uint32(nthreads, 0, num_threads_message);
DEFINE_string(nstreams, "", num_streams_message);
DEFINE_uint32(nireq, 0, num_inf_req_message);
DEFINE_uint32(nt, 5, ntop_message);
DEFINE_string(res, "1280x720", image_grid_resolution_message);
DEFINE_bool(auto_resize, false, input_resizable_message);
DEFINE_bool(no_show, false, no_show_message);
DEFINE_uint32(time, std::numeric_limits<gflags::uint32>::max(), execution_time_message);
DEFINE_string(u, "", utilization_monitors_message);

static void showUsage() {
    std::cout << std::endl;
    std::cout << "classification_benchmark_demo [OPTION]" << std::endl;
    std::cout << "Options:" << std::endl;
    std::cout << std::endl;
    std::cout << "    -h                        " << help_message << std::endl;
    std::cout << "    -i \"<path>\"               " << image_message << std::endl;
    std::cout << "    -m \"<path>\"               " << model_message << std::endl;
    std::cout << "    -auto_resize              " << input_resizable_message << std::endl;
    std::cout << "    -labels \"<path>\"          " << labels_message << std::endl;
    std::cout << "    -layout \"<string>\"        " << layout_message << std::endl;
    std::cout << "    -gt \"<path>\"              " << gt_message << std::endl;
    std::cout << "    -d \"<device>\"             " << target_device_message << std::endl;
    std::cout << "    -nthreads \"<integer>\"     " << num_threads_message << std::endl;
    std::cout << "    -nstreams \"<integer>\"     " << num_streams_message << std::endl;
    std::cout << "    -nireq \"<integer>\"        " << num_inf_req_message << std::endl;
    std::cout << "    -nt \"<integer>\"           " << ntop_message << std::endl;
    std::cout << "    -res \"<WxH>\"              " << image_grid_resolution_message << std::endl;
    std::cout << "    -no_show                  " << no_show_message << std::endl;
    std::cout << "    -time \"<integer>\"         " << execution_time_message << std::endl;
    std::cout << "    -u                        " << utilization_monitors_message << std::endl;
}

bool ParseAndCheckCommandLine(int argc, char *argv[]) {
    // ---------------------------Parsing and validation of input args--------------------------------------
    gflags::ParseCommandLineNonHelpFlags(&argc, &argv, true);
    if (FLAGS_h) {
        showUsage();
>>>>>>> 92c670d6
        showAvailableDevices();
        slog::info << ov::get_openvino_version() << slog::endl;
        exit(0);
    } if (FLAGS_i.empty()) {
        throw std::invalid_argument("-i <INPUT> can't be empty");
    } if (FLAGS_m.empty()) {
        throw std::invalid_argument("-m <MODEL FILE> can't be empty");
    } if (FLAGS_labels.empty()) {
        throw std::logic_error("--labels <LABELS> can't be empty");
    }
    slog::info << ov::get_openvino_version() << slog::endl;
}

cv::Mat centerSquareCrop(const cv::Mat& image) {
    if (image.cols >= image.rows) {
        return image(cv::Rect((image.cols - image.rows) / 2, 0, image.rows, image.rows));
    }
    return image(cv::Rect(0, (image.rows - image.cols) / 2, image.cols, image.cols));
}
} // namespace

int main(int argc, char *argv[]) {
    std::set_terminate(catcher);
    parse(argc, argv);
    PerformanceMetrics metrics, readerMetrics, renderMetrics;

    //------------------------------- Preparing Input ------------------------------------------------------
    std::vector<std::string> imageNames;
    std::vector<cv::Mat> inputImages;
    parseInputFilesArguments(imageNames);
    if (imageNames.empty()) throw std::runtime_error("No images provided");
    std::sort(imageNames.begin(), imageNames.end());
    for (size_t i = 0; i < imageNames.size(); i++) {
        const std::string& name = imageNames[i];
        auto readingStart = std::chrono::steady_clock::now();
        const cv::Mat& tmpImage = cv::imread(name);
        if (tmpImage.data == nullptr) {
            slog::err << "Could not read image " << name << slog::endl;
            imageNames.erase(imageNames.begin() + i);
            i--;
        } else {
            readerMetrics.update(readingStart);
            // Clone cropped image to keep memory layout dense to enable -auto_resize
            inputImages.push_back(centerSquareCrop(tmpImage).clone());
            size_t lastSlashIdx = name.find_last_of("/\\");
            if (lastSlashIdx != std::string::npos) {
                imageNames[i] = name.substr(lastSlashIdx + 1);
            } else {
                imageNames[i] = name;
            }
        }
    }

    // ----------------------------------------Read image classes-----------------------------------------
    std::vector<unsigned> classIndices;
    if (!FLAGS_gt.empty()) {
        std::map<std::string, unsigned> classIndicesMap;
        std::ifstream inputGtFile(FLAGS_gt);
        if (!inputGtFile.is_open()) {
            throw std::runtime_error("Can't open the ground truth file.");
        }

        std::string line;
        while (std::getline(inputGtFile, line)) {
            size_t separatorIdx = line.find(' ');
            if (separatorIdx == std::string::npos) {
                throw std::runtime_error("The ground truth file has incorrect format.");
            }
            std::string imagePath = line.substr(0, separatorIdx);
            size_t imagePathEndIdx = imagePath.rfind('/');
            unsigned classIndex = static_cast<unsigned>(std::stoul(line.substr(separatorIdx + 1)));
            if ((imagePathEndIdx != 1 || imagePath[0] != '.') && imagePathEndIdx != std::string::npos) {
                throw std::runtime_error("The ground truth file has incorrect format.");
            }
            classIndicesMap.insert({imagePath.substr(imagePathEndIdx + 1), classIndex});
        }

        for (size_t i = 0; i < imageNames.size(); i++) {
            auto imageSearchResult = classIndicesMap.find(imageNames[i]);
            if (imageSearchResult != classIndicesMap.end()) {
                classIndices.push_back(imageSearchResult->second);
            } else {
                throw std::runtime_error("No class specified for image " + imageNames[i]);
            }
        }
    } else {
        classIndices.resize(inputImages.size());
        std::fill(classIndices.begin(), classIndices.end(), 0);
    }

    //------------------------------ Running routines ----------------------------------------------
    std::vector<std::string> labels = ClassificationModel::loadLabels(FLAGS_labels);
    for (const auto & classIndex : classIndices) {
        if (classIndex >= labels.size()) {
            throw std::runtime_error("Class index " + std::to_string(classIndex)
                                        + " is outside the range supported by the model.");
            }
    }

    slog::info << ov::get_openvino_version() << slog::endl;
    ov::Core core;

    AsyncPipeline pipeline(std::unique_ptr<ModelBase>(new ClassificationModel(FLAGS_m, FLAGS_nt, FLAGS_auto_resize, labels, FLAGS_layout)),
        ConfigFactory::getUserConfig(FLAGS_d, FLAGS_nireq, FLAGS_nstreams, FLAGS_nthreads), core);

    Presenter presenter(FLAGS_u, 0);
    int width;
    int height;
    std::vector<std::string> gridMatRowsCols = split(FLAGS_res, 'x');
    if (gridMatRowsCols.size() != 2) {
        throw std::runtime_error("The value of GridMat resolution flag is not valid.");
    } else {
        width = std::stoi(gridMatRowsCols[0]);
        height = std::stoi(gridMatRowsCols[1]);
    }
    GridMat gridMat(presenter, cv::Size(width, height));
    bool keepRunning = true;
    std::unique_ptr<ResultBase> result;
    double accuracy = 0;
    bool isTestMode = true;
    std::chrono::steady_clock::duration elapsedSeconds = std::chrono::steady_clock::duration(0);
    std::chrono::seconds testDuration = std::chrono::seconds(3);
    std::chrono::seconds fpsCalculationDuration = std::chrono::seconds(1);
    unsigned int framesNum = 0;
    long long correctPredictionsCount = 0;
    unsigned int framesNumOnCalculationStart = 0;
    std::size_t nextImageIndex = 0;
    std::chrono::steady_clock::time_point startTime = std::chrono::steady_clock::now();

    while (keepRunning && elapsedSeconds < std::chrono::seconds(FLAGS_time)) {
        if (elapsedSeconds >= testDuration - fpsCalculationDuration && framesNumOnCalculationStart == 0) {
            framesNumOnCalculationStart = framesNum;
        }
        if (isTestMode && elapsedSeconds >= testDuration) {
            isTestMode = false;
            typedef std::chrono::duration<double, std::chrono::seconds::period> Sec;
            gridMat = GridMat(presenter, cv::Size(width, height), cv::Size(16, 9),
                                (framesNum - framesNumOnCalculationStart) / std::chrono::duration_cast<Sec>(
                                fpsCalculationDuration).count());
            metrics = PerformanceMetrics();
            startTime = std::chrono::steady_clock::now();
            framesNum = 0;
            correctPredictionsCount = 0;
            accuracy = 0;
        }

        if (pipeline.isReadyToProcess()) {
            auto imageStartTime = std::chrono::steady_clock::now();

            pipeline.submitData(ImageInputData(inputImages[nextImageIndex]),
                std::make_shared<ClassificationImageMetaData>(inputImages[nextImageIndex], imageStartTime, classIndices[nextImageIndex]));
            nextImageIndex++;
            if (nextImageIndex == imageNames.size()) {
                nextImageIndex = 0;
            }
        }

        //--- Waiting for free input slot or output data available. Function will return immediately if any of them are available.
        pipeline.waitForData(false);

        //--- Checking for results and rendering data if it's ready
        while ((result = pipeline.getResult(false)) && keepRunning) {
            auto renderingStart = std::chrono::steady_clock::now();
            const ClassificationResult& classificationResult = result->asRef<ClassificationResult>();
            if (!classificationResult.metaData) {
                throw std::invalid_argument("Renderer: metadata is null");
            }
            const ClassificationImageMetaData& classificationImageMetaData
                = classificationResult.metaData->asRef<const ClassificationImageMetaData>();

            auto outputImg = classificationImageMetaData.img;

            if (outputImg.empty()) {
                throw std::invalid_argument("Renderer: image provided in metadata is empty");
            }
            PredictionResult predictionResult = PredictionResult::Incorrect;
            std::string label = classificationResult.topLabels.front().label;
            if (!FLAGS_gt.empty()) {
                for (size_t i = 0; i < FLAGS_nt; i++) {
                    unsigned predictedClass = classificationResult.topLabels[i].id;
                    if (predictedClass == classificationImageMetaData.groundTruthId) {
                        predictionResult = PredictionResult::Correct;
                        correctPredictionsCount++;
                        label = classificationResult.topLabels[i].label;
                        break;
                    }
                }
            } else {
                predictionResult = PredictionResult::Unknown;
            }
            framesNum++;
            gridMat.updateMat(outputImg, label, predictionResult);
            accuracy = static_cast<double>(correctPredictionsCount) / framesNum;
            gridMat.textUpdate(metrics, classificationResult.metaData->asRef<ImageMetaData>().timeStamp, accuracy, FLAGS_nt, isTestMode,
                                !FLAGS_gt.empty(), presenter);
            renderMetrics.update(renderingStart);
            elapsedSeconds = std::chrono::steady_clock::now() - startTime;
            if (FLAGS_show) {
                cv::imshow("classification_demo", gridMat.outImg);
                //--- Processing keyboard events
                int key = cv::waitKey(1);
                if (27 == key || 'q' == key || 'Q' == key) {  // Esc
                    keepRunning = false;
                }
                else if (32 == key || 'r' == key || 'R' == key) {  // press space or r to restart testing if needed
                    isTestMode = true;
                    framesNum = 0;
                    framesNumOnCalculationStart = 0;
                    correctPredictionsCount = 0;
                    accuracy = 0;
                    elapsedSeconds = std::chrono::steady_clock::duration(0);
                    startTime = std::chrono::steady_clock::now();
                }
                else {
                    presenter.handleKey(key);
                }
            }
        }
    }

    if (!FLAGS_gt.empty()) {
        slog::info << "Accuracy (top " << FLAGS_nt << "): " << accuracy << slog::endl;
    }

    slog::info << "Metrics report:" << slog::endl;
    metrics.logTotal();
    logLatencyPerStage(readerMetrics.getTotal().latency, pipeline.getPreprocessMetrics().getTotal().latency,
        pipeline.getInferenceMetircs().getTotal().latency, pipeline.getPostprocessMetrics().getTotal().latency,
        renderMetrics.getTotal().latency);
    slog::info << presenter.reportMeans() << slog::endl;

    return 0;
}<|MERGE_RESOLUTION|>--- conflicted
+++ resolved
@@ -26,7 +26,6 @@
 
 #include "grid_mat.hpp"
 
-<<<<<<< HEAD
 namespace{
 constexpr char h_msg[] = "show the help message and exit";
 DEFINE_bool(h, false, h_msg);
@@ -102,75 +101,7 @@
                     "\n\t\tQ, q, Esc - Quit"
                     "\n\t\tR, r, SpaceBar - Restart testing"
                     "\n\t\tC - average CPU load, D - load distrobution over cores, M - memory usage, H - hide\n";
-=======
-static const char help_message[] = "Print a usage message.";
-static const char image_message[] = "Required. Path to a folder with images or path to an image file.";
-static const char model_message[] = "Required. Path to an .xml file with a trained model.";
-static const char labels_message[] = "Required. Path to .txt file with labels.";
-static const char layout_message[] = "Optional. Specify inputs layouts."
-                                     " Ex. NCHW or input0:NCHW,input1:NC in case of more than one input.";
-static const char gt_message[] = "Optional. Path to ground truth .txt file.";
-static const char target_device_message[] = "Optional. Specify the target device to infer on (the list of available "
-                                            "devices is shown below). Default value is CPU. "
-                                            "The demo will look for a suitable plugin for device specified.";
-static const char num_threads_message[] = "Optional. Specify count of threads.";
-static const char num_streams_message[] = "Optional. Specify count of streams.";
-static const char num_inf_req_message[] = "Optional. Number of infer requests.";
-static const char image_grid_resolution_message[] = "Optional. Set image grid resolution in format WxH. "
-                                                    "Default value is 1280x720.";
-static const char ntop_message[] = "Optional. Number of top results. Default value is 5. Must be >= 1.";
-static const char input_resizable_message[] = "Optional. Enables resizable input.";
-static const char no_show_message[] = "Optional. Disable showing of processed images.";
-static const char execution_time_message[] = "Optional. Time in seconds to execute program. "
-                                             "Default is -1 (infinite time).";
-static const char utilization_monitors_message[] = "Optional. List of monitors to show initially.";
-
-DEFINE_bool(h, false, help_message);
-DEFINE_string(i, "", image_message);
-DEFINE_string(m, "", model_message);
-DEFINE_string(labels, "", labels_message);
-DEFINE_string(layout, "", layout_message);
-DEFINE_string(gt, "", gt_message);
-DEFINE_string(d, "CPU", target_device_message);
-DEFINE_uint32(nthreads, 0, num_threads_message);
-DEFINE_string(nstreams, "", num_streams_message);
-DEFINE_uint32(nireq, 0, num_inf_req_message);
-DEFINE_uint32(nt, 5, ntop_message);
-DEFINE_string(res, "1280x720", image_grid_resolution_message);
-DEFINE_bool(auto_resize, false, input_resizable_message);
-DEFINE_bool(no_show, false, no_show_message);
-DEFINE_uint32(time, std::numeric_limits<gflags::uint32>::max(), execution_time_message);
-DEFINE_string(u, "", utilization_monitors_message);
-
-static void showUsage() {
-    std::cout << std::endl;
-    std::cout << "classification_benchmark_demo [OPTION]" << std::endl;
-    std::cout << "Options:" << std::endl;
-    std::cout << std::endl;
-    std::cout << "    -h                        " << help_message << std::endl;
-    std::cout << "    -i \"<path>\"               " << image_message << std::endl;
-    std::cout << "    -m \"<path>\"               " << model_message << std::endl;
-    std::cout << "    -auto_resize              " << input_resizable_message << std::endl;
-    std::cout << "    -labels \"<path>\"          " << labels_message << std::endl;
-    std::cout << "    -layout \"<string>\"        " << layout_message << std::endl;
-    std::cout << "    -gt \"<path>\"              " << gt_message << std::endl;
-    std::cout << "    -d \"<device>\"             " << target_device_message << std::endl;
-    std::cout << "    -nthreads \"<integer>\"     " << num_threads_message << std::endl;
-    std::cout << "    -nstreams \"<integer>\"     " << num_streams_message << std::endl;
-    std::cout << "    -nireq \"<integer>\"        " << num_inf_req_message << std::endl;
-    std::cout << "    -nt \"<integer>\"           " << ntop_message << std::endl;
-    std::cout << "    -res \"<WxH>\"              " << image_grid_resolution_message << std::endl;
-    std::cout << "    -no_show                  " << no_show_message << std::endl;
-    std::cout << "    -time \"<integer>\"         " << execution_time_message << std::endl;
-    std::cout << "    -u                        " << utilization_monitors_message << std::endl;
-}
-
-bool ParseAndCheckCommandLine(int argc, char *argv[]) {
-    // ---------------------------Parsing and validation of input args--------------------------------------
-    gflags::ParseCommandLineNonHelpFlags(&argc, &argv, true);
-    if (FLAGS_h) {
-        showUsage();
->>>>>>> 92c670d6
+
         showAvailableDevices();
         slog::info << ov::get_openvino_version() << slog::endl;
         exit(0);
