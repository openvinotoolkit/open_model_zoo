--- conflicted
+++ resolved
@@ -123,14 +123,6 @@
                      "\n\t\tP, p, 0, SpaceBar - Pause"
                      "\n\t\tC - average CPU load, D - load distribution over cores, M - memory usage, H - hide\n";
 
-<<<<<<< HEAD
-=======
-bool ParseAndCheckCommandLine(int argc, char* argv[]) {
-    // ---------------------------Parsing and validation of input args--------------------------------------
-    gflags::ParseCommandLineNonHelpFlags(&argc, &argv, true);
-    if (FLAGS_h) {
-        showUsage();
->>>>>>> 10f54a12
         showAvailableDevices();
         slog::info << ov::get_openvino_version() << slog::endl;
         exit(0);
@@ -150,7 +142,6 @@
 }
 } // namespace
 
-<<<<<<< HEAD
 int main(int argc, char *argv[]) {
     std::set_terminate(catcher);
     parse(argc, argv);
@@ -182,11 +173,6 @@
             }
         }
     }
-=======
-int main(int argc, char* argv[]) {
-    try {
-        PerformanceMetrics metrics, readerMetrics, renderMetrics;
->>>>>>> 10f54a12
 
     // ----------------------------------------Read image classes-----------------------------------------
     std::vector<unsigned> classIndices;
@@ -196,8 +182,6 @@
         if (!inputGtFile.is_open()) {
             throw std::runtime_error("Can't open the ground truth file.");
         }
-
-<<<<<<< HEAD
         std::string line;
         while (std::getline(inputGtFile, line)) {
             size_t separatorIdx = line.find(' ');
@@ -209,33 +193,6 @@
             unsigned classIndex = static_cast<unsigned>(std::stoul(line.substr(separatorIdx + 1)));
             if ((imagePathEndIdx != 1 || imagePath[0] != '.') && imagePathEndIdx != std::string::npos) {
                 throw std::runtime_error("The ground truth file has incorrect format.");
-=======
-        //------------------------------- Preparing Input ------------------------------------------------------
-        std::vector<std::string> imageNames;
-        std::vector<cv::Mat> inputImages;
-        parseInputFilesArguments(imageNames);
-        if (imageNames.empty())
-            throw std::runtime_error("No images provided");
-        std::sort(imageNames.begin(), imageNames.end());
-        for (size_t i = 0; i < imageNames.size(); i++) {
-            const std::string& name = imageNames[i];
-            auto readingStart = std::chrono::steady_clock::now();
-            const cv::Mat& tmpImage = cv::imread(name);
-            if (tmpImage.data == nullptr) {
-                slog::err << "Could not read image " << name << slog::endl;
-                imageNames.erase(imageNames.begin() + i);
-                i--;
-            } else {
-                readerMetrics.update(readingStart);
-                // Clone cropped image to keep memory layout dense to enable -auto_resize
-                inputImages.push_back(centerSquareCrop(tmpImage).clone());
-                size_t lastSlashIdx = name.find_last_of("/\\");
-                if (lastSlashIdx != std::string::npos) {
-                    imageNames[i] = name.substr(lastSlashIdx + 1);
-                } else {
-                    imageNames[i] = name;
-                }
->>>>>>> 10f54a12
             }
             classIndicesMap.insert({imagePath.substr(imagePathEndIdx + 1), classIndex});
         }
@@ -296,7 +253,6 @@
         if (elapsedSeconds >= testDuration - fpsCalculationDuration && framesNumOnCalculationStart == 0) {
             framesNumOnCalculationStart = framesNum;
         }
-<<<<<<< HEAD
         if (isTestMode && elapsedSeconds >= testDuration) {
             isTestMode = false;
             typedef std::chrono::duration<double, std::chrono::seconds::period> Sec;
@@ -308,110 +264,31 @@
             framesNum = 0;
             correctPredictionsCount = 0;
             accuracy = 0;
-=======
-
-        //------------------------------ Running routines ----------------------------------------------
-        std::vector<std::string> labels = ClassificationModel::loadLabels(FLAGS_labels);
-        for (const auto& classIndex : classIndices) {
-            if (classIndex >= labels.size()) {
-                throw std::runtime_error("Class index " + std::to_string(classIndex) +
-                                         " is outside the range supported by the model.");
-            }
->>>>>>> 10f54a12
         }
 
         if (pipeline.isReadyToProcess()) {
             auto imageStartTime = std::chrono::steady_clock::now();
-
-<<<<<<< HEAD
             pipeline.submitData(ImageInputData(inputImages[nextImageIndex]),
                 std::make_shared<ClassificationImageMetaData>(inputImages[nextImageIndex], imageStartTime, classIndices[nextImageIndex]));
             nextImageIndex++;
             if (nextImageIndex == imageNames.size()) {
                 nextImageIndex = 0;
-=======
-        AsyncPipeline pipeline(std::unique_ptr<ModelBase>(
-                                   new ClassificationModel(FLAGS_m, FLAGS_nt, FLAGS_auto_resize, labels, FLAGS_layout)),
-                               ConfigFactory::getUserConfig(FLAGS_d, FLAGS_nireq, FLAGS_nstreams, FLAGS_nthreads),
-                               core);
-
-        Presenter presenter(FLAGS_u, 0);
-        int width;
-        int height;
-        std::vector<std::string> gridMatRowsCols = split(FLAGS_res, 'x');
-        if (gridMatRowsCols.size() != 2) {
-            throw std::runtime_error("The value of GridMat resolution flag is not valid.");
-        } else {
-            width = std::stoi(gridMatRowsCols[0]);
-            height = std::stoi(gridMatRowsCols[1]);
-        }
-        GridMat gridMat(presenter, cv::Size(width, height));
-        bool keepRunning = true;
-        std::unique_ptr<ResultBase> result;
-        double accuracy = 0;
-        bool isTestMode = true;
-        std::chrono::steady_clock::duration elapsedSeconds = std::chrono::steady_clock::duration(0);
-        std::chrono::seconds testDuration = std::chrono::seconds(3);
-        std::chrono::seconds fpsCalculationDuration = std::chrono::seconds(1);
-        unsigned int framesNum = 0;
-        long long correctPredictionsCount = 0;
-        unsigned int framesNumOnCalculationStart = 0;
-        std::size_t nextImageIndex = 0;
-        std::chrono::steady_clock::time_point startTime = std::chrono::steady_clock::now();
-
-        while (keepRunning && elapsedSeconds < std::chrono::seconds(FLAGS_time)) {
-            if (elapsedSeconds >= testDuration - fpsCalculationDuration && framesNumOnCalculationStart == 0) {
-                framesNumOnCalculationStart = framesNum;
-            }
-            if (isTestMode && elapsedSeconds >= testDuration) {
-                isTestMode = false;
-                typedef std::chrono::duration<double, std::chrono::seconds::period> Sec;
-                gridMat = GridMat(presenter,
-                                  cv::Size(width, height),
-                                  cv::Size(16, 9),
-                                  (framesNum - framesNumOnCalculationStart) /
-                                      std::chrono::duration_cast<Sec>(fpsCalculationDuration).count());
-                metrics = PerformanceMetrics();
-                startTime = std::chrono::steady_clock::now();
-                framesNum = 0;
-                correctPredictionsCount = 0;
-                accuracy = 0;
->>>>>>> 10f54a12
             }
         }
 
         //--- Waiting for free input slot or output data available. Function will return immediately if any of them are available.
         pipeline.waitForData(false);
 
-<<<<<<< HEAD
         //--- Checking for results and rendering data if it's ready
         while ((result = pipeline.getResult(false)) && keepRunning) {
             auto renderingStart = std::chrono::steady_clock::now();
             const ClassificationResult& classificationResult = result->asRef<ClassificationResult>();
             if (!classificationResult.metaData) {
                 throw std::invalid_argument("Renderer: metadata is null");
-=======
-                pipeline.submitData(ImageInputData(inputImages[nextImageIndex]),
-                                    std::make_shared<ClassificationImageMetaData>(inputImages[nextImageIndex],
-                                                                                  imageStartTime,
-                                                                                  classIndices[nextImageIndex]));
-                nextImageIndex++;
-                if (nextImageIndex == imageNames.size()) {
-                    nextImageIndex = 0;
-                }
->>>>>>> 10f54a12
             }
             const ClassificationImageMetaData& classificationImageMetaData
                 = classificationResult.metaData->asRef<const ClassificationImageMetaData>();
-
-<<<<<<< HEAD
             auto outputImg = classificationImageMetaData.img;
-=======
-            //--- Waiting for free input slot or output data available. Function will return immediately if any of them
-            // are available.
-            pipeline.waitForData(false);
->>>>>>> 10f54a12
-
             if (outputImg.empty()) {
                 throw std::invalid_argument("Renderer: image provided in metadata is empty");
             }
@@ -427,7 +304,6 @@
                         break;
                     }
                 }
-<<<<<<< HEAD
             } else {
                 predictionResult = PredictionResult::Unknown;
             }
@@ -444,20 +320,10 @@
                 int key = cv::pollKey();
                 if ('p' == key || 'P' == key  || '0' == key || ' ' == key) { // Pause
                     key = cv::waitKey(0);
-=======
-                const ClassificationImageMetaData& classificationImageMetaData =
-                    classificationResult.metaData->asRef<const ClassificationImageMetaData>();
-
-                auto outputImg = classificationImageMetaData.img;
-
-                if (outputImg.empty()) {
-                    throw std::invalid_argument("Renderer: image provided in metadata is empty");
->>>>>>> 10f54a12
                 }
                 if (27 == key || 'q' == key || 'Q' == key) {  // Esc
                     keepRunning = false;
                 }
-<<<<<<< HEAD
                 else if ('r' == key || 'R' == key) {  // press space or r to restart testing if needed
                     isTestMode = true;
                     framesNum = 0;
@@ -476,60 +342,6 @@
 
     if (!FLAGS_gt.empty()) {
         slog::info << "Accuracy (top " << FLAGS_nt << "): " << accuracy << slog::endl;
-=======
-                framesNum++;
-                gridMat.updateMat(outputImg, label, predictionResult);
-                accuracy = static_cast<double>(correctPredictionsCount) / framesNum;
-                gridMat.textUpdate(metrics,
-                                   classificationResult.metaData->asRef<ImageMetaData>().timeStamp,
-                                   accuracy,
-                                   FLAGS_nt,
-                                   isTestMode,
-                                   !FLAGS_gt.empty(),
-                                   presenter);
-                renderMetrics.update(renderingStart);
-                elapsedSeconds = std::chrono::steady_clock::now() - startTime;
-                if (!FLAGS_no_show) {
-                    cv::imshow("classification_demo", gridMat.outImg);
-                    //--- Processing keyboard events
-                    int key = cv::waitKey(1);
-                    if (27 == key || 'q' == key || 'Q' == key) {  // Esc
-                        keepRunning = false;
-                    } else if (32 == key || 'r' == key ||
-                               'R' == key) {  // press space or r to restart testing if needed
-                        isTestMode = true;
-                        framesNum = 0;
-                        framesNumOnCalculationStart = 0;
-                        correctPredictionsCount = 0;
-                        accuracy = 0;
-                        elapsedSeconds = std::chrono::steady_clock::duration(0);
-                        startTime = std::chrono::steady_clock::now();
-                    } else {
-                        presenter.handleKey(key);
-                    }
-                }
-            }
-        }
-
-        if (!FLAGS_gt.empty()) {
-            slog::info << "Accuracy (top " << FLAGS_nt << "): " << accuracy << slog::endl;
-        }
-
-        slog::info << "Metrics report:" << slog::endl;
-        metrics.logTotal();
-        logLatencyPerStage(readerMetrics.getTotal().latency,
-                           pipeline.getPreprocessMetrics().getTotal().latency,
-                           pipeline.getInferenceMetircs().getTotal().latency,
-                           pipeline.getPostprocessMetrics().getTotal().latency,
-                           renderMetrics.getTotal().latency);
-        slog::info << presenter.reportMeans() << slog::endl;
-    } catch (const std::exception& error) {
-        slog::err << error.what() << slog::endl;
-        return 1;
-    } catch (...) {
-        slog::err << "Unknown/internal exception happened." << slog::endl;
-        return 1;
->>>>>>> 10f54a12
     }
 
     slog::info << "Metrics report:" << slog::endl;
