--- conflicted
+++ resolved
@@ -543,8 +543,7 @@
     std::unique_ptr<Presenter> presenter;
 
         /** Get information about frame **/
-    std::shared_ptr<ImagesCapture> cap = openImagesCapture(FLAGS_i, FLAGS_loop, 0,
-        FLAGS_lim);
+    std::shared_ptr<ImagesCapture> cap = openImagesCapture(FLAGS_i, FLAGS_loop);
     const auto tmp = cap->read();
     cap.reset();
     if (!tmp.data) {
@@ -581,18 +580,9 @@
 
         out_faces.clear();
 
-<<<<<<< HEAD
         /** Raw output of detected faces **/
         if (FLAGS_r) {
             rawOutputDetections(ssd_res, frame.size(), FLAGS_t);
-=======
-         /** Get information about frame **/
-        std::shared_ptr<ImagesCapture> cap = openImagesCapture(FLAGS_i, FLAGS_loop);
-        const auto tmp = cap->read();
-        cap.reset();
-        if (!tmp.data) {
-            throw std::runtime_error("Couldn't grab first frame");
->>>>>>> d4f504bf
         }
 
         /** For every detected face **/
