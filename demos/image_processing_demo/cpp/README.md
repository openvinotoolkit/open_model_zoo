--- conflicted
+++ resolved
@@ -83,11 +83,7 @@
 
 Running the demo with the `-h` option yields a usage message.
 
-<<<<<<< HEAD
-To run the demo, you can use public or pre-trained models. To download the pre-trained models, use the OpenVINO [Model Downloader](../../../tools/downloader/README.md). The list of models supported by the demo is in `<omz_dir>/demos/image_processing_demo/cpp/models.lst`.
-=======
 To run the demo, you can use public or pre-trained models. To download the pre-trained models, use the OpenVINO [Model Downloader](../../../tools/model_tools/README.md). The list of models supported by the demo is in `<omz_dir>/demos/image_processing_demo/cpp/models.lst`.
->>>>>>> 52a13c41
 
 > **NOTE**: Before running the demo with a trained model, make sure the model is converted to the Inference Engine format (\*.xml + \*.bin) using the [Model Optimizer tool](https://docs.openvino.ai/latest/_docs_MO_DG_Deep_Learning_Model_Optimizer_DevGuide.html).
 
