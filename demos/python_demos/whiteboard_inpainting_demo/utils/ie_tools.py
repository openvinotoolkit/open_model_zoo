"""
 Copyright (c) 2020 Intel Corporation
 Licensed under the Apache License, Version 2.0 (the "License");
 you may not use this file except in compliance with the License.
 You may obtain a copy of the License at
      http://www.apache.org/licenses/LICENSE-2.0
 Unless required by applicable law or agreed to in writing, software
 distributed under the License is distributed on an "AS IS" BASIS,
 WITHOUT WARRANTIES OR CONDITIONS OF ANY KIND, either express or implied.
 See the License for the specific language governing permissions and
 limitations under the License.
"""

import cv2
import logging as log
import numpy as np
import os
import sys

sys.path.append(os.path.join(os.path.dirname(os.path.dirname(os.path.abspath(__file__))), 'common'))
from ie_config_helper import create_default_config


class IEModel:
    """Class for inference of models in the Inference Engine format"""
    def __init__(self, ie, model_path, labels_file, conf=.6, device='CPU', ext_path=''):
        self.confidence = conf
        self.load_ie_model(ie, model_path, device, ext_path)
        with open(labels_file, 'r') as f:
            self.labels = f.readlines()
        self.labels = {num: name.replace('\n', '') for num, name in enumerate(self.labels)}
        self.classes_to_hide = self.set_classes_to_hide()
        self.labels_to_hide = [num for num, name in self.labels.items() if name in self.classes_to_hide]

    @staticmethod
    def set_classes_to_hide():
        return ('person', )

    def _preprocess(self, img):
        _, _, h, w = self.get_input_shape()
        img = np.expand_dims(cv2.resize(img, (w, h)).transpose(2, 0, 1), axis=0)
        return img

    def forward(self, img):
        """Performs forward pass of the wrapped IE model"""
        res = self.net.infer(inputs={self.input_key: self._preprocess(img)})
        return res[self.output_key]

    def get_detections(self, input):
        raise NotImplementedError

    def get_input_shape(self):
        """Returns an input shape of the wrapped IE model"""
        return self.inputs_info[self.input_key].input_data.shape

    def get_allowed_inputs_len(self):
        return (1, )

    def get_allowed_outputs_len(self):
        return (1, )

    def load_ie_model(self, ie, model_xml, device):
        """Loads a model in the Inference Engine format"""
        model_bin = os.path.splitext(model_xml)[0] + ".bin"
        # Plugin initialization for specified device
        log.info("Initializing Inference Engine plugin for %s ", device)

        # Read IR
        log.info("Loading network files:\n\t%s\n\t%s", model_xml, model_bin)
        net = ie.read_network(model=model_xml, weights=model_bin)

<<<<<<< HEAD
        if "CPU" in device:
            supported_layers = ie.query_network(net, "CPU")
            not_supported_layers = [l for l in net.layers.keys() if l not in supported_layers]
            if not_supported_layers:
                log.error("Following layers are not supported by the plugin for specified device %s:\n %s",
                          device, ', '.join(not_supported_layers))
                sys.exit(1)

=======
>>>>>>> c2b5e69f
        assert len(net.input_info) in self.get_allowed_inputs_len(), \
            "Supports topologies with only {} inputs, but got {}" \
            .format(self.get_allowed_inputs_len(), len(net.input_info))
        assert len(net.outputs) in self.get_allowed_outputs_len(), \
            "Supports topologies with only {} outputs, but got {}" \
            .format(self.get_allowed_outputs_len(), len(net.outputs))

        log.info("Preparing input blobs")
        input_blob = next(iter(net.input_info))
        out_blob = next(iter(net.outputs))
        net.batch_size = 1

        # Loading model to the plugin
        log.info("Loading model to the plugin")
        self.net = ie.load_network(network=net, device_name=device, create_default_config(device))
        self.inputs_info = net.input_info
        self.input_key = input_blob
        self.output_key = out_blob<|MERGE_RESOLUTION|>--- conflicted
+++ resolved
@@ -69,17 +69,6 @@
         log.info("Loading network files:\n\t%s\n\t%s", model_xml, model_bin)
         net = ie.read_network(model=model_xml, weights=model_bin)
 
-<<<<<<< HEAD
-        if "CPU" in device:
-            supported_layers = ie.query_network(net, "CPU")
-            not_supported_layers = [l for l in net.layers.keys() if l not in supported_layers]
-            if not_supported_layers:
-                log.error("Following layers are not supported by the plugin for specified device %s:\n %s",
-                          device, ', '.join(not_supported_layers))
-                sys.exit(1)
-
-=======
->>>>>>> c2b5e69f
         assert len(net.input_info) in self.get_allowed_inputs_len(), \
             "Supports topologies with only {} inputs, but got {}" \
             .format(self.get_allowed_inputs_len(), len(net.input_info))
