--- conflicted
+++ resolved
@@ -82,12 +82,9 @@
         output_video = None
 
     while thread_body.process:
-<<<<<<< HEAD
         key = check_pressed_keys(key)
         if key == 27:
             break
-=======
->>>>>>> c60914a7
         start = time.time()
         try:
             frames = thread_body.frames_queue.get_nowait()
@@ -109,21 +106,12 @@
         tracker.process(frames, all_detections, all_masks)
         tracked_objects = tracker.get_tracked_objects()
 
-<<<<<<< HEAD
         latency = time.time() - start
         avg_latency.update(latency)
         fps = round(1. / latency, 1)
 
         vis = visualize_multicam_detections(frames, tracked_objects, fps, **config['visualization_config'])
         cv.imshow(win_name, vis)
-=======
-        fps = round(1 / (time.time() - start), 1)
-        vis = visualize_multicam_detections(frames, tracked_objects, fps)
-        if not params.no_show:
-            cv.imshow(win_name, vis)
-            if cv.waitKey(1) == 27:
-                break
->>>>>>> c60914a7
         if output_video:
             output_video.write(cv.resize(vis, video_output_size))
 
@@ -186,35 +174,27 @@
 
     capture = MulticamCapture(args.i)
 
-<<<<<<< HEAD
+    log.info("Creating Inference Engine")
+    ie = IECore()
+
     if args.detections:
         person_detector = DetectionsFromFileReader(args.detections, args.t_detector)
     else:
         if args.m_segmentation:
-            person_detector = MaskRCNN(args.m_segmentation, args.t_segmentation,
+            person_detector = MaskRCNN(ie, args.m_segmentation, args.t_segmentation,
                                        args.device, args.cpu_extension,
                                        capture.get_num_sources())
         else:
-            person_detector = Detector(args.m_detector, args.t_detector,
+            person_detector = Detector(ie, args.m_detector, args.t_detector,
                                        args.device, args.cpu_extension,
                                        capture.get_num_sources())
 
-    orientation_classifier = VectorCNN(args.po_model, args.device) if args.m_orientation else None
+    orientation_classifier = VectorCNN(ie, args.po_model, args.device) if args.m_orientation else None
 
     if args.m_reid:
-        person_recognizer = VectorCNN(args.m_reid, args.device)
+        person_recognizer = VectorCNN(ie, args.m_reid, args.device)
         person_recognizer = ReIDWithOrientationWrapper(person_recognizer,
                                                        orientation_classifier, args.t_orientation)
-=======
-    log.info("Creating Inference Engine")
-    ie = IECore()
-
-    person_detector = Detector(ie, args.m_detector, args.t_detector,
-                               args.device, args.cpu_extension,
-                               capture.get_num_sources())
-    if args.m_reid:
-        person_recognizer = VectorCNN(ie, args.m_reid, args.device)
->>>>>>> c60914a7
     else:
         person_recognizer = None
 
