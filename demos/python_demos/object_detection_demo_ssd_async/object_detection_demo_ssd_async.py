--- conflicted
+++ resolved
@@ -127,8 +127,6 @@
         self.net = ie.read_network(model=xml_file_path, weights=bin_file_path)
 
         log.info('Loading network to plugin...')
-        if 'CPU' in device:
-            self.check_cpu_support(ie, self.net)
         self.max_num_requests = max_num_requests
         self.exec_net = ie.load_network(network=self.net, device_name=device, config=plugin_config, num_requests=max_num_requests)
 
@@ -137,21 +135,6 @@
         self.completed_request_results = results if results is not None else []
         self.callback_exceptions = caught_exceptions if caught_exceptions is not None else {}
         self.event = threading.Event()
-
-    @staticmethod
-    def check_cpu_support(ie, net):
-        log.info('Check that all layers are supported...')
-        supported_layers = ie.query_network(net, 'CPU')
-        not_supported_layers = [l for l in net.layers.keys() if l not in supported_layers]
-        if len(not_supported_layers) != 0:
-            unsupported_info = '\n\t'.join('{} ({} with params {})'.format(layer_id,
-                                                                           net.layers[layer_id].type,
-                                                                           str(net.layers[layer_id].params))
-                                           for layer_id in not_supported_layers)
-            log.warning('Following layers are not supported '
-                        'by the CPU plugin:\n\t{}'.format(unsupported_info))
-            log.warning('Please try to specify cpu extensions library path.')
-            raise ValueError('Some of the layers are not supported.')
 
     def unify_inputs(self, inputs):
         if not isinstance(inputs, dict):
@@ -435,26 +418,6 @@
 
     log.info('Initializing Inference Engine...')
     ie = IECore()
-<<<<<<< HEAD
-    if args.cpu_extension and 'CPU' in args.device:
-        ie.add_extension(args.cpu_extension, "CPU")
-    # Read IR
-    log.info("Loading network")
-    net = ie.read_network(args.model, os.path.splitext(args.model)[0] + ".bin")
-
-    img_info_input_blob = None
-    feed_dict = {}
-    for blob_name in net.input_info:
-        if len(net.input_info[blob_name].input_data.shape) == 4:
-            input_blob = blob_name
-        elif len(net.input_info[blob_name].input_data.shape) == 2:
-            img_info_input_blob = blob_name
-        else:
-            raise RuntimeError("Unsupported {}D input layer '{}'. Only 2D and 4D input layers are supported"
-                               .format(len(net.input_info[blob_name].input_data.shape), blob_name))
-=======
->>>>>>> d5296c37
-
     config_user_specified, config_min_latency = get_plugin_configs(args.device, args.num_streams, args.num_threads)
 
     labels_map = None
