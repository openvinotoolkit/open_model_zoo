# Object Detection YOLO\* V3 Python\* Demo, Async API Performance Showcase

This demo showcases Object Detection with Async API and one of YOLO\* V2, Tiny YOLO\* V2, or YOLO\* V3 model.

To learn more about Async API features, please refer to [Object Detection for SSD Demo, Async API Performance Showcase](../../object_detection_demo_ssd_async/README.md).

Other demo objectives are:
* Video as input support via OpenCV\*
* Visualization of the resulting bounding boxes and text labels (from the `.labels` file) or class number (if no file is provided)
* OpenCV provides resulting bounding boxes, labels, and other information.
You can copy and paste this code without pulling Open Model Zoo demos helpers into your application
* Demonstration of the Async API in action. For this, the demo features two modes toggled by the **Tab** key:
    -  Old-style "Sync" way, where the frame captured with OpenCV executes back-to-back with the Detection
    -  Truly "Async" way, where the detection is performed on a current frame, while OpenCV captures the next frame

## How It Works

On the start-up, the application reads command-line parameters and loads a network to the Inference
Engine. Upon getting a frame from the OpenCV VideoCapture, it performs inference and displays the results.

> **NOTE**: By default, Open Model Zoo demos expect input with BGR channels order. If you trained your model to work with RGB order, you need to manually rearrange the default channels order in the demo application or reconvert your model using the Model Optimizer tool with `--reverse_input_channels` argument specified. For more information about the argument, refer to **When to Reverse Input Channels** section of [Converting a Model Using General Conversion Parameters](https://docs.openvinotoolkit.org/latest/_docs_MO_DG_prepare_model_convert_model_Converting_Model_General.html).

## Running

Running the application with the <code>-h</code> option yields the following usage message:
```
python3 object_detection_demo_yolov3_async.py -h
```
The command yields the following usage message:
```
usage: object_detection_demo_yolov3_async.py [-h] -m MODEL -i INPUT
                                             [-l CPU_EXTENSION] [-d DEVICE]
                                             [--labels LABELS]
                                             [-t PROB_THRESHOLD]
                                             [-iout IOU_THRESHOLD] [-r]
                                             [-nireq NUM_INFER_REQUESTS]
                                             [-nstreams NUM_STREAMS]
                                             [-nthreads NUMBER_THREADS]
<<<<<<< HEAD
                                             [-loop_input] [-no_show]
                                             [-o OUT_FOLDER]
=======
                                             [-loop] [-no_show]
>>>>>>> 065dcd1c
                                             [-u UTILIZATION_MONITORS]

Options:
  -h, --help            Show this help message and exit.
  -m MODEL, --model MODEL
                        Required. Path to an .xml file with a trained model.
  -i INPUT, --input INPUT
                        Required. Path to an image/video file. (Specify 'cam'
                        to work with camera)
  -l CPU_EXTENSION, --cpu_extension CPU_EXTENSION
                        Optional. Required for CPU custom layers. Absolute
                        path to a shared library with the kernels
                        implementations.
  -d DEVICE, --device DEVICE
                        Optional. Specify the target device to infer on; CPU,
                        GPU, FPGA, HDDL or MYRIAD is acceptable. The sample
                        will look for a suitable plugin for device specified.
                        Default value is CPU
  --labels LABELS       Optional. Labels mapping file
  -t PROB_THRESHOLD, --prob_threshold PROB_THRESHOLD
                        Optional. Probability threshold for detections
                        filtering
  -iout IOU_THRESHOLD, --iou_threshold IOU_THRESHOLD
                        Optional. Intersection over union threshold for
                        overlapping detections filtering
  -r, --raw_output_message
                        Optional. Output inference results raw values showing
  -nireq NUM_INFER_REQUESTS, --num_infer_requests NUM_INFER_REQUESTS
                        Optional. Number of infer requests
  -nstreams NUM_STREAMS, --num_streams NUM_STREAMS
                        Optional. Number of streams to use for inference on
                        the CPU or/and GPU in throughput mode (for HETERO and
                        MULTI device cases use format
                        <device1>:<nstreams1>,<device2>:<nstreams2> or just
                        <nstreams>)
  -nthreads NUMBER_THREADS, --number_threads NUMBER_THREADS
                        Optional. Number of threads to use for inference on
                        CPU (including HETERO cases)
  -loop, --loop
                        Optional. Enable reading the input in a loop
  -no_show, --no_show   Optional. Don't show output
  -o OUT_FOLDER, --output OUT_FOLDER
                        Optional. Save results of input processing to the
                        specified folder.
  -u UTILIZATION_MONITORS, --utilization_monitors UTILIZATION_MONITORS
                        Optional. List of monitors to show initially.
  --keep_aspect_ratio   Optional. Keeps aspect ratio on resize.
```

The number of InferRequests is specified by -nireq flag. An increase of this number usually leads to an increase of performance, since in this case several InferRequests can be processed simultaneously if the device supports parallelization. However, a large number of InferRequests increases the latency because each frame still has to wait before being sent for inference.

For higher FPS, it is recommended that you set -nireq to slightly exceed the -nstreams value, summed across all devices used.

> **NOTE**: This demo is based on the callback functionality from the Inference Engine Python API. The selected approach makes the execution in multi-device mode optimal by preventing wait delays caused by the differences in device performance. However, the internal organization of the callback mechanism in Python API leads to FPS decrease. Please, keep it in mind and use the C++ version of this demo for performance-critical cases.

Running the application with the empty list of options yields the usage message given above and an error message.
You can use the following command to do inference on GPU with a pre-trained object detection model:
```
    python3 object_detection_demo_yolov3_async.py -i <path_to_video>/inputVideo.mp4 -m <path_to_model>/yolo_v3.xml -d GPU
```

To run the demo, you can use public or pre-trained models. You can download the pre-trained models with the OpenVINO [Model Downloader](../../../tools/downloader/README.md) or from [https://download.01.org/opencv/](https://download.01.org/opencv/).

> **NOTE**: Before running the demo with a trained model, make sure the model is converted to the Inference Engine format (\*.xml + \*.bin) using the [Model Optimizer tool](https://docs.openvinotoolkit.org/latest/_docs_MO_DG_Deep_Learning_Model_Optimizer_DevGuide.html).

The only GUI knob is to use **Tab** to switch between the synchronized execution and the true Async mode.

## Demo Output

The demo uses OpenCV to display the resulting frame with detections (rendered as bounding boxes and labels, if provided).
In the default mode, the demo reports:
* **OpenCV time**: frame decoding + time to render the bounding boxes, labels, and to display the results.
* **Detection time**: inference time for the object detection network. It is reported in the Sync mode only.
* **Wallclock time**, which is combined application-level performance.

## See Also
* [Using Open Model Zoo demos](../../README.md)
* [Model Optimizer](https://docs.openvinotoolkit.org/latest/_docs_MO_DG_Deep_Learning_Model_Optimizer_DevGuide.html)
* [Model Downloader](../../../tools/downloader/README.md)
* [YOLOv3 COCO labels](https://github.com/opencv/opencv/blob/master/samples/data/dnn/object_detection_classes_yolov3.txt), [VOC labels](https://github.com/opencv/opencv/blob/master/samples/data/dnn/object_detection_classes_pascal_voc.txt)<|MERGE_RESOLUTION|>--- conflicted
+++ resolved
@@ -36,12 +36,8 @@
                                              [-nireq NUM_INFER_REQUESTS]
                                              [-nstreams NUM_STREAMS]
                                              [-nthreads NUMBER_THREADS]
-<<<<<<< HEAD
-                                             [-loop_input] [-no_show]
+                                             [-loop] [-no_show]
                                              [-o OUT_FOLDER]
-=======
-                                             [-loop] [-no_show]
->>>>>>> 065dcd1c
                                              [-u UTILIZATION_MONITORS]
 
 Options:
