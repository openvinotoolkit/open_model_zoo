--- conflicted
+++ resolved
@@ -26,10 +26,7 @@
 from enum import Enum
 
 import cv2
-<<<<<<< HEAD
-=======
 import numpy as np
->>>>>>> 6ecf6519
 from openvino.inference_engine import IECore
 
 sys.path.append(os.path.join(os.path.dirname(os.path.dirname(os.path.abspath(__file__))), 'common'))
@@ -59,15 +56,6 @@
                       default=0.5, type=float)
     args.add_argument("-iout", "--iou_threshold", help="Optional. Intersection over union threshold for overlapping "
                                                        "detections filtering", default=0.4, type=float)
-<<<<<<< HEAD
-    args.add_argument("-pc", "--perf_counts", help="Optional. Report performance counters", default=False,
-                      action="store_true")
-    args.add_argument("-r", "--raw_output_message", help="Optional. Output inference results raw values showing",
-                      default=False, action="store_true")
-    args.add_argument("-nireq", "--num_infer_requests", help="Optional. Number of infer requests",
-                      default=2, type=int)
-    args.add_argument("--no_show", help="Optional. Don't show output", action='store_true')
-=======
     args.add_argument("-r", "--raw_output_message", help="Optional. Output inference results raw values showing",
                       default=False, action="store_true")
     args.add_argument("-nireq", "--num_infer_requests", help="Optional. Number of infer requests",
@@ -83,7 +71,6 @@
     args.add_argument("-loop_input", "--loop_input", help="Optional. Iterate over input infinitely",
                       action='store_true')
     args.add_argument("-no_show", "--no_show", help="Optional. Don't show output", action='store_true')
->>>>>>> 6ecf6519
     args.add_argument('-u', '--utilization_monitors', default='', type=str,
                       help='Optional. List of monitors to show initially.')
     args.add_argument("--keep_aspect_ratio", action="store_true", default=False,
@@ -367,17 +354,10 @@
 
     # Read and pre-process input images
     if net.inputs[input_blob].shape[1] == 3:
-<<<<<<< HEAD
-        n, c, h, w = net.inputs[input_blob].shape
-        nchw_shape = True
-    else:
-        n, h, w, c = net.inputs[input_blob].shape
-=======
         input_height, input_width = net.inputs[input_blob].shape[2:]
         nchw_shape = True
     else:
         input_height, input_width = net.inputs[input_blob].shape[1:3]
->>>>>>> 6ecf6519
         nchw_shape = False
 
     if args.labels:
@@ -528,111 +508,6 @@
             next_frame_id += 1
 
         else:
-<<<<<<< HEAD
-            request_id = cur_request_id
-            in_frame = cv2.resize(frame, (w, h))
-
-        # resize input_frame to network size
-        if nchw_shape:
-            in_frame = in_frame.transpose((2, 0, 1))  # Change data layout from HWC to CHW
-            in_frame = in_frame.reshape((n, c, h, w))
-        else:
-            in_frame = in_frame.reshape((n, h, w, c))
-
-        # Start inference
-        start_time = time()
-        exec_net.start_async(request_id=request_id, inputs={input_blob: in_frame})
-        det_time = time() - start_time
-
-        # Collecting object detection results
-        objects = list()
-        if exec_net.requests[cur_request_id].wait(-1) == 0:
-            output = exec_net.requests[cur_request_id].outputs
-            start_time = time()
-            for layer_name, out_blob in output.items():
-                out_blob = out_blob.reshape(net.layers[net.layers[layer_name].parents[0]].shape)
-                layer_params = YoloParams(net.layers[layer_name].params, out_blob.shape[2])
-                log.info("Layer {} parameters: ".format(layer_name))
-                layer_params.log_params()
-                objects += parse_yolo_region(out_blob, [h, w], frame.shape[:-1],
-                                             layer_params, args.prob_threshold)
-            parsing_time = time() - start_time
-
-        # Filtering overlapping boxes with respect to the --iou_threshold CLI parameter
-        objects = sorted(objects, key=lambda obj : obj['confidence'], reverse=True)
-        for i in range(len(objects)):
-            if objects[i]['confidence'] == 0:
-                continue
-            for j in range(i + 1, len(objects)):
-                if intersection_over_union(objects[i], objects[j]) > args.iou_threshold:
-                    objects[j]['confidence'] = 0
-
-        # Drawing objects with respect to the --prob_threshold CLI parameter
-        objects = [obj for obj in objects if obj['confidence'] >= args.prob_threshold]
-
-        if len(objects) and args.raw_output_message:
-            log.info("\nDetected boxes for batch {}:".format(1))
-            log.info(" Class ID | Confidence | XMIN | YMIN | XMAX | YMAX | COLOR ")
-
-        origin_im_size = frame.shape[:-1]
-        presenter.drawGraphs(frame)
-        for obj in objects:
-            # Validation bbox of detected object
-            if obj['xmax'] > origin_im_size[1] or obj['ymax'] > origin_im_size[0] or obj['xmin'] < 0 or obj['ymin'] < 0:
-                continue
-            color = (int(min(obj['class_id'] * 12.5, 255)),
-                     min(obj['class_id'] * 7, 255), min(obj['class_id'] * 5, 255))
-            det_label = labels_map[obj['class_id']] if labels_map and len(labels_map) >= obj['class_id'] else \
-                str(obj['class_id'])
-
-            if args.raw_output_message:
-                log.info(
-                    "{:^9} | {:10f} | {:4} | {:4} | {:4} | {:4} | {} ".format(det_label, obj['confidence'], obj['xmin'],
-                                                                              obj['ymin'], obj['xmax'], obj['ymax'],
-                                                                              color))
-
-            cv2.rectangle(frame, (obj['xmin'], obj['ymin']), (obj['xmax'], obj['ymax']), color, 2)
-            cv2.putText(frame,
-                        "#" + det_label + ' ' + str(round(obj['confidence'] * 100, 1)) + ' %',
-                        (obj['xmin'], obj['ymin'] - 7), cv2.FONT_HERSHEY_COMPLEX, 0.6, color, 1)
-
-        # Draw performance stats over frame
-        inf_time_message = "Inference time: N\A for async mode" if is_async_mode else \
-            "Inference time: {:.3f} ms".format(det_time * 1e3)
-        render_time_message = "OpenCV rendering time: {:.3f} ms".format(render_time * 1e3)
-        async_mode_message = "Async mode is on. Processing request {}".format(cur_request_id) if is_async_mode else \
-            "Async mode is off. Processing request {}".format(cur_request_id)
-        parsing_message = "YOLO parsing time is {:.3f} ms".format(parsing_time * 1e3)
-
-        cv2.putText(frame, inf_time_message, (15, 15), cv2.FONT_HERSHEY_COMPLEX, 0.5, (200, 10, 10), 1)
-        cv2.putText(frame, render_time_message, (15, 45), cv2.FONT_HERSHEY_COMPLEX, 0.5, (10, 10, 200), 1)
-        cv2.putText(frame, async_mode_message, (10, int(origin_im_size[0] - 20)), cv2.FONT_HERSHEY_COMPLEX, 0.5,
-                    (10, 10, 200), 1)
-        cv2.putText(frame, parsing_message, (15, 30), cv2.FONT_HERSHEY_COMPLEX, 0.5, (10, 10, 200), 1)
-
-        start_time = time()
-        if not args.no_show:
-            cv2.imshow("DetectionResults", frame)
-        render_time = time() - start_time
-
-        if is_async_mode:
-            cur_request_id, next_request_id = next_request_id, cur_request_id
-            frame = next_frame
-
-        if not args.no_show:
-            key = cv2.waitKey(wait_key_code)
-
-            # ESC key
-            if key == 27:
-                break
-            # Tab key
-            if key == 9:
-                exec_net.requests[cur_request_id].wait()
-                is_async_mode = not is_async_mode
-                log.info("Switched to {} mode".format("async" if is_async_mode else "sync"))
-            else:
-                presenter.handleKey(key)
-=======
             event.wait()
 
     if callback_exceptions:
@@ -649,7 +524,6 @@
                                       (end_time - mode_info[mode_value].last_start_time)))
         log.info("Latency: {:.1f} ms".format((mode_info[mode_value].latency_sum / \
                                              mode_info[mode_value].frames_count) * 1e3))
->>>>>>> 6ecf6519
     print(presenter.reportMeans())
 
     for exec_net in exec_nets.values():
