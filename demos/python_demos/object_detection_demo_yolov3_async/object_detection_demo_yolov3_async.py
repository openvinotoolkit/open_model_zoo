#!/usr/bin/env python3
"""
 Copyright (C) 2018-2020 Intel Corporation

 Licensed under the Apache License, Version 2.0 (the "License");
 you may not use this file except in compliance with the License.
 You may obtain a copy of the License at

      http://www.apache.org/licenses/LICENSE-2.0

 Unless required by applicable law or agreed to in writing, software
 distributed under the License is distributed on an "AS IS" BASIS,
 WITHOUT WARRANTIES OR CONDITIONS OF ANY KIND, either express or implied.
 See the License for the specific language governing permissions and
 limitations under the License.
"""

import logging
import threading
import os
import sys
from collections import deque
from argparse import ArgumentParser, SUPPRESS
from math import exp as exp
from time import perf_counter
from enum import Enum

import cv2
import numpy as np
from openvino.inference_engine import IECore

sys.path.append(os.path.join(os.path.dirname(os.path.dirname(os.path.abspath(__file__))), 'common'))
import helpers
import monitors
from performance_metrics import PerformanceMetrics
from ie_config_helper import format_device_string, create_config


logging.basicConfig(format="[ %(levelname)s ] %(message)s", level=logging.INFO, stream=sys.stdout)
log = logging.getLogger()

def build_argparser():
    parser = ArgumentParser(add_help=False)
    args = parser.add_argument_group('Options')
    args.add_argument('-h', '--help', action='help', default=SUPPRESS, help='Show this help message and exit.')
    args.add_argument("-m", "--model", help="Required. Path to an .xml file with a trained model.",
                      required=True, type=str)
    args.add_argument("-i", "--input", help="Required. Path to an image/video file. (Specify 'cam' to work with "
                                            "camera)", required=True, type=str)
    args.add_argument("-d", "--device",
                      help="Optional. Specify the target device to infer on; CPU, GPU, FPGA, HDDL or MYRIAD is"
                           " acceptable. The sample will look for a suitable plugin for device specified. "
                           "Default value is CPU", default="CPU", type=str)
    args.add_argument("--labels", help="Optional. Labels mapping file", default=None, type=str)
    args.add_argument("-t", "--prob_threshold", help="Optional. Probability threshold for detections filtering",
                      default=0.5, type=float)
    args.add_argument("-iout", "--iou_threshold", help="Optional. Intersection over union threshold for overlapping "
                                                       "detections filtering", default=0.4, type=float)
    args.add_argument("-r", "--raw_output_message", help="Optional. Output inference results raw values showing",
                      default=False, action="store_true")
    args.add_argument("-nireq", "--num_infer_requests", help="Optional. Number of infer requests",
                      default=1, type=int)
    args.add_argument("-nstreams", "--num_streams",
                      help="Optional. Number of streams to use for inference on the CPU or/and GPU in throughput mode "
                           "(for HETERO and MULTI device cases use format <device1>:<nstreams1>,<device2>:<nstreams2> "
                           "or just <nstreams>)",
                      default="", type=str)
    args.add_argument("-nthreads", "--number_threads",
                      help="Optional. Number of threads to use for inference on CPU (including HETERO cases)",
                      default=None, type=int)
    args.add_argument("-loop_input", "--loop_input", help="Optional. Iterate over input infinitely",
                      action='store_true')
    args.add_argument("-no_show", "--no_show", help="Optional. Don't show output", action='store_true')
    args.add_argument('-u', '--utilization_monitors', default='', type=str,
                      help='Optional. List of monitors to show initially.')
    args.add_argument("--keep_aspect_ratio", action="store_true", default=False,
                      help='Optional. Keeps aspect ratio on resize.')
    return parser


class YoloParams:
    # ------------------------------------------- Extracting layer parameters ------------------------------------------
    # Magic numbers are copied from yolo samples
    def __init__(self, param, side):
        self.num = 3 if 'num' not in param else int(param['num'])
        self.coords = 4 if 'coords' not in param else int(param['coords'])
        self.classes = 80 if 'classes' not in param else int(param['classes'])
        self.side = side
        self.anchors = [10.0, 13.0, 16.0, 30.0, 33.0, 23.0, 30.0, 61.0, 62.0, 45.0, 59.0, 119.0, 116.0, 90.0, 156.0,
                        198.0,
                        373.0, 326.0] if 'anchors' not in param else [float(a) for a in param['anchors'].split(',')]

        self.isYoloV3 = False

        if param.get('mask'):
            mask = [int(idx) for idx in param['mask'].split(',')]
            self.num = len(mask)

            maskedAnchors = []
            for idx in mask:
                maskedAnchors += [self.anchors[idx * 2], self.anchors[idx * 2 + 1]]
            self.anchors = maskedAnchors

            self.isYoloV3 = True # Weak way to determine but the only one.


class Modes(Enum):
    USER_SPECIFIED = 0
    MIN_LATENCY = 1


class Mode():
    def __init__(self, value):
        self.current = value

    def get_other(self):
        return Modes.MIN_LATENCY if self.current == Modes.USER_SPECIFIED \
                                 else Modes.USER_SPECIFIED

    def switch(self):
        self.current = self.get_other()


def scale_bbox(x, y, height, width, class_id, confidence, im_h, im_w, is_proportional):
    if is_proportional:
        scale = np.array([min(im_w/im_h, 1), min(im_h/im_w, 1)])
        offset = 0.5*(np.ones(2) - scale)
        x, y = (np.array([x, y]) - offset) / scale
        width, height = np.array([width, height]) / scale
    xmin = int((x - width / 2) * im_w)
    ymin = int((y - height / 2) * im_h)
    xmax = int(xmin + width * im_w)
    ymax = int(ymin + height * im_h)
    # Method item() used here to convert NumPy types to native types for compatibility with functions, which don't
    # support Numpy types (e.g., cv2.rectangle doesn't support int64 in color parameter)
    return dict(xmin=xmin, xmax=xmax, ymin=ymin, ymax=ymax, class_id=class_id.item(), confidence=confidence.item())


def parse_yolo_region(predictions, resized_image_shape, original_im_shape, params, threshold, is_proportional):
    # ------------------------------------------ Validating output parameters ------------------------------------------
    _, _, out_blob_h, out_blob_w = predictions.shape
    assert out_blob_w == out_blob_h, "Invalid size of output blob. It sould be in NCHW layout and height should " \
                                     "be equal to width. Current height = {}, current width = {}" \
                                     "".format(out_blob_h, out_blob_w)

    # ------------------------------------------ Extracting layer parameters -------------------------------------------
    orig_im_h, orig_im_w = original_im_shape
    resized_image_h, resized_image_w = resized_image_shape
    objects = list()
    size_normalizer = (resized_image_w, resized_image_h) if params.isYoloV3 else (params.side, params.side)
    bbox_size = params.coords + 1 + params.classes
    # ------------------------------------------- Parsing YOLO Region output -------------------------------------------
    for row, col, n in np.ndindex(params.side, params.side, params.num):
        # Getting raw values for each detection bounding box
        bbox = predictions[0, n*bbox_size:(n+1)*bbox_size, row, col]
        x, y, width, height, object_probability = bbox[:5]
        class_probabilities = bbox[5:]
        if object_probability < threshold:
            continue
        # Process raw value
        x = (col + x) / params.side
        y = (row + y) / params.side
        # Value for exp is very big number in some cases so following construction is using here
        try:
            width = exp(width)
            height = exp(height)
        except OverflowError:
            continue
        # Depends on topology we need to normalize sizes by feature maps (up to YOLOv3) or by input shape (YOLOv3)
        width = width * params.anchors[2 * n] / size_normalizer[0]
        height = height * params.anchors[2 * n + 1] / size_normalizer[1]

        class_id = np.argmax(class_probabilities)
        confidence = class_probabilities[class_id]*object_probability
        if confidence < threshold:
            continue
        objects.append(scale_bbox(x=x, y=y, height=height, width=width, class_id=class_id, confidence=confidence,
                                  im_h=orig_im_h, im_w=orig_im_w, is_proportional=is_proportional))
    return objects


def intersection_over_union(box_1, box_2):
    width_of_overlap_area = min(box_1['xmax'], box_2['xmax']) - max(box_1['xmin'], box_2['xmin'])
    height_of_overlap_area = min(box_1['ymax'], box_2['ymax']) - max(box_1['ymin'], box_2['ymin'])
    if width_of_overlap_area < 0 or height_of_overlap_area < 0:
        area_of_overlap = 0
    else:
        area_of_overlap = width_of_overlap_area * height_of_overlap_area
    box_1_area = (box_1['ymax'] - box_1['ymin']) * (box_1['xmax'] - box_1['xmin'])
    box_2_area = (box_2['ymax'] - box_2['ymin']) * (box_2['xmax'] - box_2['xmin'])
    area_of_union = box_1_area + box_2_area - area_of_overlap
    if area_of_union == 0:
        return 0
    return area_of_overlap / area_of_union


def resize(image, size, keep_aspect_ratio, interpolation=cv2.INTER_LINEAR):
    if not keep_aspect_ratio:
        return cv2.resize(image, size, interpolation=interpolation)

    iw, ih = image.shape[0:2][::-1]
    w, h = size
    scale = min(w/iw, h/ih)
    nw = int(iw*scale)
    nh = int(ih*scale)
    image = cv2.resize(image, (nw, nh), interpolation=interpolation)
    new_image = np.full((size[1], size[0], 3), 128, dtype=np.uint8)
    dx = (w-nw)//2
    dy = (h-nh)//2
    new_image[dy:dy+nh, dx:dx+nw, :] = image
    return new_image


def preprocess_frame(frame, input_height, input_width, nchw_shape, keep_aspect_ratio):
    in_frame = resize(frame, (input_width, input_height), keep_aspect_ratio)
    if nchw_shape:
        in_frame = in_frame.transpose((2, 0, 1))  # Change data layout from HWC to CHW
    in_frame = np.expand_dims(in_frame, axis=0)
    return in_frame


def get_objects(output, net, new_frame_height_width, source_height_width, prob_threshold, is_proportional):
    objects = list()

    for layer_name, out_blob in output.items():
        out_blob = out_blob.buffer.reshape(net.layers[net.layers[layer_name].parents[0]].out_data[0].shape)
        layer_params = YoloParams(net.layers[layer_name].params, out_blob.shape[2])
        objects += parse_yolo_region(out_blob, new_frame_height_width, source_height_width, layer_params,
                                     prob_threshold, is_proportional)

    return objects


def filter_objects(objects, iou_threshold, prob_threshold):
    # Filtering overlapping boxes with respect to the --iou_threshold CLI parameter
    objects = sorted(objects, key=lambda obj : obj['confidence'], reverse=True)
    for i in range(len(objects)):
        if objects[i]['confidence'] == 0:
            continue
        for j in range(i + 1, len(objects)):
            # We perform IOU only on objects of same class 
            if objects[i]['class_id'] != objects[j]['class_id']: 
                continue

            if intersection_over_union(objects[i], objects[j]) > iou_threshold:
                objects[j]['confidence'] = 0

    return tuple(obj for obj in objects if obj['confidence'] >= prob_threshold)


def async_callback(status, callback_args):
    request, frame_id, frame_mode, frame, start_time, completed_request_results, empty_requests, \
    mode, event, callback_exceptions = callback_args

    try:
        if status != 0:
            raise RuntimeError('Infer Request has returned status code {}'.format(status))

        completed_request_results[frame_id] = (frame, request.output_blobs, start_time, frame_mode == mode.current)

        if mode.current == frame_mode:
            empty_requests.append(request)
    except Exception as e:
        callback_exceptions.append(e)

    event.set()


def await_requests_completion(requests):
    for request in requests:
        request.wait()


def main():
    args = build_argparser().parse_args()

    # ----------------------------- 1. Plugin initialization for specified device --------------------------------------
    log.info("Creating Inference Engine...")
    ie = IECore()

    device_string = format_device_string(args.device)

    config_user_specified = create_config(device_string, args.num_streams, args.number_threads)
    config_min_latency = create_config(device_string, args.num_streams, args.number_threads, True)

    # -------------------- 2. Reading the IR generated by the Model Optimizer (.xml and .bin files) --------------------
    log.info("Loading network")
    net = ie.read_network(args.model, os.path.splitext(args.model)[0] + ".bin")

<<<<<<< HEAD
=======
    assert len(net.input_info) == 1, "Sample supports only YOLO V3 based single input topologies"

>>>>>>> c2b5e69f
    # ---------------------------------------------- 3. Preparing inputs -----------------------------------------------
    log.info("Preparing inputs")
    input_blob = next(iter(net.input_info))

    # Read and pre-process input images
    if net.input_info[input_blob].input_data.shape[1] == 3:
        input_height, input_width = net.input_info[input_blob].input_data.shape[2:]
        nchw_shape = True
    else:
        input_height, input_width = net.input_info[input_blob].input_data.shape[1:3]
        nchw_shape = False

    if args.labels:
        with open(args.labels, 'r') as f:
            labels_map = [x.strip() for x in f]
    else:
        labels_map = None

    input_stream = 0 if args.input == "cam" else args.input

    mode = Mode(Modes.USER_SPECIFIED)
    cap = cv2.VideoCapture(input_stream)
    wait_key_time = 1

    # ----------------------------------------- 4. Loading model to the plugin -----------------------------------------
    log.info("Loading model to the plugin")
    exec_nets = {}

    exec_nets[Modes.USER_SPECIFIED] = ie.load_network(network=net, device_name=device_string,
                                                      config=config_user_specified,
                                                      num_requests=args.num_infer_requests)
    exec_nets[Modes.MIN_LATENCY] = ie.load_network(network=net, device_name=device_string.split(":")[-1].split(",")[0],
                                                   config=config_min_latency,
                                                   num_requests=1)

    empty_requests = deque(exec_nets[mode.current].requests)
    completed_request_results = {}
    next_frame_id = 0
    next_frame_id_to_show = 0
    mode_metrics = {mode.current: PerformanceMetrics()}
    prev_mode_active_request_count = 0
    event = threading.Event()
    callback_exceptions = []

    # ----------------------------------------------- 5. Doing inference -----------------------------------------------
    log.info("Starting inference...")
    print("To close the application, press 'CTRL+C' here or switch to the output window and press ESC key")
    print("To switch between min_latency/user_specified modes, press TAB key in the output window")

    presenter = monitors.Presenter(args.utilization_monitors, 55,
        (round(cap.get(cv2.CAP_PROP_FRAME_WIDTH) / 4), round(cap.get(cv2.CAP_PROP_FRAME_HEIGHT) / 8)))

    while (cap.isOpened() \
           or completed_request_results \
           or len(empty_requests) < len(exec_nets[mode.current].requests)) \
          and not callback_exceptions:
        if next_frame_id_to_show in completed_request_results:
            frame, output, start_time, is_same_mode = completed_request_results.pop(next_frame_id_to_show)

            next_frame_id_to_show += 1

            objects = get_objects(output, net, (input_height, input_width), frame.shape[:-1], args.prob_threshold,
                                  args.keep_aspect_ratio)
            objects = filter_objects(objects, args.iou_threshold, args.prob_threshold)

            if len(objects) and args.raw_output_message:
                log.info(" Class ID | Confidence | XMIN | YMIN | XMAX | YMAX | COLOR ")

            origin_im_size = frame.shape[:-1]
            presenter.drawGraphs(frame)
            for obj in objects:
                # Validation bbox of detected object
                obj['xmax'] = min(obj['xmax'], origin_im_size[1])
                obj['ymax'] = min(obj['ymax'], origin_im_size[0])
                obj['xmin'] = max(obj['xmin'], 0)
                obj['ymin'] = max(obj['ymin'], 0)
                color = (min(obj['class_id'] * 12.5, 255),
                         min(obj['class_id'] * 7, 255),
                         min(obj['class_id'] * 5, 255))
                det_label = labels_map[obj['class_id']] if labels_map and len(labels_map) >= obj['class_id'] else \
                    str(obj['class_id'])

                if args.raw_output_message:
                    log.info(
                        "{:^9} | {:10f} | {:4} | {:4} | {:4} | {:4} | {} ".format(det_label, obj['confidence'],
                                                                                  obj['xmin'], obj['ymin'], obj['xmax'],
                                                                                  obj['ymax'],
                                                                                  color))

                cv2.rectangle(frame, (obj['xmin'], obj['ymin']), (obj['xmax'], obj['ymax']), color, 2)
                cv2.putText(frame,
                            "#" + det_label + ' ' + str(round(obj['confidence'] * 100, 1)) + ' %',
                            (obj['xmin'], obj['ymin'] - 7), cv2.FONT_HERSHEY_COMPLEX, 0.6, color, 1)

            helpers.put_highlighted_text(frame, "{} mode".format(mode.current.name), (10, int(origin_im_size[0] - 20)),
                                         cv2.FONT_HERSHEY_COMPLEX, 0.75, (10, 10, 200), 2)
            
            if is_same_mode and prev_mode_active_request_count == 0:
                mode_metrics[mode.current].update(start_time, frame)
            else:
                mode_metrics[mode.get_other()].update(start_time, frame)
                prev_mode_active_request_count -= 1
                helpers.put_highlighted_text(frame, "Switching modes, please wait...",
                                             (10, int(origin_im_size[0] - 50)), cv2.FONT_HERSHEY_COMPLEX, 0.75,
                                             (10, 200, 10), 2)

            if not args.no_show:
                cv2.imshow("Detection Results", frame)
                key = cv2.waitKey(wait_key_time)

                if key in {ord("q"), ord("Q"), 27}: # ESC key
                    break
                if key == 9: # Tab key
                    if prev_mode_active_request_count == 0:
                        prev_mode = mode.current
                        mode.switch()

                        prev_mode_active_request_count = len(exec_nets[prev_mode].requests) - len(empty_requests)
                        empty_requests.clear()
                        empty_requests.extend(exec_nets[mode.current].requests)

                        mode_metrics[mode.current] = PerformanceMetrics()
                else:
                    presenter.handleKey(key)

        elif empty_requests and prev_mode_active_request_count == 0 and cap.isOpened():
            start_time = perf_counter()
            ret, frame = cap.read()
            if not ret:
                if args.loop_input:
                    cap.open(input_stream)
                else:
                    cap.release()
                continue

            request = empty_requests.popleft()

            # resize input_frame to network size
            in_frame = preprocess_frame(frame, input_height, input_width, nchw_shape, args.keep_aspect_ratio)

            # Start inference
            request.set_completion_callback(py_callback=async_callback,
                                            py_data=(request,
                                                     next_frame_id,
                                                     mode.current,
                                                     frame,
                                                     start_time,
                                                     completed_request_results,
                                                     empty_requests,
                                                     mode,
                                                     event,
                                                     callback_exceptions))
            request.async_infer(inputs={input_blob: in_frame})
            next_frame_id += 1

        else:
            event.wait()
            event.clear()

    if callback_exceptions:
        raise callback_exceptions[0]

    for mode, metrics in mode_metrics.items():
        print("\nMode: {}".format(mode.name))
        metrics.print_total()
    print(presenter.reportMeans())

    for exec_net in exec_nets.values():
        await_requests_completion(exec_net.requests)


if __name__ == '__main__':
    sys.exit(main() or 0)<|MERGE_RESOLUTION|>--- conflicted
+++ resolved
@@ -287,11 +287,8 @@
     log.info("Loading network")
     net = ie.read_network(args.model, os.path.splitext(args.model)[0] + ".bin")
 
-<<<<<<< HEAD
-=======
     assert len(net.input_info) == 1, "Sample supports only YOLO V3 based single input topologies"
 
->>>>>>> c2b5e69f
     # ---------------------------------------------- 3. Preparing inputs -----------------------------------------------
     log.info("Preparing inputs")
     input_blob = next(iter(net.input_info))
