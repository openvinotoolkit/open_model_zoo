// Copyright (C) 2018 Intel Corporation
// SPDX-License-Identifier: Apache-2.0
//

///////////////////////////////////////////////////////////////////////////////////////////////////
#pragma once

#include <string>
#include <vector>
#include <gflags/gflags.h>
#include <iostream>

#include <samples/default_flags.hpp>

DEFINE_INPUT_FLAGS

static const char help_message[] = "Print a usage message.";
static const char camera_resolution_message[] = "Optional. Set camera resolution in format WxH.";
static const char gaze_estimation_model_message[] = "Required. Path to an .xml file with a trained Gaze Estimation model.";
static const char face_detection_model_message[] = "Required. Path to an .xml file with a trained Face Detection model.";
static const char head_pose_model_message[] = "Required. Path to an .xml file with a trained Head Pose Estimation model.";
static const char facial_landmarks_model_message[] = "Required. Path to an .xml file with a trained Facial Landmarks Estimation model.";
static const char eye_state_model_message[] = "Required. Path to an .xml file with a trained Open/Closed Eye Estimation model.";
static const char plugin_message[] = "Plugin name. For example, CPU. If this parameter is specified, "
                                     "the demo will look for this plugin only.";
static const char target_device_message[] = "Optional. Target device for Gaze Estimation network (the list of available devices is shown below). "
                                            "Use \"-d HETERO:<comma-separated_devices_list>\" format to specify HETERO plugin. "
                                            "The demo will look for a suitable plugin for a specified device. Default value is \"CPU\".";
static const char target_device_message_fd[] = "Optional. Target device for Face Detection network (the list of available devices is shown below). "
                                               "Use \"-d HETERO:<comma-separated_devices_list>\" format to specify HETERO plugin. "
                                               "The demo will look for a suitable plugin for a specified device. Default value is \"CPU\".";
static const char target_device_message_hp[] = "Optional. Target device for Head Pose Estimation network (the list of available devices is shown below). "
                                               "Use \"-d HETERO:<comma-separated_devices_list>\" format to specify HETERO plugin. "
                                               "The demo will look for a suitable plugin for a specified device. Default value is \"CPU\".";
static const char target_device_message_lm[] = "Optional. Target device for Facial Landmarks Estimation network "
                                               "(the list of available devices is shown below). Use \"-d HETERO:<comma-separated_devices_list>\" format to specify HETERO plugin. "
                                               "The demo will look for a suitable plugin for a specified device. Default value is \"CPU\".";
static const char target_device_message_es[] = "Optional. Target device for Open/Closed Eye network "
                                               "(the list of available devices is shown below). Use \"-d HETERO:<comma-separated_devices_list>\" format to specify HETERO plugin. "
<<<<<<< HEAD
                                               "The demo will look for a suitable plugin for device specified. Default value is \"CPU\".";
static const char camera_resolution_message[] = "Optional. Set camera resolution in format WxH.";
=======
                                               "The demo will look for a suitable plugin for a specified device. Default value is \"CPU\".";
static const char performance_counter_message[] = "Optional. Enable per-layer performance report.";
>>>>>>> 0cf62111
static const char thresh_output_message[] = "Optional. Probability threshold for Face Detector. The default value is 0.5.";
static const char raw_output_message[] = "Optional. Output inference results as raw values.";
static const char fd_reshape_message[] = "Optional. Reshape Face Detector network so that its input resolution has the same aspect ratio as the input frame.";
static const char no_show_processed_video[] = "Optional. Do not show processed video.";
static const char utilization_monitors_message[] = "Optional. List of monitors to show initially.";

DEFINE_bool(h, false, help_message);
DEFINE_string(res, "1280x720", camera_resolution_message);
DEFINE_string(m, "", gaze_estimation_model_message);
DEFINE_string(m_fd, "", face_detection_model_message);
DEFINE_string(m_hp, "", head_pose_model_message);
DEFINE_string(m_lm, "", facial_landmarks_model_message);
DEFINE_string(m_es, "", facial_landmarks_model_message);
DEFINE_string(d, "CPU", target_device_message);
DEFINE_string(d_fd, "CPU", target_device_message_fd);
DEFINE_string(d_hp, "CPU", target_device_message_hp);
DEFINE_string(d_lm, "CPU", target_device_message_lm);
DEFINE_string(d_es, "CPU", target_device_message_es);
DEFINE_bool(fd_reshape, false, fd_reshape_message);
DEFINE_bool(r, false, raw_output_message);
DEFINE_double(t, 0.5, thresh_output_message);
DEFINE_bool(no_show, false, no_show_processed_video);
DEFINE_string(u, "", utilization_monitors_message);

/**
* \brief This function shows a help message
*/

static void showUsage() {
    std::cout << std::endl;
    std::cout << "gaze_estimation_demo [OPTION]" << std::endl;
    std::cout << "Options:" << std::endl;
    std::cout << std::endl;
    std::cout << "    -h                       " << help_message << std::endl;
    std::cout << "    -i                       " << input_message << std::endl;
    std::cout << "    -loop                    " << loop_message << std::endl;
    std::cout << "    -res \"<WxH>\"             " << camera_resolution_message << std::endl;
    std::cout << "    -m \"<path>\"              " << gaze_estimation_model_message << std::endl;
    std::cout << "    -m_fd \"<path>\"           " << face_detection_model_message << std::endl;
    std::cout << "    -m_hp \"<path>\"           " << head_pose_model_message << std::endl;
    std::cout << "    -m_lm \"<path>\"           " << facial_landmarks_model_message << std::endl;
    std::cout << "    -m_es \"<path>\"           " << eye_state_model_message << std::endl;
    std::cout << "    -d \"<device>\"            " << target_device_message << std::endl;
    std::cout << "    -d_fd \"<device>\"         " << target_device_message_fd << std::endl;
    std::cout << "    -d_hp \"<device>\"         " << target_device_message_hp << std::endl;
    std::cout << "    -d_lm \"<device>\"         " << target_device_message_lm << std::endl;
    std::cout << "    -d_es \"<device>\"         " << target_device_message_es << std::endl;
    std::cout << "    -fd_reshape              " << fd_reshape_message << std::endl;
    std::cout << "    -no_show                 " << no_show_processed_video << std::endl;
    std::cout << "    -r                       " << raw_output_message << std::endl;
    std::cout << "    -t                       " << thresh_output_message << std::endl;
    std::cout << "    -u                       " << utilization_monitors_message << std::endl;
}<|MERGE_RESOLUTION|>--- conflicted
+++ resolved
@@ -37,13 +37,8 @@
                                                "The demo will look for a suitable plugin for a specified device. Default value is \"CPU\".";
 static const char target_device_message_es[] = "Optional. Target device for Open/Closed Eye network "
                                                "(the list of available devices is shown below). Use \"-d HETERO:<comma-separated_devices_list>\" format to specify HETERO plugin. "
-<<<<<<< HEAD
                                                "The demo will look for a suitable plugin for device specified. Default value is \"CPU\".";
 static const char camera_resolution_message[] = "Optional. Set camera resolution in format WxH.";
-=======
-                                               "The demo will look for a suitable plugin for a specified device. Default value is \"CPU\".";
-static const char performance_counter_message[] = "Optional. Enable per-layer performance report.";
->>>>>>> 0cf62111
 static const char thresh_output_message[] = "Optional. Probability threshold for Face Detector. The default value is 0.5.";
 static const char raw_output_message[] = "Optional. Output inference results as raw values.";
 static const char fd_reshape_message[] = "Optional. Reshape Face Detector network so that its input resolution has the same aspect ratio as the input frame.";
