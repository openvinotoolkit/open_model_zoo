--- conflicted
+++ resolved
@@ -124,10 +124,7 @@
         net = ie.read_network(self.i3d_path)
         net.reshape({next(iter(net.input_info)): (
             self.EmbedBatchSize, 3, self.EmbedWindowLength, self.ImgSizeWidth, self.ImgSizeHeight)})
-<<<<<<< HEAD
-        # net.add_outputs("RGB/inception_i3d/Logits/Conv3d_0c_1x1/conv_3d/convolution/fq_input_0")
-=======
->>>>>>> f8a6462b
+
         net.add_outputs("RGB/inception_i3d/Logits/AvgPool3D")
 
         self.i3d = ie.load_network(network=net, device_name="CPU")
@@ -275,14 +272,10 @@
     frame_counter = 0  # Frame index counter
     buffer1 = deque(maxlen=1000)  # Array buffer
     buffer2 = deque(maxlen=1000)
-<<<<<<< HEAD
-    cap1 = cv2.VideoCapture("P03_A5130001992103255012_2021-10-18_10-19-30_1.mp4", cv2.CAP_FFMPEG)
-    cap2 = cv2.VideoCapture("P03_A5130001992103255012_2021-10-18_10-19-30_2.mp4", cv2.CAP_FFMPEG)
-=======
+
     cap1 = cv2.VideoCapture("stream_1_top.mp4")
     cap2 = cv2.VideoCapture("stream_1_high.mp4")
 
->>>>>>> f8a6462b
     while cap1.isOpened() and cap2.isOpened():
         ret1, frame1 = cap1.read()  # frame:480 x 640 x 3
         ret2, frame2 = cap2.read()  # frame:480 x 640 x 3
