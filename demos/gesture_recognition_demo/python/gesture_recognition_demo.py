#!/usr/bin/env python3
"""
 Copyright (c) 2019 Intel Corporation

 Licensed under the Apache License, Version 2.0 (the "License");
 you may not use this file except in compliance with the License.
 You may obtain a copy of the License at

      http://www.apache.org/licenses/LICENSE-2.0

 Unless required by applicable law or agreed to in writing, software
 distributed under the License is distributed on an "AS IS" BASIS,
 WITHOUT WARRANTIES OR CONDITIONS OF ANY KIND, either express or implied.
 See the License for the specific language governing permissions and
 limitations under the License.
"""

import logging as log
import sys
from time import perf_counter
import json
import os
import multiprocessing
from argparse import ArgumentParser, SUPPRESS

import cv2
import numpy as np

from gesture_recognition_demo.common import load_ie_core
from gesture_recognition_demo.video_stream import VideoStream
from gesture_recognition_demo.video_library import VideoLibrary
from gesture_recognition_demo.person_detector import PersonDetector
from gesture_recognition_demo.tracker import Tracker
from gesture_recognition_demo.action_recognizer import ActionRecognizer
from gesture_recognition_demo.visualizer import Visualizer

sys.path.append(os.path.join(os.path.dirname(os.path.dirname(os.path.dirname(os.path.abspath(__file__)))),
                             'common/python'))
import monitors
from performance_metrics import PerformanceMetrics

log.basicConfig(format='[ %(levelname)s ] %(message)s', level=log.DEBUG, stream=sys.stdout)

DETECTOR_OUTPUT_SHAPE = -1, 5
TRACKER_SCORE_THRESHOLD = 0.4
TRACKER_IOU_THRESHOLD = 0.3
ACTION_NET_INPUT_FPS = 15
ACTION_IMAGE_SCALE = 256
SAMPLES_MAX_WINDOW_SIZE = 1000
SAMPLES_TRG_FPS = 20
VISUALIZER_TRG_FPS = 60
OBJECT_IDS = [ord(str(n)) for n in range(10)]


def build_argparser():
    """ Returns argument parser. """

    parser = ArgumentParser(add_help=False)
    args = parser.add_argument_group('Options')
    args.add_argument('-h', '--help', action='help', default=SUPPRESS,
                      help='Show this help message and exit.')
    args.add_argument('-m_a', '--action_model',
                      help='Required. Path to an .xml file with a trained gesture recognition model.',
                      required=True, type=str)
    args.add_argument('-m_d', '--detection_model',
                      help='Required. Path to an .xml file with a trained person detector model.',
                      required=True, type=str)
    args.add_argument('-i', '--input', required=True,
                      help='Required. Path to a video file or a device node of a web-camera.')
    args.add_argument('-o', '--output', required=False,
                      help='Optional. Name of the output file(s) to save.')
    args.add_argument('-limit', '--output_limit', required=False, default=1000, type=int,
                      help='Optional. Number of frames to store in output. '
                           'If 0 is set, all frames are stored.')
    args.add_argument('-c', '--class_map',
                      help='Required. Path to a file with gesture classes.',
                      required=True, type=str)
    args.add_argument('-s', '--samples_dir',
                      help='Optional. Path to a directory with video samples of gestures.',
                      default=None, type=str)
    args.add_argument('-t', '--action_threshold',
                      help='Optional. Threshold for the predicted score of an action.',
                      default=0.8, type=float)
    args.add_argument('-d', '--device',
                      help='Optional. Specify the target device to infer on: CPU, GPU, HDDL '
                           'or MYRIAD. The demo will look for a suitable plugin for device '
                           'specified (by default, it is CPU).',
                      default='CPU', type=str)
    args.add_argument("-l", "--cpu_extension",
                      help="Optional. Required for CPU custom layers. Absolute path to "
                           "a shared library with the kernels implementations.", type=str,
                      default=None)
    args.add_argument('--no_show', action='store_true',
                      help='Optional. Do not visualize inference results.')

    args.add_argument('-u', '--utilization_monitors', default='', type=str,
                      help='Optional. List of monitors to show initially.')
    return parser


def load_class_map(file_path):
    """ Returns class names map. """

    if file_path is not None and os.path.exists(file_path):
        with open(file_path, 'r') as input_stream:
            data = json.load(input_stream)
            class_map = dict(enumerate(data))
    else:
        class_map = None

    return class_map


def main():
    args = build_argparser().parse_args()

    class_map = load_class_map(args.class_map)
    assert class_map is not None

    ie = load_ie_core(args.device, args.cpu_extension)

    person_detector = PersonDetector(args.detection_model, args.device, ie,
                                     num_requests=2, output_shape=DETECTOR_OUTPUT_SHAPE)
    action_recognizer = ActionRecognizer(args.action_model, args.device, ie,
                                         num_requests=2, img_scale=ACTION_IMAGE_SCALE,
                                         num_classes=len(class_map))

    person_tracker = Tracker(person_detector, TRACKER_SCORE_THRESHOLD, TRACKER_IOU_THRESHOLD)

    video_stream = VideoStream(args.input, ACTION_NET_INPUT_FPS, action_recognizer.input_length)
    video_stream.start()

    metrics = PerformanceMetrics()
    visualizer = Visualizer(VISUALIZER_TRG_FPS)
    visualizer.register_window('Demo')
    presenter = monitors.Presenter(args.utilization_monitors)

    samples_library = None
    if args.samples_dir is not None and os.path.exists(args.samples_dir):
        visualizer.register_window('Gesture library')
        visualizer.start()

        library_queue = visualizer.get_queue('Gesture library')
        samples_library = VideoLibrary(args.samples_dir, SAMPLES_MAX_WINDOW_SIZE,
                                       list(class_map.values()), library_queue, SAMPLES_TRG_FPS)
        samples_library.start()
    else:
        visualizer.start()

    last_caption = None
    active_object_id = -1
    tracker_labels_map = {}
    tracker_labels = set()

    frames_processed = 0

    while True:
        start_time = perf_counter()
        frame = video_stream.get_live_frame()
        batch = video_stream.get_batch()
        if frame is None or batch is None:
            break
        if frames_processed == 0:
            video_writer = cv2.VideoWriter()
            if args.output and not video_writer.open(args.output, cv2.VideoWriter_fourcc(*'MJPG'),
                                                     video_stream.fps(), (frame.shape[1], frame.shape[0])):
                raise RuntimeError("Can't open video writer")

        detections, tracker_labels_map = person_tracker.add_frame(
            frame, len(OBJECT_IDS), tracker_labels_map)
        if detections is None:
            active_object_id = -1
            last_caption = None

        if len(detections) == 1:
            active_object_id = 0

        if active_object_id >= 0:
            cur_det = [det for det in detections if det.id == active_object_id]
            if len(cur_det) != 1:
                active_object_id = -1
                last_caption = None
                continue

            recognizer_result = action_recognizer(batch, cur_det[0].roi.reshape(-1))
            if recognizer_result is not None:
                action_class_id = np.argmax(recognizer_result)
                action_class_label = \
                    class_map[action_class_id] if class_map is not None else action_class_id

                action_class_score = np.max(recognizer_result)
                if action_class_score > args.action_threshold:
                    last_caption = 'Last gesture: {} '.format(action_class_label)

        presenter.drawGraphs(frame)

        if detections is not None:
            tracker_labels = {det.id for det in detections}

            for det in detections:
                roi_color = (0, 255, 0) if active_object_id == det.id else (128, 128, 128)
                border_width = 2 if active_object_id == det.id else 1
                person_roi = det.roi[0]
                cv2.rectangle(frame, (person_roi[0], person_roi[1]),
                              (person_roi[2], person_roi[3]), roi_color, border_width)
                cv2.putText(frame, str(det.id), (person_roi[0] + 10, person_roi[1] + 20),
                    cv2.FONT_HERSHEY_SIMPLEX, 0.8, roi_color, 2)

        if last_caption is not None:
            cv2.putText(frame, last_caption, (10, frame.shape[0] - 10),
                        cv2.FONT_HERSHEY_SIMPLEX, 1, (0, 0, 255), 2)

        metrics.update(start_time, frame)

        frames_processed += 1
        if video_writer.isOpened() and (args.output_limit <= 0 or frames_processed <= args.output_limit):
            video_writer.write(frame)

        if args.no_show:
            continue

        visualizer.put_queue(frame, 'Demo')
        key = visualizer.get_key()

        if key == 27:  # esc
            break
        elif key == ord(' '):  # space
            active_object_id = -1
            last_caption = None
        elif key == 13:  # enter
            last_caption = None
        elif key in OBJECT_IDS:  # 0-9
            local_bbox_id = int(chr(key))
            if local_bbox_id in tracker_labels:
                active_object_id = local_bbox_id
        else:
            presenter.handleKey(key)

        if samples_library is not None:
            if key == ord('f'):  # forward
                samples_library.next()
            elif key == ord('b'):  # backward
                samples_library.prev()

    if samples_library is not None:
        samples_library.release()
    visualizer.release()
    video_stream.release()

<<<<<<< HEAD
    metrics.log_total()
    print(presenter.reportMeans())
=======
    for rep in presenter.reportMeans():
        log.info(rep)
>>>>>>> 12e8e4f3


if __name__ == '__main__':
    # https://github.com/opencv/opencv/issues/5150#issuecomment-197413178
    # https://github.com/opencv/opencv/issues/5150#issuecomment-197540235
    multiprocessing.set_start_method('spawn')
    sys.exit(main() or 0)<|MERGE_RESOLUTION|>--- conflicted
+++ resolved
@@ -247,13 +247,9 @@
     visualizer.release()
     video_stream.release()
 
-<<<<<<< HEAD
     metrics.log_total()
-    print(presenter.reportMeans())
-=======
     for rep in presenter.reportMeans():
         log.info(rep)
->>>>>>> 12e8e4f3
 
 
 if __name__ == '__main__':
