#!/usr/bin/env python3

"""
 Copyright (c) 2020 Intel Corporation
 Licensed under the Apache License, Version 2.0 (the "License");
 you may not use this file except in compliance with the License.
 You may obtain a copy of the License at
      http://www.apache.org/licenses/LICENSE-2.0
 Unless required by applicable law or agreed to in writing, software
 distributed under the License is distributed on an "AS IS" BASIS,
 WITHOUT WARRANTIES OR CONDITIONS OF ANY KIND, either express or implied.
 See the License for the specific language governing permissions and
 limitations under the License.
"""
import argparse
import itertools
import logging as log
import sys
import time
from pathlib import Path

import numpy as np
from openvino.inference_engine import IECore
from tokenizers import SentencePieceBPETokenizer


class Translator:
    """ Language translation.

    Arguments:
        model_xml (str): path to model's .xml file.
        model_bin (str): path to model's .bin file.
        tokenizer_src (str): path to src tokenizer.
        tokenizer_tgt (str): path to tgt tokenizer.
    """
    def __init__(self, model_xml, model_bin, device, tokenizer_src, tokenizer_tgt, output_name):
        self.model = TranslationEngine(model_xml, model_bin, device, output_name)
        self.max_tokens = self.model.get_max_tokens()
        self.tokenizer_src = Tokenizer(tokenizer_src, self.max_tokens)
        self.tokenizer_tgt = Tokenizer(tokenizer_tgt, self.max_tokens)

    def __call__(self, sentence, remove_repeats=True):
        """ Main translation method.

        Arguments:
            sentence (str): sentence for translate.
            remove_repeats (bool): remove repeated words.

        Returns:
            translation (str): translated sentence.
        """
        tokens = self.tokenizer_src.encode(sentence)
        assert len(tokens) == self.max_tokens, "the input sentence is too long."
        tokens = np.array(tokens).reshape(1, -1)
        translation = self.model(tokens)
        translation = self.tokenizer_tgt.decode(translation[0], remove_repeats)
        return translation


class TranslationEngine:
    """ OpenVINO engine for machine translation.

    Arguments:
        model_xml (str): path to model's .xml file.
        model_bin (str): path to model's .bin file.
        output_name (str): name of output blob of model.
    """
    def __init__(self, model_xml, model_bin, device, output_name):
        self.logger = log.getLogger("TranslationEngine")
        self.logger.info(f"model_xml: {model_xml}")
        self.logger.info(f"model_bin: {model_bin}")
        self.ie = IECore()
        self.net = self.ie.read_network(
            model=model_xml,
            weights=model_bin
        )
        self.logger.info("loading model to the {}".format(device))
        self.net_exec = self.ie.load_network(self.net, device)
        self.output_name = output_name
        assert self.output_name != "", "there is not output in model"

    def get_max_tokens(self):
        """ Get maximum number of tokens that supported by model.

        Returns:
            max_tokens (int): maximum number of tokens;
        """
        return self.net.input_info["tokens"].input_data.shape[1]

    def __call__(self, tokens):
        """ Inference method.

        Arguments:
            tokens (np.array): input sentence in tokenized format.

        Returns:
            translation (np.array): translated sentence in tokenized format.
        """
        out = self.net_exec.infer(
            inputs={"tokens": tokens}
        )
        return out[self.output_name]


class Tokenizer:
    """ Sentence tokenizer.

    Arguments:
        path (str): path to tokenizer's model folder.
        max_tokens (int): max tokens.
    """
    def __init__(self, path, max_tokens):
        self.logger = log.getLogger("Tokenizer")
        self.logger.info("loading tokenizer")
        self.logger.info(f"path: {path}")
        self.logger.info(f"max_tokens: {max_tokens}")
        self.tokenizer = SentencePieceBPETokenizer.from_file(
            str(path / "vocab.json"),
            str(path / "merges.txt"),
        )
        self.max_tokens = max_tokens
        self.idx = {}
        for s in ['</s>', '<s>', '<pad>']:
            self.idx[s] = self.tokenizer.token_to_id(s)

    def encode(self, sentence):
        """ Encode method for sentence.

        Arguments:
            sentence (str): sentence.

        Returns:
            tokens (np.array): encoded sentence in tokneized format.
        """
        tokens = self.tokenizer.encode(sentence).ids
        return self._extend_tokens(tokens)

    def decode(self, tokens, remove_repeats=True):
        """ Decode method for tokens.

        Arguments:
            tokens (np.array): sentence in tokenized format.
            remove_repeats (bool): remove repeated words.

        Returns:
            sentence (str): output sentence.
        """
        sentence = self.tokenizer.decode(tokens)
        for s in self.idx.keys():
            sentence = sentence.replace(s, '')
        if remove_repeats:
            sentence = self._remove_repeats(sentence)
        return sentence.lstrip()

    def _extend_tokens(self, tokens):
        """ Extend tokens.

        Arguments:
            tokens (np.array): sentence in tokenized format.

        Returns:
            tokens (np.array): extended tokens.
        """
        tokens = [self.idx['<s>']] + tokens + [self.idx['</s>']]
        pad_length = self.max_tokens - len(tokens)
        if pad_length > 0:
            tokens = tokens + [self.idx['<pad>']] * pad_length
        return tokens

    def _remove_repeats(self, sentence):
        """ Remove repeated words.

        Arguments:
            sentence (str): sentence.

        Returns:
            sentence (str): sentence in lowercase without repeated words.
        """
        tokens = sentence.lower().split()
        return " ".join(key for key, _ in itertools.groupby(tokens))


def build_argparser():
    """ Build argument parser.
    """
    parser = argparse.ArgumentParser()
    parser.add_argument("-m", "--model", required=True, type=Path,
                        help="Required. Path to an .xml file with a trained model.")
    parser.add_argument('--tokenizer-src', type=Path, required=True,
                        help='Required. Path to the folder with src tokenizer that contains vocab.json and merges.txt.')
    parser.add_argument('--tokenizer-tgt', type=Path, required=True,
                        help='Required. Path to the folder with tgt tokenizer that contains vocab.json and merges.txt.')
    parser.add_argument('-i', '--input', type=str, required=False, nargs='*',
                        help='Optional. Text for translation or path to the input .txt file. Replaces console input.')
    parser.add_argument('-d', '--device', default='CPU', type=str,
                        help='Optional. Specify the target device to infer on; CPU, GPU, FPGA, HDDL or MYRIAD is '
                             'acceptable. The demo will look for a suitable plugin for device specified. '
                             'Default value is CPU.')
    parser.add_argument('-o', '--output', required=False, type=str,
                         help='Optional. Path to the output .txt file.')
    parser.add_argument('--output-name', type=str, default='pred',
                        help='Optional. Name of the models output node.')
    return parser

def parse_input(input):
    if not input:
        return
    sentences = []
    for text in input:
        if text.endswith('.txt'):
            try:
                with open(text, 'r', encoding='utf8') as f:
                    sentences += f.readlines()
                continue
            except OSError:
                pass
        sentences.append(text)
    return sentences

def main(args):
    log.basicConfig(format="[ %(levelname)s ] [ %(name)s ] %(message)s", level=log.INFO, stream=sys.stdout)
    logger = log.getLogger("main")
    logger.info("creating translator")
    model = Translator(
        model_xml=args.model,
        model_bin=args.model.with_suffix(".bin"),
        device=args.device,
        tokenizer_src=args.tokenizer_src,
        tokenizer_tgt=args.tokenizer_tgt,
        output_name=args.output_name
    )
<<<<<<< HEAD

    if args.input:
        def sentences():
            print("> {}".format(args.input))
            return args.input
    else:
        def sentences():
=======
    input_data = parse_input(args.input)
    if args.output:
        open(args.output, 'w').close()

    def sentences():
        if input_data:
            for sentence in input_data:
                sentence = sentence.strip()
                if sentence:
                    print("> {}".format(sentence))
                    yield sentence
        else:
>>>>>>> 8ecb9e10
            while True:
                yield input("> ")

    # loop on user's or prepared questions
    for sentence in sentences():
        if not sentence.strip():
            break

        try:
            start = time.perf_counter()
            translation = model(sentence)
            stop = time.perf_counter()
            print(translation)
            logger.info(f"time: {stop - start} s.")
            if args.output:
                with open(args.output, 'a', encoding='utf8') as f:
                    print(translation, file=f)
        except Exception:
            log.error("an error occurred", exc_info=True)


if __name__ == "__main__":
    args = build_argparser().parse_args()
    main(args)<|MERGE_RESOLUTION|>--- conflicted
+++ resolved
@@ -229,15 +229,6 @@
         tokenizer_tgt=args.tokenizer_tgt,
         output_name=args.output_name
     )
-<<<<<<< HEAD
-
-    if args.input:
-        def sentences():
-            print("> {}".format(args.input))
-            return args.input
-    else:
-        def sentences():
-=======
     input_data = parse_input(args.input)
     if args.output:
         open(args.output, 'w').close()
@@ -250,7 +241,6 @@
                     print("> {}".format(sentence))
                     yield sentence
         else:
->>>>>>> 8ecb9e10
             while True:
                 yield input("> ")
 
