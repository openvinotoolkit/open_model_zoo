--- conflicted
+++ resolved
@@ -212,14 +212,10 @@
         start_time = perf_counter()
         frame = cap.read()
 
-<<<<<<< HEAD
     metrics.log_total()
-    print(presenter.reportMeans())
-=======
     for rep in presenter.reportMeans():
         log.info(rep)
     cv2.destroyAllWindows()
->>>>>>> 12e8e4f3
 
 
 if __name__ == '__main__':
