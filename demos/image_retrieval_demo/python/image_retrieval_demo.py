#!/usr/bin/env python3
"""
 Copyright (c) 2019 Intel Corporation

 Licensed under the Apache License, Version 2.0 (the "License");
 you may not use this file except in compliance with the License.
 You may obtain a copy of the License at

      http://www.apache.org/licenses/LICENSE-2.0

 Unless required by applicable law or agreed to in writing, software
 distributed under the License is distributed on an "AS IS" BASIS,
 WITHOUT WARRANTIES OR CONDITIONS OF ANY KIND, either express or implied.
 See the License for the specific language governing permissions and
 limitations under the License.
"""

import logging as log
from pathlib import Path
import sys
from time import perf_counter
from argparse import ArgumentParser, SUPPRESS

import cv2
import numpy as np

from image_retrieval_demo.image_retrieval import ImageRetrieval
from image_retrieval_demo.common import central_crop
from image_retrieval_demo.visualizer import visualize
from image_retrieval_demo.roi_detector_on_video import RoiDetectorOnVideo

sys.path.append(str(Path(__file__).resolve().parents[2] / 'common/python'))

import monitors
from images_capture import open_images_capture
from performance_metrics import PerformanceMetrics

log.basicConfig(format='[ %(levelname)s ] %(message)s', level=log.INFO, stream=sys.stdout)

INPUT_SIZE = 224


def build_argparser():
    """ Returns argument parser. """

    parser = ArgumentParser(add_help=False)
    args = parser.add_argument_group('Options')
    args.add_argument('-h', '--help', action='help', default=SUPPRESS,
                      help='Show this help message and exit.')
    args.add_argument('-m', '--model',
                      help='Required. Path to an .xml file with a trained model.',
                      required=True, type=str)
    args.add_argument('-i', '--input', required=True,
                      help='Required. Path to a video file or a device node of a web-camera.')
    args.add_argument('--loop', default=False, action='store_true',
                      help='Optional. Enable reading the input in a loop.')
    args.add_argument('-o', '--output', required=False,
                      help='Optional. Name of the output file(s) to save.')
    args.add_argument('-limit', '--output_limit', required=False, default=1000, type=int,
                      help='Optional. Number of frames to store in output. '
                           'If 0 is set, all frames are stored.')
    args.add_argument('-g', '--gallery',
                      help='Required. Path to a file listing gallery images.',
                      required=True, type=str)
    args.add_argument('-gt', '--ground_truth',
                      help='Optional. Ground truth class.',
                      type=str)
    args.add_argument('-d', '--device',
                      help='Optional. Specify the target device to infer on: CPU, GPU, HDDL '
                           'or MYRIAD. The demo will look for a suitable plugin for device '
                           'specified (by default, it is CPU).',
                      default='CPU', type=str)
    args.add_argument("-l", "--cpu_extension",
                      help="Optional. Required for CPU custom layers. Absolute path to "
                           "a shared library with the kernels implementations.", type=str,
                      default=None)
    args.add_argument('--no_show', action='store_true',
                      help='Optional. Do not visualize inference results.')
    args.add_argument('-u', '--utilization_monitors', default='', type=str,
                      help='Optional. List of monitors to show initially.')
    return parser


def compute_metrics(positions):
    ''' Computes top-N metrics. '''

    top_1_acc = 0
    top_5_acc = 0
    top_10_acc = 0

    for position in positions:
        if position < 1:
            top_1_acc += 1
        if position < 5:
            top_5_acc += 1
        if position < 10:
            top_10_acc += 1

    mean_pos = np.mean(positions)

    if positions:
        log.info("result: top1 {0:.2f} top5 {1:.2f} top10 {2:.2f} mean_pos {3:.2f}".format(
            top_1_acc / len(positions), top_5_acc / len(positions), top_10_acc / len(positions),
            mean_pos))

    return top_1_acc, top_5_acc, top_10_acc, mean_pos


def time_elapsed(func, *args):
    """ Auxiliary function that helps measure elapsed time. """

    start_time = perf_counter()
    res = func(*args)
    elapsed = perf_counter() - start_time
    return elapsed, res


def main():
    args = build_argparser().parse_args()

    cap = open_images_capture(args.input, args.loop)
    if cap.get_type() not in ('VIDEO', 'CAMERA'):
        raise RuntimeError("The input should be a video file or a numeric camera ID")
    frames = RoiDetectorOnVideo(cap)

    img_retrieval = ImageRetrieval(args.model, args.device, args.gallery, INPUT_SIZE,
                                   args.cpu_extension)

    compute_embeddings_times = []
    search_in_gallery_times = []

    positions = []

    frames_processed = 0
    presenter = monitors.Presenter(args.utilization_monitors, 0)
    video_writer = cv2.VideoWriter()
    metrics = PerformanceMetrics()

    for image, view_frame in frames:
        start_time = perf_counter()
        position = None
        sorted_indexes = []

        if image is not None:
            image = central_crop(image, divide_by=5, shift=1)

            elapsed, probe_embedding = time_elapsed(img_retrieval.compute_embedding, image)
            compute_embeddings_times.append(elapsed)

            elapsed, (sorted_indexes, distances) = time_elapsed(img_retrieval.search_in_gallery,
                                                                probe_embedding)
            search_in_gallery_times.append(elapsed)

            sorted_classes = [img_retrieval.gallery_classes[i] for i in sorted_indexes]

            if args.ground_truth is not None:
                position = sorted_classes.index(
                    img_retrieval.text_label_to_class_id[args.ground_truth])
                positions.append(position)
                log.info("ROI detected, found: %d, position of target: %d",
                         sorted_classes[0], position)
            else:
                log.info("ROI detected, found: %s", sorted_classes[0])

        image, key = visualize(view_frame, position,
                        [img_retrieval.impaths[i] for i in sorted_indexes],
                        distances[sorted_indexes] if position is not None else None,
                        img_retrieval.input_size, np.mean(compute_embeddings_times),
                        np.mean(search_in_gallery_times), imshow_delay=3, presenter=presenter, no_show=args.no_show)

        metrics.update(start_time, image, draw_metrics=False)
        if frames_processed == 0:
            if args.output and not video_writer.open(args.output, cv2.VideoWriter_fourcc(*'MJPG'),
                                                     cap.fps(), (image.shape[1], image.shape[0])):
                raise RuntimeError("Can't open video writer")
        frames_processed += 1
        if video_writer.isOpened() and (args.output_limit <= 0 or frames_processed <= args.output_limit):
            video_writer.write(image)

        if key == 27:
            break
<<<<<<< HEAD
    metrics.log_total()
    print(presenter.reportMeans())
=======

    for rep in presenter.reportMeans():
        log.info(rep)
>>>>>>> 12e8e4f3

    if positions:
        compute_metrics(positions)


if __name__ == '__main__':
    sys.exit(main() or 0)<|MERGE_RESOLUTION|>--- conflicted
+++ resolved
@@ -179,14 +179,10 @@
 
         if key == 27:
             break
-<<<<<<< HEAD
+
     metrics.log_total()
-    print(presenter.reportMeans())
-=======
-
     for rep in presenter.reportMeans():
         log.info(rep)
->>>>>>> 12e8e4f3
 
     if positions:
         compute_metrics(positions)
