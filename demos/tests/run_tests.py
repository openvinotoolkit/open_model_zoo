--- conflicted
+++ resolved
@@ -340,17 +340,11 @@
                                 stderr=subprocess.STDOUT, universal_newlines=True, encoding='utf-8',
                                 env=demo_environment, timeout=600)
                             execution_time = timeit.default_timer() - start_time
-<<<<<<< HEAD
                             for line in output.split('\n'):
                                 if "DEBUG" in line:
                                     rawResults += line
                                     rawResults += '\n'
                             demo.parse_output(output, device, test_case_index)
-                        except subprocess.CalledProcessError as e:
-                            print(e.output)
-                            print('Exit code:', e.returncode)
-=======
-                            demo.parse_output(output, test_case, device)
                         except (subprocess.CalledProcessError, subprocess.TimeoutExpired) as e:
                             output = e.output
                             if isinstance(e, subprocess.CalledProcessError):
@@ -360,7 +354,6 @@
                             output += exit_msg
                             print(output)
                             failed_tests.append(test_descr + '\n' + exit_msg)
->>>>>>> 6decf89a
                             num_failures += 1
                             execution_time = -1
                             rawResults = {}
@@ -371,17 +364,13 @@
                         content = ''
                         if args.report_file:
                             collect_result(demo.subdirectory, device, case_model_names, execution_time, args.report_file)
-<<<<<<< HEAD
-            fo.close()
-=======
                         if args.log_file:
                             if test_case_index == 0:
                                 write_log(header, args.log_file)
                             write_log(test_descr, args.log_file)
                             write_log(output, args.log_file)
-
+            fo.close()
             print()
->>>>>>> 6decf89a
 
     print("{} failures:".format(num_failures))
     for test in failed_tests:
