--- conflicted
+++ resolved
@@ -161,27 +161,6 @@
         ],
     )),
 
-<<<<<<< HEAD
-    CppDemo(name='classification_demo',
-            device_keys=['-d'],
-            test_cases=combine_cases(
-        TestCase(options={
-            '-no_show': None,
-            '-time': '5',
-            '-i': DataDirectoryOrigFileNamesArg('classification'),
-            '-labels': str(OMZ_DIR / 'data/dataset_classes/imagenet_2012.txt'),
-            '-gt': TestDataArg("ILSVRC2012_img_val/ILSVRC2012_val.txt")}),
-        single_option_cases('-m',
-            ModelArg('alexnet'),
-            ModelArg('densenet-121-tf'),
-            ModelArg('densenet-169'),
-            ModelArg('mobilenet-v2-pytorch'),
-            ModelArg('repvgg-a0'),
-            ModelArg('repvgg-b1'),
-            ModelArg('repvgg-b3'),
-            ModelArg('resnet-50-caffe2')),
-    )),
-
     CppDemo(name='image_processing_demo', device_keys=['-d'], test_cases=combine_cases(
         TestCase(options={'--no_show': None,
             **MONITORS,
@@ -200,8 +179,6 @@
         ]
     )),
 
-=======
->>>>>>> 33d99801
     CppDemo(name='interactive_face_detection_demo',
             device_keys=['-d', '-d_ag', '-d_em', '-d_lm', '-d_hp'],
             test_cases=combine_cases(
