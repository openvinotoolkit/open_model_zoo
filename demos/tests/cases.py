# Copyright (c) 2019 Intel Corporation
#
# Licensed under the Apache License, Version 2.0 (the "License");
# you may not use this file except in compliance with the License.
# You may obtain a copy of the License at
#
#      http://www.apache.org/licenses/LICENSE-2.0
#
# Unless required by applicable law or agreed to in writing, software
# distributed under the License is distributed on an "AS IS" BASIS,
# WITHOUT WARRANTIES OR CONDITIONS OF ANY KIND, either express or implied.
# See the License for the specific language governing permissions and
# limitations under the License.

import collections
import itertools
import sys

from args import (
    DataDirectoryArg, DataDirectoryOrigFileNamesArg, DataPatternArg,
    ModelArg, ModelFileArg, OMZ_DIR, TestDataArg, image_net_arg, image_retrieval_arg,
)
from data_sequences import DATA_SEQUENCES

MONITORS = {'-u': 'cdm'}
TestCase = collections.namedtuple('TestCase', ['options', 'extra_models'])
# TODO with Python3.7 use namedtuple defaults instead
TestCase.__new__.__defaults__ = [],


class Demo:
    def __init__(self, name, implementation, device_keys=None, test_cases=None):
        self.subdirectory = name + '/' + implementation

        self.device_keys = device_keys

        self.test_cases = test_cases

        self._exec_name = self.subdirectory.replace('/', '_')

    def models_lst_path(self, source_dir):
        return source_dir / self.subdirectory / 'models.lst'

    def device_args(self, device_list):
        if len(self.device_keys) == 0:
            return {'CPU': []}
        return {device: [arg for key in self.device_keys for arg in [key, device]] for device in device_list}


class CppDemo(Demo):
    def __init__(self, name, implementation='cpp', device_keys=None, test_cases=None):
        super().__init__(name, implementation, device_keys, test_cases)

        self._exec_name = self._exec_name.replace('_cpp', '')

    def fixed_args(self, source_dir, build_dir):
        return [str(build_dir / self._exec_name)]


class PythonDemo(Demo):
    def __init__(self, name, implementation='python', device_keys=None, test_cases=None):
        super().__init__(name, implementation, device_keys, test_cases)

        self._exec_name = self._exec_name.replace('_python', '')

    def fixed_args(self, source_dir, build_dir):
        cpu_extension_path = build_dir / 'lib/libcpu_extension.so'

        return [sys.executable, str(source_dir / self.subdirectory / (self._exec_name + '.py')),
            *(['-l', str(cpu_extension_path)] if cpu_extension_path.exists() else [])]


def join_cases(*args):
    options = {}
    for case in args: options.update(case.options)
    extra_models = set()
    for case in args: extra_models.update(case.extra_models)
    return TestCase(options=options, extra_models=list(case.extra_models))


def combine_cases(*args):
    return [join_cases(*combination)
        for combination in itertools.product(*[[arg] if isinstance(arg, TestCase) else arg for arg in args])]


def single_option_cases(key, *args):
    return [TestCase(options={} if arg is None else {key: arg}) for arg in args]


NATIVE_DEMOS = [
    CppDemo(name='classification_demo',
            device_keys=['-d'],
            test_cases=combine_cases(
        TestCase(options={
            '-no_show': None,
            '-time': '5',
            '-i': DataDirectoryOrigFileNamesArg('classification'),
            '-labels': str(OMZ_DIR / 'data/dataset_classes/imagenet_2012.txt'),
            '-gt': TestDataArg("ILSVRC2012_img_val/ILSVRC2012_val.txt")}),
        single_option_cases('-m',
            ModelArg('alexnet'),
            ModelArg('densenet-121-tf'),
            ModelArg('densenet-169'),
            ModelArg('mixnet-l'),
            ModelArg('mobilenet-v2-pytorch'),
            ModelArg('repvgg-a0'),
            ModelArg('repvgg-b1'),
            ModelArg('repvgg-b3'),
            ModelArg('resnet-50-caffe2')),
    )),

    CppDemo(name='crossroad_camera_demo',
            device_keys=['-d', '-d_pa', '-d_reid'],
            test_cases=combine_cases(
        TestCase(options={'-no_show': None,
            **MONITORS,
            '-i': DataPatternArg('person-vehicle-bike-detection-crossroad')}),
        TestCase(options={'-m': ModelArg('person-vehicle-bike-detection-crossroad-0078')}),
        single_option_cases('-m_pa', None, ModelArg('person-attributes-recognition-crossroad-0230')),
        single_option_cases('-m_reid',
            None,
            ModelArg('person-reidentification-retail-0277'),
            ModelArg('person-reidentification-retail-0286'),
            ModelArg('person-reidentification-retail-0287'),
            ModelArg('person-reidentification-retail-0288')),
    )),

    CppDemo(name='gaze_estimation_demo',
            device_keys=['-d', '-d_fd', '-d_hp', '-d_lm'],
            test_cases=combine_cases(
        TestCase(options={'-no_show': None,
            **MONITORS,
            '-i': DataPatternArg('gaze-estimation-adas')}),
        TestCase(options={
            '-m': ModelArg('gaze-estimation-adas-0002'),
            '-m_fd': ModelArg('face-detection-adas-0001'),
            '-m_hp': ModelArg('head-pose-estimation-adas-0001'),
            '-m_lm': ModelArg('facial-landmarks-35-adas-0002'),
            '-m_es': ModelArg('open-closed-eye-0001'),
        }),
    )),

    CppDemo(name='human_pose_estimation_demo', device_keys=['-d'], test_cases=combine_cases(
        TestCase(options={'-no_show': None,
            **MONITORS,
            '-i': DataPatternArg('human-pose-estimation')}),
        [
            TestCase(options={'-at': 'openpose',
                              '-m': ModelArg('human-pose-estimation-0001')}
            ),
            TestCase(options={'-at': 'higherhrnet',
                              '-m': ModelArg('higher-hrnet-w32-human-pose-estimation')}
            ),
            *combine_cases(
                TestCase(options={'-at': 'ae'}),
                single_option_cases('-m',
                    ModelArg('human-pose-estimation-0005'),
                    ModelArg('human-pose-estimation-0006'),
                    ModelArg('human-pose-estimation-0007')
                )),
        ],
    )),

    CppDemo(name='image_processing_demo', device_keys=['-d'], test_cases=combine_cases(
        TestCase(options={'--no_show': None,
            **MONITORS,
            '-i': DataDirectoryArg('single-image-super-resolution')}),
        [
            *combine_cases(
                TestCase(options={'-at': 'sr'}),
                single_option_cases('-m',
                    ModelArg('single-image-super-resolution-1032'),
                    ModelArg('single-image-super-resolution-1033'),
                    ModelArg('text-image-super-resolution-0001'))
            ),
            TestCase(options={'-at': 'deblur',
                '-m': ModelArg('deblurgan-v2')}
            ),
        ]
    )),

    CppDemo(name='interactive_face_detection_demo',
            device_keys=['-d', '-d_ag', '-d_em', '-d_lm', '-d_hp'],
            test_cases=combine_cases(
        TestCase(options={'-no_show': None,
            **MONITORS,
            '-i': DataPatternArg('375x500')}),
        TestCase(options={'-m': ModelArg('face-detection-adas-0001')}),
        [
            TestCase(options={}),
            TestCase(options={'-m_ag': ModelArg('age-gender-recognition-retail-0013')}),
            TestCase(options={'-m_em': ModelArg('emotions-recognition-retail-0003')}),
            TestCase(options={'-m_lm': ModelArg('facial-landmarks-35-adas-0002')}),
            TestCase(options={'-m_hp': ModelArg('head-pose-estimation-adas-0001')}),
            TestCase(options={
                '-m_ag': ModelArg('age-gender-recognition-retail-0013'),
                '-m_em': ModelArg('emotions-recognition-retail-0003'),
                '-m_hp': ModelArg('head-pose-estimation-adas-0001'),
                '-m_lm': ModelArg('facial-landmarks-35-adas-0002'),
            })
        ],
    )),

    CppDemo(name='interactive_face_detection_demo', implementation='cpp_gapi',
            device_keys=['-d', '-d_ag', '-d_em', '-d_lm', '-d_hp'],
            test_cases=combine_cases(
        TestCase(options={'-no_show': None,
            **MONITORS,
            '-i': DataPatternArg('375x500')}),
        TestCase(options={'-m': ModelArg('face-detection-adas-0001')}),
        [
            TestCase(options={}),
            TestCase(options={'-m_ag': ModelArg('age-gender-recognition-retail-0013')}),
            TestCase(options={'-m_em': ModelArg('emotions-recognition-retail-0003')}),
            TestCase(options={'-m_lm': ModelArg('facial-landmarks-35-adas-0002')}),
            TestCase(options={'-m_hp': ModelArg('head-pose-estimation-adas-0001')}),
            TestCase(options={
                '-m_ag': ModelArg('age-gender-recognition-retail-0013'),
                '-m_em': ModelArg('emotions-recognition-retail-0003'),
                '-m_hp': ModelArg('head-pose-estimation-adas-0001'),
                '-m_lm': ModelArg('facial-landmarks-35-adas-0002'),
            })
        ],
    )),

    CppDemo(name='mask_rcnn_demo', device_keys=['-d'], test_cases=combine_cases(
        TestCase(options={'-i': DataDirectoryArg('semantic-segmentation-adas')}),
        single_option_cases('-m',
            ModelArg('mask_rcnn_inception_resnet_v2_atrous_coco'),
            ModelArg('mask_rcnn_inception_v2_coco'),
            ModelArg('mask_rcnn_resnet101_atrous_coco'),
            ModelArg('mask_rcnn_resnet50_atrous_coco'))
    )),

    CppDemo(name='multi_channel_face_detection_demo',
            device_keys=['-d'],
            test_cases=combine_cases(
        TestCase(options={'-no_show': None,
            **MONITORS,
            '-i': DATA_SEQUENCES['face-detection-adas']}),
        single_option_cases('-m',
            ModelArg('face-detection-adas-0001'),
            ModelArg('face-detection-retail-0004'),
            ModelArg('face-detection-retail-0005'),
            ModelArg('face-detection-retail-0044')),
    )),

    CppDemo(name='multi_channel_human_pose_estimation_demo', device_keys=['-d'],
            test_cases=combine_cases(
        TestCase(options={'-no_show': None,
            **MONITORS,
            '-i': DATA_SEQUENCES['human-pose-estimation'],
            '-m': ModelArg('human-pose-estimation-0001')}),
    )),

    CppDemo(name='multi_channel_object_detection_demo_yolov3',
            device_keys=['-d'],
            test_cases=combine_cases(
        TestCase(options={'-no_show': None,
            **MONITORS,
             '-i': DataPatternArg('object-detection-demo')}),
        single_option_cases('-m',
            ModelArg('person-vehicle-bike-detection-crossroad-yolov3-1020'),
            ModelArg('yolo-v3-tf'),
            ModelArg('yolo-v3-tiny-tf')),
    )),

    CppDemo(name='object_detection_demo', device_keys=['-d'], test_cases=combine_cases(
        TestCase(options={'--no_show': None,
            **MONITORS,
            '-i': DataPatternArg('object-detection-demo')}),
        [
            *combine_cases(
                TestCase(options={'-at': 'centernet'}),
                single_option_cases('-m',
                    ModelArg('ctdet_coco_dlav0_384'),
                    ModelArg('ctdet_coco_dlav0_512'))),
            TestCase(options={'-at': 'faceboxes',
                              '-m': ModelArg('faceboxes-pytorch')}
            ),
            *combine_cases(
                TestCase(options={'-at': 'ssd'}),
                single_option_cases('-m',
                    ModelArg('efficientdet-d0-tf'),
                    ModelArg('efficientdet-d1-tf'),
                    ModelArg('face-detection-adas-0001'),
                    ModelArg('face-detection-retail-0004'),
                    ModelArg('face-detection-retail-0005'),
                    ModelArg('face-detection-retail-0044'),
                    ModelArg('faster-rcnn-resnet101-coco-sparse-60-0001'),
                    ModelArg('pedestrian-and-vehicle-detector-adas-0001'),
                    ModelArg('pedestrian-detection-adas-0002'),
                    ModelArg('pelee-coco'),
                    ModelArg('person-detection-0200'),
                    ModelArg('person-detection-0201'),
                    ModelArg('person-detection-0202'),
                    ModelArg('person-detection-retail-0013'),
                    ModelArg('person-vehicle-bike-detection-2000'),
                    ModelArg('person-vehicle-bike-detection-2001'),
                    ModelArg('person-vehicle-bike-detection-2002'),
                    #ModelArg('person-vehicle-bike-detection-2003'),
                    #ModelArg('person-vehicle-bike-detection-2004'),
                    ModelArg('product-detection-0001'),
                    ModelArg('rfcn-resnet101-coco-tf'),
                    ModelArg('retinanet-tf'),
                    ModelArg('ssd300'),
                    ModelArg('ssd512'),
                    ModelArg('ssd_mobilenet_v1_coco'),
                    ModelArg('ssd_mobilenet_v1_fpn_coco'),
                    ModelArg('ssd_mobilenet_v2_coco'),
                    ModelArg('ssd_resnet50_v1_fpn_coco'),
                    ModelArg('ssdlite_mobilenet_v2'),
                    ModelArg('vehicle-detection-0200'),
                    ModelArg('vehicle-detection-0201'),
                    ModelArg('vehicle-detection-0201'),
                    ModelArg('vehicle-detection-adas-0002'),
                    ModelArg('vehicle-license-plate-detection-barrier-0106'),
                    ModelArg('vehicle-license-plate-detection-barrier-0123'))),
            *combine_cases(
                TestCase(options={'-at': 'yolo'}),
                single_option_cases('-m',
                    ModelArg('person-vehicle-bike-detection-crossroad-yolov3-1020'),
                    ModelArg('yolo-v3-tf'),
                    ModelArg('yolo-v3-tiny-tf'))),
        ],
    )),

    CppDemo('pedestrian_tracker_demo', device_keys=['-d_det', '-d_reid'], test_cases=combine_cases(
        TestCase(options={'-no_show': None,
            **MONITORS,
            '-i': DataPatternArg('person-detection-retail')}),
        single_option_cases('-m_det',
            ModelArg('person-detection-retail-0002'),
            ModelArg('person-detection-retail-0013')),
        single_option_cases('-m_reid',
            ModelArg('person-reidentification-retail-0277'),
            ModelArg('person-reidentification-retail-0286'),
            ModelArg('person-reidentification-retail-0287'),
            ModelArg('person-reidentification-retail-0288')),
    )),

    CppDemo(name='security_barrier_camera_demo',
            device_keys=['-d', '-d_lpr', '-d_va'],
            test_cases=combine_cases(
        TestCase(options={'-no_show': None,
            **MONITORS,
            '-i': DataDirectoryArg('vehicle-license-plate-detection-barrier')}),
        TestCase(options={'-m': ModelArg('vehicle-license-plate-detection-barrier-0106')}),
        single_option_cases('-m_lpr',
            None,
            ModelArg('license-plate-recognition-barrier-0001'),
            ModelArg('license-plate-recognition-barrier-0007')),
        single_option_cases('-m_va', None, ModelArg('vehicle-attributes-recognition-barrier-0039')),
    )),

    CppDemo(name='segmentation_demo', device_keys=['-d'], test_cases=combine_cases(
        TestCase(options={'-no_show': None, **MONITORS}),
        [
            TestCase(options={
                '-m': ModelArg('road-segmentation-adas-0001'),
                '-i': DataPatternArg('road-segmentation-adas'),
            }),
            *combine_cases(
                TestCase(options={'-i': DataPatternArg('semantic-segmentation-adas')}),
                single_option_cases('-m',
                    ModelArg('semantic-segmentation-adas-0001'),
                    ModelArg('fastseg-large'),
                    ModelArg('fastseg-small'),
                    ModelArg('hrnet-v2-c1-segmentation'),
                    ModelArg('deeplabv3'),
                    ModelArg('pspnet-pytorch'))),
        ],
    )),

    CppDemo(name='smart_classroom_demo',
            device_keys=['-d_act', '-d_fd', '-d_lm', '-d_reid'],
            test_cases=combine_cases(
        TestCase(options={'-no_show': None,
            **MONITORS,
            '-i': DataPatternArg('smart-classroom-demo'),
            '-m_fd': ModelArg('face-detection-adas-0001')}),
        [
            *combine_cases(
                [
                    TestCase(options={'-m_act': ModelArg('person-detection-action-recognition-0005')}),
                    TestCase(options={'-m_act': ModelArg('person-detection-action-recognition-0006'),
                        '-student_ac': 'sitting,writing,raising_hand,standing,turned_around,lie_on_the_desk'}),
                    # person-detection-action-recognition-teacher-0002 is supposed to be provided with -teacher_id, but
                    # this would require providing a gallery file with -fg key. Unless -teacher_id is provided
                    # -teacher_ac is ignored thus run the test just with default actions pretending it's about students
                    TestCase(options={'-m_act': ModelArg('person-detection-action-recognition-teacher-0002')}),
                ],
                [
                    TestCase(options={}),
                    TestCase(options={
                        '-m_lm': ModelArg('landmarks-regression-retail-0009'),
                        '-m_reid': ModelArg('Sphereface'),
                    }),
                    TestCase(options={
                        '-m_lm': ModelArg('landmarks-regression-retail-0009'),
                        '-m_reid': ModelArg('face-recognition-resnet100-arcface-onnx'),
                    }),
                ],
            ),
            TestCase(options={'-m_act': ModelArg('person-detection-raisinghand-recognition-0001'), '-a_top': '5'}),
        ],
    )),

<<<<<<< HEAD
    CppDemo(name='social_distance_demo', device_keys=['-d_det', '-d_reid'], test_cases=combine_cases(
        TestCase(options={'-no_show': None,
            **MONITORS,
            '-i': DataDirectoryArg('person-detection-retail')}),
        single_option_cases('-m_det',
            ModelArg('person-detection-0200'),
            ModelArg('person-detection-0201'),
            ModelArg('person-detection-0202'),
            ModelArg('person-detection-retail-0013')),
        single_option_cases('-m_reid',
            ModelArg('person-reidentification-retail-0277'),
            ModelArg('person-reidentification-retail-0286'),
            ModelArg('person-reidentification-retail-0287'),
            ModelArg('person-reidentification-retail-0288')),
    )),

    CppDemo(name='super_resolution_demo', device_keys=['-d'], test_cases=combine_cases(
        TestCase(options={'-i': DataDirectoryArg('single-image-super-resolution')}),
        TestCase(options={
            '-m': ModelArg('single-image-super-resolution-1033'),
        }),
    )),

=======
>>>>>>> 28c7d060
    CppDemo(name='text_detection_demo', device_keys=['-d_td', '-d_tr'], test_cases=combine_cases(
        TestCase(options={'-no_show': None,
            **MONITORS,
            '-i': DataPatternArg('text-detection')}),
        single_option_cases('-m_td',
            ModelArg('text-detection-0003'),
            ModelArg('text-detection-0004'),
            ModelArg('horizontal-text-detection-0001')),
        [
            *combine_cases(
                TestCase(options={'-dt': 'ctc'}),
                [
#                    *single_option_cases('-m_tr', None, ModelArg('text-recognition-0012')),
                    TestCase(options={'-m_tr': ModelArg('text-recognition-0014'),
                                      '-tr_pt_first': None,
                                      '-tr_o_blb_nm': 'logits'}),
                ]),
            *combine_cases(
                TestCase(options={'-dt': 'simple'}),
                [
                    TestCase(options={'-m_tr': ModelArg('text-recognition-0015-encoder'),
                                      '-tr_pt_first': None,
                                      '-tr_o_blb_nm': 'logits',
                                      '-m_tr_ss': '?0123456789abcdefghijklmnopqrstuvwxyzABCDEFGHIJKLMNOPQRSTUVWXYZ'},
                             extra_models=[ModelArg('text-recognition-0015-decoder')]),
                    TestCase(options={'-m_tr': ModelArg('text-recognition-resnet-fc'),
                                      '-tr_pt_first': None}),
                ]),
        ]
    )),
]

PYTHON_DEMOS = [
    PythonDemo(name='3d_segmentation_demo', device_keys=['-d'], test_cases=combine_cases(
        TestCase(options={'-m': ModelArg('brain-tumor-segmentation-0001'),
                          '-o': '.'}),
        single_option_cases('-i', *DATA_SEQUENCES['brain-tumor-nifti']),
    )),

    PythonDemo(name='action_recognition_demo', device_keys=['-d'], test_cases=combine_cases(
        TestCase(options={'--no_show': None, **MONITORS, '-i': DataPatternArg('action-recognition')}),
        [
            TestCase(options={'--architecture_type': 'i3d-rgb',
                              '-m_en': ModelArg('i3d-rgb-tf')}
            ),
            *combine_cases(
                TestCase(options={'--architecture_type': 'en-de'}),
                [
                    TestCase(options={
                        '-m_en': ModelArg('action-recognition-0001-encoder'),
                        '-m_de': ModelArg('action-recognition-0001-decoder'),
                    }),
                    TestCase(options={
                        '-m_en': ModelArg('driver-action-recognition-adas-0002-encoder'),
                        '-m_de': ModelArg('driver-action-recognition-adas-0002-decoder'),
                    }),
                ]
            ),
        ],
    )),

    PythonDemo(name='bert_question_answering_demo', device_keys=['-d'], test_cases=combine_cases(
        TestCase(options={'-i': 'https://en.wikipedia.org/wiki/OpenVINO',
                          '--questions': ['What frameworks does OpenVINO support?', 'Who are developers?']}),
        [
            TestCase(options={
                '-m': ModelArg('bert-small-uncased-whole-word-masking-squad-0001'),
                '--input_names': 'input_ids,attention_mask,token_type_ids',
                '--output_names': 'output_s,output_e',
                '--vocab': str(OMZ_DIR / 'models/intel/bert-small-uncased-whole-word-masking-squad-0001/vocab.txt'),
            }),
            TestCase(options={
                '-m': ModelArg('bert-small-uncased-whole-word-masking-squad-0002'),
                '--input_names': 'input_ids,attention_mask,token_type_ids,position_ids',
                '--output_names': 'output_s,output_e',
                '--vocab': str(OMZ_DIR / 'models/intel/bert-small-uncased-whole-word-masking-squad-0002/vocab.txt'),
            }),
            TestCase(options={
                '-m': ModelArg('bert-small-uncased-whole-word-masking-squad-int8-0002', precision='FP32-INT8'),
                '--input_names': 'input_ids,attention_mask,token_type_ids,position_ids',
                '--output_names': 'output_s,output_e',
                '--vocab':
                    str(OMZ_DIR / 'models/intel/bert-small-uncased-whole-word-masking-squad-int8-0002/vocab.txt'),
            }),
            TestCase(options={
                '-m': ModelArg('bert-large-uncased-whole-word-masking-squad-0001'),
                '--input_names': '0,1,2',
                '--output_names': '3171,3172',
                '--vocab': str(OMZ_DIR / 'models/intel/bert-large-uncased-whole-word-masking-squad-0001/vocab.txt'),
            }),
            TestCase(options={
                '-m': ModelArg('bert-large-uncased-whole-word-masking-squad-int8-0001', precision='FP32-INT8'),
                '--input_names': 'result.1,result.2,result.3',
                '--output_names': '5211,5212',
                '--vocab':
                    str(OMZ_DIR / 'models/intel/bert-large-uncased-whole-word-masking-squad-int8-0001/vocab.txt'),
            }),
        ]
    )),

    PythonDemo(name='bert_question_answering_embedding_demo', device_keys=['-d'], test_cases=combine_cases(
        TestCase(options={'-i': 'https://en.wikipedia.org/wiki/OpenVINO',
                          '--questions': ['What frameworks does OpenVINO support?', 'Who are developers?']}),
        [
            TestCase(options={
                '-m_emb': ModelArg('bert-large-uncased-whole-word-masking-squad-emb-0001'),
                '--input_names_emb': 'input_ids,attention_mask,token_type_ids,position_ids',
                '--vocab': str(OMZ_DIR / 'models/intel/bert-large-uncased-whole-word-masking-squad-emb-0001/vocab.txt'),
                '-m_qa': ModelArg('bert-small-uncased-whole-word-masking-squad-0001'),
                '--input_names_qa': 'input_ids,attention_mask,token_type_ids',
                '--output_names_qa': 'output_s,output_e',
            }),
            TestCase(options={
                '-m_emb': ModelArg('bert-large-uncased-whole-word-masking-squad-emb-0001'),
                '--input_names_emb': 'input_ids,attention_mask,token_type_ids,position_ids',
                '--vocab': str(OMZ_DIR / 'models/intel/bert-large-uncased-whole-word-masking-squad-emb-0001/vocab.txt'),
            }),
            TestCase(options={
                '-m_emb': ModelArg('bert-small-uncased-whole-word-masking-squad-emb-int8-0001', precision='FP32-INT8'),
                '--input_names_emb': 'input_ids,attention_mask,token_type_ids,position_ids',
                '--vocab':
                    str(OMZ_DIR / 'models/intel/bert-small-uncased-whole-word-masking-squad-emb-int8-0001/vocab.txt'),
            }),
        ]
    )),

    PythonDemo(name='bert_named_entity_recognition_demo', device_keys=['-d'], test_cases=combine_cases(
        TestCase(options={
            '-i': 'https://en.wikipedia.org/wiki/OpenVINO',
            '-m': ModelArg('bert-base-ner'),
            '-v': ModelFileArg('bert-base-ner', 'bert-base-ner/vocab.txt')
        }),
    )),

    PythonDemo(name='colorization_demo', device_keys=['-d'], test_cases=combine_cases(
       TestCase(options={
           '--no_show': None,
           **MONITORS,
           '-i': DataPatternArg('classification'),
           '-m': ModelArg('colorization-v2'),
       })
    )),

    PythonDemo(name='face_detection_mtcnn_demo', device_keys=['-d'], test_cases=combine_cases(
        TestCase(options={'--no_show': None,
                          '-i': image_net_arg('00000002'),
                          '-m_p': ModelArg('mtcnn-p'),
                          '-m_r': ModelArg('mtcnn-r'),
                          '-m_o': ModelArg('mtcnn-o')}),
    )),

    PythonDemo(name='face_recognition_demo', device_keys=['-d_fd', '-d_lm', '-d_reid'],
               test_cases=combine_cases(
        TestCase(options={'--no_show': None,
                          **MONITORS,
                          '-i': DataPatternArg('face-detection-adas'),
                          '-fg': DataDirectoryArg('face-recognition-gallery')
                          }),
        single_option_cases('-m_fd',
            ModelArg('face-detection-adas-0001'),
            ModelArg('face-detection-retail-0004'),
            ModelArg('face-detection-retail-0005'),
            ModelArg('face-detection-retail-0044')),
        TestCase(options={'-m_lm': ModelArg('landmarks-regression-retail-0009')}),
        TestCase(options={'-m_reid': ModelArg('Sphereface')}),
        TestCase(options={'-m_reid': ModelArg('face-reidentification-retail-0095')}),
        TestCase(options={'-m_reid': ModelArg('face-recognition-resnet100-arcface-onnx')}),
        TestCase(options={'-m_reid': ModelArg('facenet-20180408-102900')}),
    )),

    PythonDemo(name='gesture_recognition_demo', device_keys=['-d'], test_cases=combine_cases(
        TestCase(options={'--no_show': None,
                          '-i': TestDataArg('msasl/global_crops/_nz_sivss20/clip_0017/img_%05d.jpg'),
                          '-m_d': ModelArg('person-detection-asl-0001')}),
        [
            TestCase(options={'-m_a': ModelArg('asl-recognition-0004'), '-c': str(OMZ_DIR / 'data/dataset_classes/msasl100.json')}),
            TestCase(options={'-m_a': ModelArg('common-sign-language-0001'),
                              '-c': str(OMZ_DIR / 'data/dataset_classes/jester27.json')}),
            TestCase(options={'-m_a': ModelArg('common-sign-language-0002'),
                              '-c': str(OMZ_DIR / 'data/dataset_classes/common_sign_language12.json')}),
        ],
    )),

    PythonDemo(name='human_pose_estimation_3d_demo', device_keys=['-d'], test_cases=combine_cases(
        TestCase(options={'--no_show': None,
                          **MONITORS,
                          '-i': DataPatternArg('human-pose-estimation')}),
        TestCase(options={'-m': ModelArg('human-pose-estimation-3d-0001')}),
    )),

    PythonDemo(name='human_pose_estimation_demo', device_keys=['-d'], test_cases=combine_cases(
        TestCase(options={'-no_show': None,
            **MONITORS,
            '-i': DataPatternArg('human-pose-estimation')}),
        [
            TestCase(options={'-at': 'openpose', '-m': ModelArg('human-pose-estimation-0001')}),
            TestCase(options={'-at': 'higherhrnet', '-m': ModelArg('higher-hrnet-w32-human-pose-estimation')}),
            *combine_cases(
                TestCase(options={'-at': 'ae'}),
                single_option_cases('-m',
                    ModelArg('human-pose-estimation-0005'),
                    ModelArg('human-pose-estimation-0006'),
                    ModelArg('human-pose-estimation-0007'))),
        ],
    )),

    PythonDemo(name='image_inpainting_demo', device_keys=['-d'], test_cases=combine_cases(
        TestCase(options={'--no_show': None,
                          '-i': image_net_arg('00048311'),
                          '-m': ModelArg('gmcnn-places2-tf'),
                          '-ar': None})
    )),

    PythonDemo(name='image_retrieval_demo', device_keys=['-d'], test_cases=combine_cases(
        TestCase(options={'--no_show': None,
                          **MONITORS,
                          '-m': ModelArg('image-retrieval-0001')}),
        single_option_cases('-i', *DATA_SEQUENCES['image-retrieval-video']),
        single_option_cases('-g', image_retrieval_arg('gallery.txt')),
    )),

    PythonDemo(name='instance_segmentation_demo', device_keys=[], test_cases=combine_cases(
        TestCase(options={'--no_show': None,
            **MONITORS,
            '-i': DataPatternArg('instance-segmentation'),
            '--delay': '1',
            '-d': 'CPU',  # GPU is not supported
            '--labels': str(OMZ_DIR / 'data/dataset_classes/coco_80cl_bkgr.txt')}),
        single_option_cases('-m',
            ModelArg('instance-segmentation-security-0002'),
            ModelArg('instance-segmentation-security-0091'),
            ModelArg('instance-segmentation-security-0228'),
            ModelArg('instance-segmentation-security-1039'),
            ModelArg('instance-segmentation-security-1040')),
    )),

    PythonDemo(name='machine_translation_demo', device_keys=[], test_cases=combine_cases(
        [
            TestCase(options={
                '-m': ModelArg('machine-translation-nar-en-ru-0001'),
                '--tokenizer-src': str(OMZ_DIR / 'models/intel/machine-translation-nar-en-ru-0001/tokenizer_src'),
                '--tokenizer-tgt': str(OMZ_DIR / 'models/intel/machine-translation-nar-en-ru-0001/tokenizer_tgt'),
                '-i': [
                    'The quick brown fox jumps over the lazy dog.',
                    'The five boxing wizards jump quickly.',
                    'Jackdaws love my big sphinx of quartz.'
                ],
            }),
            TestCase(options={
                '-m': ModelArg('machine-translation-nar-ru-en-0001'),
                '--tokenizer-src': str(OMZ_DIR / 'models/intel/machine-translation-nar-ru-en-0001/tokenizer_src'),
                '--tokenizer-tgt': str(OMZ_DIR / 'models/intel/machine-translation-nar-ru-en-0001/tokenizer_tgt'),
                '-i': [
                    'В чащах юга жил бы цитрус? Да, но фальшивый экземпляр!',
                    'Широкая электрификация южных губерний даст мощный толчок подъёму сельского хозяйства.',
                    'Съешь же ещё этих мягких французских булок да выпей чаю.'
                ],
            }),
        ]
    )),

    PythonDemo(name='monodepth_demo', device_keys=['-d'], test_cases=combine_cases(
        TestCase(options={'-i': image_net_arg('00000002'),
                          '-m': ModelArg('midasnet')})
    )),

    PythonDemo(name='multi_camera_multi_target_tracking_demo', device_keys=['-d'], test_cases=combine_cases(
        TestCase(options={'--no_show': None,
            **MONITORS,
            '-i': [DataPatternArg('multi-camera-multi-target-tracking'),
                DataPatternArg('multi-camera-multi-target-tracking/repeated')],
            '-m': ModelArg('person-detection-retail-0013')}),
        single_option_cases('--m_reid',
            ModelArg('person-reidentification-retail-0277'),
            ModelArg('person-reidentification-retail-0286'),
            ModelArg('person-reidentification-retail-0287'),
            ModelArg('person-reidentification-retail-0288')),
    )),

    PythonDemo(name='object_detection_demo', device_keys=['-d'], test_cases=combine_cases(
        TestCase(options={'--no_show': None, **MONITORS, '-i': DataPatternArg('object-detection-demo')}),
        [
            *combine_cases(
                TestCase(options={'--architecture_type': 'centernet'}),
                [
                    *single_option_cases('-m',
                        ModelArg('ctdet_coco_dlav0_384'),
                        ModelArg('ctdet_coco_dlav0_512'),
                    ),
                    *combine_cases(
                        TestCase(options={
                            '--mean_values': ['104.04', '113.985', '119.85'],
                            '--scale_values': ['73.695', '69.87', '70.89']
                        }),
                        single_option_cases('-m',
                            ModelFileArg('ctdet_coco_dlav0_384', 'ctdet_coco_dlav0_384.onnx'),
                            ModelFileArg('ctdet_coco_dlav0_512', 'ctdet_coco_dlav0_512.onnx'),
                        ),
                    ),
                ]
            ),
            *combine_cases(
                TestCase(options={'--architecture_type': 'faceboxes'}),
                [
                    TestCase(options={'-m': ModelArg('faceboxes-pytorch')}),
                    TestCase(options={'-m': ModelFileArg('faceboxes-pytorch', 'faceboxes-pytorch.onnx'),
                                      '--mean_values': ['104.0', '117.0', '123.0']}),
                ]
            ),
            TestCase(options={'--architecture_type': 'ctpn',
                              '-m': ModelArg('ctpn')}
            ),
            TestCase(options={'--architecture_type': 'retinaface-pytorch',
                              '-m': ModelArg('retinaface-resnet50-pytorch')}
            ),
            *combine_cases(
                TestCase(options={'--architecture_type': 'ssd'}),
                [
                    *single_option_cases('-m',
                        ModelArg('efficientdet-d0-tf'),
                        ModelArg('efficientdet-d1-tf'),
                        ModelArg('face-detection-0200'),
                        ModelArg('face-detection-0202'),
                        ModelArg('face-detection-0204'),
                        ModelArg('face-detection-0205'),
                        ModelArg('face-detection-0206'),
                        ModelArg('face-detection-adas-0001'),
                        ModelArg('face-detection-retail-0004'),
                        ModelArg('face-detection-retail-0005'),
                        ModelArg('face-detection-retail-0044'),
                        ModelArg('faster-rcnn-resnet101-coco-sparse-60-0001'),
                        ModelArg('pedestrian-and-vehicle-detector-adas-0001'),
                        ModelArg('pedestrian-detection-adas-0002'),
                        ModelArg('person-detection-0200'),
                        ModelArg('person-detection-0201'),
                        ModelArg('person-detection-0202'),
                        ModelArg('person-detection-retail-0013'),
                        ModelArg('person-vehicle-bike-detection-2000'),
                        ModelArg('person-vehicle-bike-detection-2001'),
                        ModelArg('person-vehicle-bike-detection-2002'),
                        ModelArg('person-vehicle-bike-detection-2003'),
                        ModelArg('person-vehicle-bike-detection-2004'),
                        ModelArg('pelee-coco'),
                        ModelArg('product-detection-0001'),
                        ModelArg('rfcn-resnet101-coco-tf'),
                        ModelArg('retinanet-tf'),
                        ModelArg('ssd300'),
                        ModelArg('ssd512'),
                        ModelArg('ssd_mobilenet_v1_coco'),
                        ModelArg('ssd_mobilenet_v1_fpn_coco'),
                        ModelArg('ssd_mobilenet_v2_coco'),
                        ModelArg('ssd_resnet50_v1_fpn_coco'),
                        ModelArg('ssd-resnet34-1200-onnx'),
                        ModelArg('ssdlite_mobilenet_v2'),
                        ModelArg('vehicle-detection-0200'),
                        ModelArg('vehicle-detection-0201'),
                        ModelArg('vehicle-detection-0201'),
                        ModelArg('vehicle-detection-adas-0002'),
                        ModelArg('vehicle-license-plate-detection-barrier-0106')),
                    TestCase(options={'-d': 'CPU', '-m': ModelArg('person-detection-0106')}),  # GPU is not supported
                    TestCase(options={'-m': ModelFileArg('ssd-resnet34-1200-onnx', 'resnet34-ssd1200.onnx'),
                                      '--reverse_input_channels': None,
                                      '--mean_values': ['123.675', '116.28', '103.53'],
                                      '--scale_values': ['58.395', '57.12', '57.375']}),
                ]
            ),
            *combine_cases(
                TestCase(options={'--architecture_type': 'ultra_lightweight_face_detection'}),
                [
                    *single_option_cases('-m',
                        ModelArg('ultra-lightweight-face-detection-rfb-320'),
                        ModelArg('ultra-lightweight-face-detection-slim-320'),
                    ),
                    *combine_cases(
                        TestCase(options={
                            '--mean_values': ['127.0', '127.0', '127.0'],
                            '--scale_values': ['128.0', '128.0', '128.0']
                        }),
                        single_option_cases('-m',
                            ModelFileArg('ultra-lightweight-face-detection-rfb-320', 'ultra-lightweight-face-detection-rfb-320.onnx'),
                            ModelFileArg('ultra-lightweight-face-detection-slim-320', 'ultra-lightweight-face-detection-slim-320.onnx'),
                        ),
                    ),
                ]
            ),
            *combine_cases(
                TestCase(options={'--architecture_type': 'yolo'}),
                single_option_cases('-m',
                    ModelArg('mobilefacedet-v1-mxnet'),
                    ModelArg('person-vehicle-bike-detection-crossroad-yolov3-1020'),
                    ModelArg('yolo-v1-tiny-tf'),
                    ModelArg('yolo-v2-ava-0001'),
                    ModelArg('yolo-v2-ava-sparse-35-0001'),
                    ModelArg('yolo-v2-ava-sparse-70-0001'),
                    ModelArg('yolo-v2-tf'),
                    ModelArg('yolo-v2-tiny-ava-0001'),
                    ModelArg('yolo-v2-tiny-ava-sparse-30-0001'),
                    ModelArg('yolo-v2-tiny-ava-sparse-60-0001'),
                    ModelArg('yolo-v2-tiny-tf'),
                    ModelArg('yolo-v2-tiny-vehicle-detection-0001'),
                    ModelArg('yolo-v3-tf')),
            ),
            TestCase(options={'-at': 'yolov4', '-m': ModelArg('yolo-v4-tf')}),
            TestCase(options={'-at': 'yolov4', '-m': ModelArg('yolo-v4-tiny-tf')}),
        ],
    )),

    PythonDemo(name='segmentation_demo', device_keys=['-d'], test_cases=combine_cases(
        TestCase(options={'--no_show': None, **MONITORS}),
        [
            TestCase(options={
                '-m': ModelArg('road-segmentation-adas-0001'),
                '-i': DataPatternArg('road-segmentation-adas'),
                '-at': 'segmentation',
            }),
            *combine_cases(
                TestCase(options={'-i': DataPatternArg('semantic-segmentation-adas')}),
                single_option_cases('-m',
                    ModelArg('semantic-segmentation-adas-0001'),
                    ModelArg('fastseg-large'),
                    ModelArg('fastseg-small'),
                    ModelArg('hrnet-v2-c1-segmentation'),
                    ModelArg('icnet-camvid-ava-0001'),
                    ModelArg('icnet-camvid-ava-sparse-30-0001'),
                    ModelArg('icnet-camvid-ava-sparse-60-0001'),
                    ModelArg('unet-camvid-onnx-0001'),
                    ModelArg('deeplabv3'),
                    ModelArg('pspnet-pytorch'))),
            TestCase(options={
                '-m': ModelArg('f3net'),
                '-i': DataPatternArg('road-segmentation-adas'),
                '-at': 'salient_object_detection',
            }),
        ],
    )),

    PythonDemo(name='single_human_pose_estimation_demo', device_keys=['-d'], test_cases=combine_cases(
        TestCase(options={'--no_show': None, **MONITORS,
                           '-i': DataPatternArg('human-pose-estimation'),
                           '--person_label': '1'}),
        [
            *combine_cases(
                TestCase(options={'-m_hpe': ModelArg('single-human-pose-estimation-0001')}),
                single_option_cases('-m_od',
                    ModelArg('mobilenet-ssd'),
                    ModelArg('person-detection-retail-0013'),
                    ModelArg('ssd_mobilenet_v1_coco'))),
        ]
    )),

    PythonDemo(name='speech_recognition_deepspeech_demo', device_keys=['-d'], test_cases=combine_cases(
        TestCase(options={'-i': TestDataArg('how_are_you_doing.wav')}),
        [
            TestCase(options={'-p': 'mds08x_en',
                              '-m': ModelArg('mozilla-deepspeech-0.8.2'),
                              # run_tests.py puts pre-converted files into dl_dir as
                              # it always runs converter.py without --output_dir
                              '-L': ModelFileArg('mozilla-deepspeech-0.8.2', 'deepspeech-0.8.2-models.kenlm')}),
            TestCase(options={'-p': 'mds06x_en',
                              '-m': ModelArg('mozilla-deepspeech-0.6.1'),
                              # lm.binary is really in dl_dir
                              '-L': ModelFileArg('mozilla-deepspeech-0.6.1', 'deepspeech-0.6.1-models/lm.binary')}),
            TestCase(options={'-p': 'mds08x_en',  # test online mode
                              '-m': ModelArg('mozilla-deepspeech-0.8.2'),
                              # run_tests.py puts pre-converted files into dl_dir as
                              # it always runs converter.py without --output_dir
                              '-L': ModelFileArg('mozilla-deepspeech-0.8.2', 'deepspeech-0.8.2-models.kenlm'),
                              '--realtime': None}),
            TestCase(options={'-p': 'mds08x_en',  # test without LM
                              '-m': ModelArg('mozilla-deepspeech-0.8.2')}),
        ],
    )),

    PythonDemo(name='speech_recognition_quartznet_demo', device_keys=['-d'], test_cases=combine_cases(
        TestCase(options={'-i': TestDataArg('how_are_you_doing.wav')}),
        single_option_cases('-m',
            ModelArg('quartznet-15x5-en'),
            ModelFileArg('quartznet-15x5-en', 'quartznet.onnx'))
    )),

    PythonDemo(name='text_spotting_demo', device_keys=[], test_cases=combine_cases(
        TestCase(options={'--no_show': None, '--delay': '1', **MONITORS,
                          '-d': 'CPU',  # GPU is not supported
                          '-i': DataPatternArg('text-detection')}),
        [
            TestCase(options={
                '-m_m': ModelArg('text-spotting-0004-detector'),
                '-m_te': ModelArg('text-spotting-0004-recognizer-encoder'),
                '-m_td': ModelArg('text-spotting-0004-recognizer-decoder'),
                '--no_track': None
            }),
            TestCase(options={
                '-m_m': ModelArg('text-spotting-0005-detector'),
                '-m_te': ModelArg('text-spotting-0005-recognizer-encoder'),
                '-m_td': ModelArg('text-spotting-0005-recognizer-decoder'),
                '--no_track': None
            }),
        ]
    )),
]

DEMOS = NATIVE_DEMOS + PYTHON_DEMOS<|MERGE_RESOLUTION|>--- conflicted
+++ resolved
@@ -406,7 +406,6 @@
         ],
     )),
 
-<<<<<<< HEAD
     CppDemo(name='social_distance_demo', device_keys=['-d_det', '-d_reid'], test_cases=combine_cases(
         TestCase(options={'-no_show': None,
             **MONITORS,
@@ -430,8 +429,6 @@
         }),
     )),
 
-=======
->>>>>>> 28c7d060
     CppDemo(name='text_detection_demo', device_keys=['-d_td', '-d_tr'], test_cases=combine_cases(
         TestCase(options={'-no_show': None,
             **MONITORS,
