# Copyright (c) 2019-2022 Intel Corporation
#
# Licensed under the Apache License, Version 2.0 (the "License");
# you may not use this file except in compliance with the License.
# You may obtain a copy of the License at
#
#      http://www.apache.org/licenses/LICENSE-2.0
#
# Unless required by applicable law or agreed to in writing, software
# distributed under the License is distributed on an "AS IS" BASIS,
# WITHOUT WARRANTIES OR CONDITIONS OF ANY KIND, either express or implied.
# See the License for the specific language governing permissions and
# limitations under the License.

import collections
import itertools
import sys

from args import (
    DataDirectoryArg, DataDirectoryOrigFileNamesArg, DataPatternArg,
    ModelArg, ModelFileArg, OMZ_DIR, TestDataArg, image_net_arg, image_retrieval_arg
)
from data_sequences import DATA_SEQUENCES

MONITORS = {'-u': 'cdm'}
TestCase = collections.namedtuple('TestCase', ['options', 'extra_models'])
# TODO with Python3.7 use namedtuple defaults instead
TestCase.__new__.__defaults__ = [],


class Demo:
    IMPLEMENTATION_TYPES = set()

    def __init__(self, name, implementation, model_keys=None, device_keys=None, test_cases=None):
        self.implementation = implementation
        self.subdirectory = name + '/' + implementation
        self.device_keys = device_keys
        self.model_keys = model_keys if model_keys else ['-m']

        self.test_cases = test_cases

        self._exec_name = self.subdirectory.replace('/', '_')
        self.parser = None

        Demo.IMPLEMENTATION_TYPES.add(implementation)

    def models_lst_path(self, source_dir):
        return source_dir / self.subdirectory / 'models.lst'

    def device_args(self, device_list):
        if len(self.device_keys) == 0:
            return {'CPU': []}
        return {device: [arg for key in self.device_keys for arg in [key, device]] for device in device_list}

    def get_models(self, case):
        return ((case.options[key], key) for key in self.model_keys if key in case.options)

    def update_case(self, case, updated_options, with_replacement=False):
        if not updated_options: return
        new_options = case.options.copy()
        for key, value in updated_options.items():
            new_options[key] = value
        new_case = case._replace(options=new_options)
        if with_replacement:
            self.test_cases.remove(case)
        self.test_cases.append(new_case)

    def add_parser(self, parser):
        self.parser = parser(self)
        return self

    def parse_output(self, output, test_case, device):
        if self.parser:
            self.parser(output, test_case, device)

    def update_option(self, updated_options):
        for case in self.test_cases[:]:
            self.update_case(case, updated_options, with_replacement=True)
        return self

    def add_test_cases(self, *new_cases):
        for test_case in new_cases:
            self.test_cases = combine_cases(self.test_cases, test_case)
        return self

    def exclude_models(self, models):
        for case in self.test_cases[:]:
            for model, _ in self.get_models(case):
                if not isinstance(model, ModelArg) or model.name in set(models):
                    self.test_cases.remove(case)
                    continue
        return self

    def only_models(self, models):
        for case in self.test_cases[:]:
            for model, _ in self.get_models(case):
                if not isinstance(model, ModelArg) or model.name not in set(models):
                    self.test_cases.remove(case)
                    continue
        return self

    def set_precisions(self, precisions, model_info):
        for case in self.test_cases[:]:
            updated_options = {p: {} for p in precisions}

            for model, key in self.get_models(case):
                if not isinstance(model, ModelArg):
                    continue
                supported_p = list(set(precisions) & set(model_info[model.name]["precisions"]))
                if len(supported_p):
                    model.precision = supported_p[0]
                    for p in supported_p[1:]:
                        updated_options[p][key] = ModelArg(model.name, p)
                else:
                    print("Warning: {} model does not support {} precisions and will not be tested\n".format(
                          model.name, ','.join(precisions)))
                    self.test_cases.remove(case)
                    break

            for p in precisions:
                self.update_case(case, updated_options[p])


class CppDemo(Demo):
    def __init__(self, name, implementation='cpp', model_keys=None, device_keys=None, test_cases=None):
        super().__init__(name, implementation, model_keys, device_keys, test_cases)

        self._exec_name = self._exec_name.replace('_cpp', '')

    def fixed_args(self, source_dir, build_dir):
        return [str(build_dir / self._exec_name)]


class PythonDemo(Demo):
    def __init__(self, name, implementation='python', model_keys=None, device_keys=None, test_cases=None):
        super().__init__(name, implementation, model_keys, device_keys, test_cases)

        self._exec_name = self._exec_name.replace('_python', '')

    def fixed_args(self, source_dir, build_dir):
        cpu_extension_path = build_dir / 'lib/libcpu_extension.so'

        return [sys.executable, str(source_dir / self.subdirectory / (self._exec_name + '.py')),
            *(['-l', str(cpu_extension_path)] if cpu_extension_path.exists() else [])]


def join_cases(*args):
    options = {}
    for case in args: options.update(case.options)
    extra_models = set()
    for case in args: extra_models.update(case.extra_models)
    return TestCase(options=options, extra_models=list(case.extra_models))


def combine_cases(*args):
    return [join_cases(*combination)
        for combination in itertools.product(*[[arg] if isinstance(arg, TestCase) else arg for arg in args])]


def single_option_cases(key, *args):
    return [TestCase(options={} if arg is None else {key: arg}) for arg in args]



DEMOS = [
    CppDemo(name='background_subtraction_demo', device_keys=['-d'], implementation='cpp_gapi', test_cases=combine_cases(
        TestCase(options={'--no_show': None, '-at': 'maskrcnn',
            **MONITORS,
            '-i': DataPatternArg('instance-segmentation'),
        }),
        single_option_cases('-m',
            ModelArg('instance-segmentation-person-0007'),
            ModelArg('instance-segmentation-security-0091')),
    )),

    CppDemo(name='gaze_estimation_demo', implementation='cpp_gapi',
            model_keys=['-m', '-m_fd', '-m_hp', '-m_lm', '-m_es'],
            device_keys=['-d', '-d_fd', '-d_hp', '-d_lm'],
            test_cases=combine_cases(
        TestCase(options={'-no_show': None,
            **MONITORS,
            '-i': DataPatternArg('gaze-estimation-adas')}),
        TestCase(options={
            '-m': ModelArg('gaze-estimation-adas-0002'),
            '-m_hp': ModelArg('head-pose-estimation-adas-0001'),
            '-m_lm': ModelArg('facial-landmarks-35-adas-0002'),
            '-m_es': ModelArg('open-closed-eye-0001'),
        }),
        single_option_cases(
            '-m_fd',
            ModelArg('face-detection-adas-0001'),
            ModelArg('face-detection-retail-0004')),
    )),

    CppDemo(name='gesture_recognition_demo', implementation='cpp_gapi',
            model_keys=['-m_a', '-m_d'],
            device_keys=['-d_a', '-d_d'],
            test_cases=combine_cases(
        TestCase(options={'--no_show': None,
                          '-i': TestDataArg('msasl/global_crops/_nz_sivss20/clip_0017/img_%05d.jpg'),
                          '-m_d': ModelArg('person-detection-asl-0001')}),
        [
            TestCase(options={'-m_a': ModelArg('asl-recognition-0004'), '-c': str(OMZ_DIR / 'data/dataset_classes/msasl100.json')}),
            TestCase(options={'-m_a': ModelArg('common-sign-language-0001'),
                              '-c': str(OMZ_DIR / 'data/dataset_classes/jester27.json')}),
            TestCase(options={'-m_a': ModelArg('common-sign-language-0002'),
                              '-c': str(OMZ_DIR / 'data/dataset_classes/common_sign_language12.json')}),
        ],
    )),

    CppDemo(name='face_detection_mtcnn_demo', implementation='cpp_gapi',
            model_keys=['-m_p', '-m_r', '-m_o'],
            device_keys=['-d_p', '-d_r', '-d_o'],
            test_cases=combine_cases(
        TestCase(options={'--no_show': None,
                          '-i': image_net_arg('00000002'),
                          '-m_p': ModelArg('mtcnn-p'),
                          '-m_r': ModelArg('mtcnn-r'),
                          '-m_o': ModelArg('mtcnn-o')}),
    )),

    CppDemo(name='interactive_face_detection_demo', implementation='cpp_gapi',
            model_keys=['-m', '-m_ag', '-m_em', '-m_lm', '-m_hp', '-m_am'],
            device_keys=['-d', '-d_ag', '-d_em', '-d_lm', '-d_hp', '-d_am'],
            test_cases=combine_cases(
        TestCase(options={'-no_show': None,
            **MONITORS,
            '-i': DataPatternArg('375x500')}),
        [
            TestCase(options={
                '-m': ModelArg('face-detection-retail-0004'),
                '-m_ag': ModelArg('age-gender-recognition-retail-0013'),
                '-m_am': ModelArg('anti-spoof-mn3'),
                '-m_em': ModelArg('emotions-recognition-retail-0003'),
                '-m_hp': ModelArg('head-pose-estimation-adas-0001'),
                '-m_lm': ModelArg('facial-landmarks-35-adas-0002'),
            }),
            TestCase(options={'-m': ModelArg('face-detection-adas-0001')})
        ]
    )),

    CppDemo(name='smart_classroom_demo', implementation='cpp_gapi',
            model_keys=['-m_act', '-m_fd', '-m_lm', '-m_reid'],
            device_keys=['-d_act', '-d_fd', '-d_lm', '-d_reid'],
            test_cases=combine_cases(
        TestCase(options={'-no_show': None,
            **MONITORS,
            '-i': DataPatternArg('smart-classroom-demo'),
            '-m_fd': ModelArg('face-detection-adas-0001')}),
        [
            *combine_cases(
                [
                    TestCase(options={'-m_act': ModelArg('person-detection-action-recognition-0005')}),
                    TestCase(options={'-m_act': ModelArg('person-detection-action-recognition-0006'),
                        '-student_ac': 'sitting,writing,raising_hand,standing,turned_around,lie_on_the_desk'}),
                    # person-detection-action-recognition-teacher-0002 is supposed to be provided with -teacher_id, but
                    # this would require providing a gallery file with -fg key. Unless -teacher_id is provided
                    # -teacher_ac is ignored thus run the test just with default actions pretending it's about students
                    TestCase(options={'-m_act': ModelArg('person-detection-action-recognition-teacher-0002')}),
                ],
                [
                    TestCase(options={}),
                    TestCase(options={
                        '-m_lm': ModelArg('landmarks-regression-retail-0009'),
                        '-m_reid': ModelArg('Sphereface'),
                    }),
                    TestCase(options={
                        '-m_lm': ModelArg('landmarks-regression-retail-0009'),
                        '-m_reid': ModelArg('face-recognition-resnet100-arcface-onnx'),
                    }),
                ],
            ),
            TestCase(options={'-m_act': ModelArg('person-detection-raisinghand-recognition-0001'), '-a_top': '5'}),
        ],
    )),

    CppDemo(name='classification_benchmark_demo',
            device_keys=['-d'],
            test_cases=combine_cases(
        TestCase(options={
            '-no_show': None,
            '-time': '5',
            '-i': DataDirectoryOrigFileNamesArg('classification'),
            '-labels': str(OMZ_DIR / 'data/dataset_classes/imagenet_2012.txt'),
            '-gt': TestDataArg("ILSVRC2012_img_val/ILSVRC2012_val.txt")}),
        single_option_cases('-m',
            ModelArg('alexnet'),
            ModelArg('densenet-121-tf'),
            ModelArg('googlenet-v1'),
            ModelArg('googlenet-v1-tf'),
            ModelArg('googlenet-v3'),
            ModelArg('googlenet-v3-pytorch'),
            ModelArg('mixnet-l'),
            ModelArg('mobilenet-v2'),
            ModelArg('mobilenet-v2-pytorch'),
            ModelArg('repvgg-a0'),
            ModelArg('repvgg-b1'),
            ModelArg('repvgg-b3'),
    ))),

    CppDemo(name='crossroad_camera_demo',
            model_keys=['-m', '-m_pa', '-m_reid'],
            device_keys=['-d', '-d_pa', '-d_reid'],
            test_cases=combine_cases(
        TestCase(options={'-no_show': None,
            **MONITORS,
            '-i': DataPatternArg('person-vehicle-bike-detection-crossroad')}),
        TestCase(options={'-m': ModelArg('person-vehicle-bike-detection-crossroad-0078')}),
        single_option_cases('-m_pa', None, ModelArg('person-attributes-recognition-crossroad-0230')),
        single_option_cases('-m_reid',
            None,
            ModelArg('person-reidentification-retail-0277'),
            ModelArg('person-reidentification-retail-0286'),
            ModelArg('person-reidentification-retail-0287'),
            ModelArg('person-reidentification-retail-0288')
        ),
    )),

    CppDemo(name='gaze_estimation_demo',
            model_keys=['-m', '-m_fd', '-m_hp', '-m_lm', '-m_es'],
            device_keys=['-d', '-d_fd', '-d_hp', '-d_lm'],
            test_cases=combine_cases(
        TestCase(options={'-no_show': None,
            **MONITORS,
            '-i': DataPatternArg('gaze-estimation-adas')}),
        TestCase(options={
            '-m': ModelArg('gaze-estimation-adas-0002'),
            '-m_hp': ModelArg('head-pose-estimation-adas-0001'),
            '-m_es': ModelArg('open-closed-eye-0001'),
        }),
        [
        *combine_cases(
            single_option_cases('-m_lm',
                ModelArg('facial-landmarks-35-adas-0002'),
                ModelArg('facial-landmarks-98-detection-0001'),
        )),
        ],
        [
        *combine_cases(
            single_option_cases('-m_fd',
                ModelArg('face-detection-adas-0001'),
                ModelArg('face-detection-retail-0004')
        )),
        ],
    )),

    CppDemo(name='human_pose_estimation_demo', device_keys=['-d'], test_cases=combine_cases(
        TestCase(options={'-no_show': None,
            **MONITORS,
            '-i': DataPatternArg('human-pose-estimation')}),
        [
            TestCase(options={'-at': 'openpose',
                              '-m': ModelArg('human-pose-estimation-0001')}
            ),
            TestCase(options={'-at': 'higherhrnet',
                              '-m': ModelArg('higher-hrnet-w32-human-pose-estimation')}
            ),
            *combine_cases(
                TestCase(options={'-at': 'ae'}),
                single_option_cases('-m',
                    ModelArg('human-pose-estimation-0005'),
                    ModelArg('human-pose-estimation-0006'),
                    ModelArg('human-pose-estimation-0007')
                )),
        ],
    )),

    CppDemo(name='image_processing_demo', device_keys=['-d'], test_cases=combine_cases(
        TestCase(options={'--no_show': None,
            **MONITORS,
            '-i': DataDirectoryArg('single-image-super-resolution')}),
        [
            *combine_cases(
                TestCase(options={'-at': 'sr'}),
                single_option_cases('-m',
                    ModelArg('single-image-super-resolution-1032'),
                    ModelArg('single-image-super-resolution-1033'),
                    ModelArg('text-image-super-resolution-0001'))
            ),
            TestCase(options={'-at': 'deblur',
                '-m': ModelArg('deblurgan-v2')}
            ),
            TestCase(options={'-at': 'jr',
               '-m': ModelArg('fbcnn')}
            )
        ]
    )),

    CppDemo(name='interactive_face_detection_demo',
            model_keys=['-m', '--mag', '--mem', '--mlm', '--mhp', '--mam'],
            device_keys=['-d'], test_cases=combine_cases(
        TestCase(options={'--noshow': None,
            **MONITORS,
            '-i': DataPatternArg('375x500')}),
        [
            TestCase(options={
                '-m': ModelArg('face-detection-retail-0004'),
<<<<<<< HEAD
                # '--mag': ModelArg('age-gender-recognition-retail-0013'),  TODO wait for 77673: INT8: Attempt to get a name for a Tensor without names
                '--mam': ModelArg('anti-spoof-mn3'),
                '--mem': ModelArg('emotions-recognition-retail-0003'),
                # '--mhp': ModelArg('head-pose-estimation-adas-0001'),  TODO wait for 77686: INT8: Function doesn't have output with name angle_r_fc
                '--mlm': ModelArg('facial-landmarks-35-adas-0002'),
            }),
            TestCase(options={'-m': ModelArg('face-detection-adas-0001')})
        ]
    )),

    CppDemo(name='interactive_face_detection_demo', implementation='cpp_gapi',
            model_keys=['-m', '--mag', '--mem', '--mlm', '--mhp', '--mam'],
            device_keys=['-d', '--dag', '--dem', '--dlm', '--dhp', '--dam'],
            test_cases=combine_cases(
        TestCase(options={'--noshow': None,
            **MONITORS,
            '-i': DataPatternArg('375x500')}),
        [
            TestCase(options={
                '-m': ModelArg('face-detection-retail-0004'),
                '--mag': ModelArg('age-gender-recognition-retail-0013'),
                '--mam': ModelArg('anti-spoof-mn3'),
                '--mem': ModelArg('emotions-recognition-retail-0003'),
                '--mhp': ModelArg('head-pose-estimation-adas-0001'),
                '--mlm': ModelArg('facial-landmarks-35-adas-0002'),
=======
                '-m_ag': ModelArg('age-gender-recognition-retail-0013'),
                '-m_am': ModelArg('anti-spoof-mn3'),
                '-m_em': ModelArg('emotions-recognition-retail-0003'),
                '-m_hp': ModelArg('head-pose-estimation-adas-0001'),
                '-m_lm': ModelArg('facial-landmarks-35-adas-0002'),
>>>>>>> 6c6297c5
            }),
            TestCase(options={'-m': ModelArg('face-detection-adas-0001')})
        ]
    )),

    CppDemo(name='mask_rcnn_demo', device_keys=['-d'], test_cases=combine_cases(
        TestCase(options={'-i': DataDirectoryArg('instance-segmentaion-mask-rcnn')}),
        single_option_cases('-m',
            ModelArg('mask_rcnn_inception_resnet_v2_atrous_coco'),
            ModelArg('mask_rcnn_resnet50_atrous_coco'))
    )),

    CppDemo(name='multi_channel_face_detection_demo', device_keys=['-d'], test_cases=combine_cases(
        TestCase(options={'-no_show': None,
            **MONITORS,
            '-i': DATA_SEQUENCES['face-detection-adas']}),
        [
            TestCase(options={'-m':  ModelArg('face-detection-adas-0001')}),
            TestCase(options={'-m':  ModelArg('face-detection-retail-0004'), '-bs': '2',
                '-show_stats': '', '-n_iqs': '1', '-duplicate_num': '2'}),
            TestCase(options={'-m':  ModelArg('face-detection-retail-0005'), '-bs': '3',
                '-n_iqs': '999'}),
            TestCase(options={'-m':  ModelArg('face-detection-retail-0044'), '-bs': '4',
                '-show_stats': '', '-duplicate_num': '3', '-real_input_fps': ''})
        ]
    )),

    CppDemo(name='multi_channel_human_pose_estimation_demo', device_keys=['-d'],
        test_cases=[TestCase(options={'-no_show': None,
            **MONITORS,
            '-i': DATA_SEQUENCES['human-pose-estimation'],
            '-m': ModelArg('human-pose-estimation-0001')}),
    ]),

    CppDemo(name='multi_channel_object_detection_demo_yolov3', device_keys=['-d'], test_cases=combine_cases(
        TestCase(options={'-no_show': None,
            **MONITORS,
             '-i': DataPatternArg('object-detection-demo')}),
        [
            TestCase(options={'-m':  ModelArg('person-vehicle-bike-detection-crossroad-yolov3-1020')}),
            TestCase(options={'-m':  ModelArg('yolo-v3-tf'), '-duplicate_num': '2',
                '-n_iqs': '20', '-fps_sp': '1', '-n_sp': '1', '-show_stats': '', '-real_input_fps': ''}),
            TestCase(options={'-m':  ModelArg('yolo-v3-tiny-tf'), '-duplicate_num': '3',
                '-n_iqs': '9999', '-fps_sp': '50', '-n_sp': '30'})
        ]
    )),

    CppDemo(name='noise_suppression_demo', device_keys=['-d'], test_cases=combine_cases(
        TestCase(options={'-i': TestDataArg('how_are_you_doing.wav')}),
        single_option_cases('-m',
            ModelArg('noise-suppression-denseunet-ll-0001'),
            ModelArg('noise-suppression-poconetlike-0001')),
    )),

    CppDemo(name='object_detection_demo', device_keys=['-d'], test_cases=combine_cases(
        TestCase(options={'--no_show': None,
            **MONITORS,
            '-i': DataPatternArg('object-detection-demo')}),
        [
            *combine_cases(
                TestCase(options={'-at': 'centernet'}),
                [
                    *single_option_cases('-m',
                        ModelArg('ctdet_coco_dlav0_512'),
                    ),
                    *combine_cases(
                        TestCase(options={
                            '-mean_values': "104.04 113.985 119.85",
                            '-scale_values': "73.695 69.87 70.89",
                        }),
                        single_option_cases('-m',
                            ModelFileArg('ctdet_coco_dlav0_512', 'ctdet_coco_dlav0_512.onnx'),
                        ),
                    ),
                ]
            ),
            *combine_cases(
                TestCase(options={'-at': 'faceboxes'}),
                [
                    TestCase(options={'-m': ModelArg('faceboxes-pytorch')}),
                    TestCase(options={'-m': ModelFileArg('faceboxes-pytorch', 'faceboxes-pytorch.onnx'),
                                      '-mean_values': "104.0 117.0 123.0"}),
                ]
            ),
            *combine_cases(
                TestCase(options={'-at': 'retinaface-pytorch'}),
                [
                    TestCase(options={'-m': ModelArg('retinaface-resnet50-pytorch')}),
                    TestCase(options={'-m': ModelFileArg('retinaface-resnet50-pytorch', 'retinaface-resnet50-pytorch.onnx'),
                                      '-mean_values': "104.0 117.0 123.0"}),
                ]
            ),
            *combine_cases(
                TestCase(options={'-at': 'ssd'}),
                [
                    *single_option_cases('-m',
                        ModelArg('efficientdet-d0-tf'),
                        ModelArg('efficientdet-d1-tf'),
                        ModelArg('face-detection-0200'),
                        ModelArg('face-detection-0202'),
                        ModelArg('face-detection-0204'),
                        ModelArg('face-detection-0205'),
                        ModelArg('face-detection-0206'),
                        ModelArg('face-detection-adas-0001'),
                        ModelArg('face-detection-retail-0004'),
                        ModelArg('face-detection-retail-0005'),
                        ModelArg('face-detection-retail-0044'),
                        ModelArg('faster-rcnn-resnet101-coco-sparse-60-0001'),
                        ModelArg('pedestrian-and-vehicle-detector-adas-0001'),
                        ModelArg('pedestrian-detection-adas-0002'),
                        ModelArg('pelee-coco'),
                        ModelArg('person-detection-0200'),
                        ModelArg('person-detection-0201'),
                        ModelArg('person-detection-0202'),
                        ModelArg('person-detection-retail-0013'),
                        ModelArg('person-vehicle-bike-detection-2000'),
                        ModelArg('person-vehicle-bike-detection-2001'),
                        ModelArg('person-vehicle-bike-detection-2002'),
                        ModelArg('person-vehicle-bike-detection-2003'),
                        ModelArg('person-vehicle-bike-detection-2004'),
                        ModelArg('product-detection-0001'),
                        ModelArg('rfcn-resnet101-coco-tf'),
                        ModelArg('retinanet-tf'),
                        ModelArg('ssd300'),
                        ModelArg('ssd512'),
                        ModelArg('ssd_mobilenet_v1_coco'),
                        ModelArg('ssd_mobilenet_v1_fpn_coco'),
                        ModelArg('ssdlite_mobilenet_v2'),
                        ModelArg('vehicle-detection-0200'),
                        ModelArg('vehicle-detection-0201'),
                        ModelArg('vehicle-detection-0201'),
                        ModelArg('vehicle-detection-adas-0002'),
                        ModelArg('vehicle-license-plate-detection-barrier-0106'),
                        ModelArg('vehicle-license-plate-detection-barrier-0123')),
                    TestCase(options={'-m': ModelFileArg('ssd-resnet34-1200-onnx', 'resnet34-ssd1200.onnx'),
                                        '-reverse_input_channels': None,
                                        '-mean_values': "123.675 116.28 103.53",
                                        '-scale_values': "58.395 57.12 57.375"}),
                ]
            ),
            *combine_cases(
                TestCase(options={'-at': 'yolo'}),
                single_option_cases('-m',
                    ModelArg('mobilenet-yolo-v4-syg'),
                    ModelArg('person-vehicle-bike-detection-crossroad-yolov3-1020'),
                    ModelArg('yolo-v1-tiny-tf'),
                    ModelArg('yolo-v2-ava-0001'),
                    ModelArg('yolo-v2-ava-sparse-35-0001'),
                    ModelArg('yolo-v2-ava-sparse-70-0001'),
                    ModelArg('yolo-v2-tiny-ava-0001'),
                    ModelArg('yolo-v2-tiny-ava-sparse-30-0001'),
                    ModelArg('yolo-v2-tiny-ava-sparse-60-0001'),
                    ModelArg('yolo-v2-tiny-vehicle-detection-0001'),
                    ModelArg('yolo-v2-tf'),
                    ModelArg('yolo-v2-tiny-tf'),
                    ModelArg('yolo-v3-tf'),
                    ModelArg('yolo-v3-tiny-tf'),
                    ModelArg('yolo-v4-tf'),
                    ModelArg('yolo-v4-tiny-tf'))),
        ],
    )),

    CppDemo(name='pedestrian_tracker_demo',
            model_keys=['-m_det', '-m_reid'],
            device_keys=['-d_det', '-d_reid'],
            test_cases=combine_cases(
        TestCase(options={'-no_show': None,
            **MONITORS,
            '-i': DataPatternArg('person-detection-retail')}),
        [
            *combine_cases(
                TestCase(options={'-at': 'ssd'}),
                single_option_cases('-m_det',
                    ModelArg('person-detection-retail-0002'),
                    ModelArg('person-detection-retail-0013')),
            ),
            TestCase(options={'-person_label': '0', '-at': 'yolo', '-m_det': ModelArg('yolo-v3-tf')}),
            TestCase(options={'-person_label': '0', '-at': 'centernet', '-m_det': ModelArg('ctdet_coco_dlav0_512')}),
            TestCase(options={'-person_label': '1', '-at': 'ssd', '-m_det': ModelArg('retinanet-tf')}),
        ],
        single_option_cases('-m_reid',
            ModelArg('person-reidentification-retail-0277'),
            ModelArg('person-reidentification-retail-0286'),
            ModelArg('person-reidentification-retail-0287'),
            ModelArg('person-reidentification-retail-0288')),
    )),

    CppDemo(name='security_barrier_camera_demo',
            model_keys=['-m', '-m_lpr', '-m_va'],
            device_keys=['-d', '-d_lpr', '-d_va'],
            test_cases=combine_cases(
        TestCase(options={'-no_show': None,
            **MONITORS,
            '-i': DataDirectoryArg('vehicle-license-plate-detection-barrier')}),
        TestCase(options={'-m': ModelArg('vehicle-license-plate-detection-barrier-0106')}),
        single_option_cases('-m_lpr',
            None,
            ModelArg('license-plate-recognition-barrier-0001'),
            ModelArg('license-plate-recognition-barrier-0007')),
        single_option_cases('-m_va', None, ModelArg('vehicle-attributes-recognition-barrier-0039')),
    )),

    CppDemo(name='segmentation_demo', device_keys=['-d'], test_cases=combine_cases(
        TestCase(options={'-no_show': None, **MONITORS}),
        [
            TestCase(options={
                '-m': ModelArg('road-segmentation-adas-0001'),
                '-i': DataPatternArg('road-segmentation-adas'),
            }),
            *combine_cases(
                TestCase(options={'-i': DataPatternArg('semantic-segmentation-adas')}),
                single_option_cases('-m',
                    ModelArg('semantic-segmentation-adas-0001'),
                    ModelArg('fastseg-large'),
                    ModelArg('fastseg-small'),
                    ModelArg('hrnet-v2-c1-segmentation'),
                    ModelArg('deeplabv3'),
                    ModelArg('ocrnet-hrnet-w48-paddle'),
                    ModelArg('pspnet-pytorch'),
                    ModelArg('drn-d-38'))),
        ],
    )),

    CppDemo(name='smart_classroom_demo',
            model_keys=['-m_act', '-m_fd', '-m_lm', '-m_reid'],
            device_keys=['-d_act', '-d_fd', '-d_lm', '-d_reid'],
            test_cases=combine_cases(
        TestCase(options={'-no_show': None,
            **MONITORS,
            '-i': DataPatternArg('smart-classroom-demo'),
            '-m_fd': ModelArg('face-detection-adas-0001')}),
        [
            *combine_cases(
                [
                    TestCase(options={'-m_act': ModelArg('person-detection-action-recognition-0005')}),
                    TestCase(options={'-m_act': ModelArg('person-detection-action-recognition-0006'),
                        '-student_ac': 'sitting,writing,raising_hand,standing,turned_around,lie_on_the_desk'}),
                    # person-detection-action-recognition-teacher-0002 is supposed to be provided with -teacher_id, but
                    # this would require providing a gallery file with -fg key. Unless -teacher_id is provided
                    # -teacher_ac is ignored thus run the test just with default actions pretending it's about students
                    TestCase(options={'-m_act': ModelArg('person-detection-action-recognition-teacher-0002')}),
                ],
                [
                    TestCase(options={}),
                    TestCase(options={
                        '-m_lm': ModelArg('landmarks-regression-retail-0009'),
                        '-m_reid': ModelArg('Sphereface'),
                    }),
                    TestCase(options={
                        '-m_lm': ModelArg('landmarks-regression-retail-0009'),
                        '-m_reid': ModelArg('face-recognition-resnet100-arcface-onnx'),
                    }),
                ],
            ),
            TestCase(options={'-m_act': ModelArg('person-detection-raisinghand-recognition-0001'), '-a_top': '5'}),
        ],
    )),

    CppDemo(name='social_distance_demo', device_keys=['-d_det', '-d_reid'],
            model_keys=['-m_det', '-m_reid'], test_cases=combine_cases(
        TestCase(options={'-no_show': None,
            **MONITORS,
            '-i': DataDirectoryArg('person-detection-retail')}),
        single_option_cases('-m_det',
            ModelArg('person-detection-0200'),
            ModelArg('person-detection-0201'),
            ModelArg('person-detection-0202'),
            ModelArg('person-detection-retail-0013')),
        single_option_cases('-m_reid',
            ModelArg('person-reidentification-retail-0277'),
            # ModelArg('person-reidentification-retail-0286'),
            ModelArg('person-reidentification-retail-0287'),
            # ModelArg('person-reidentification-retail-0288')
        ),
    )),

    CppDemo(name='text_detection_demo', model_keys=['-m_td', '-m_tr'], device_keys=['-d_td', '-d_tr'],
            test_cases=combine_cases(
        TestCase(options={'-no_show': None,
            **MONITORS,
            '-i': DataPatternArg('text-detection')}),
        single_option_cases('-m_td',
            ModelArg('text-detection-0003'),
            ModelArg('text-detection-0004'),
            ModelArg('horizontal-text-detection-0001')),
        [
            *combine_cases(
                TestCase(options={'-dt': 'ctc'}),
                [
                    *single_option_cases('-m_tr', None, ModelArg('text-recognition-0012')),
                    TestCase(options={'-m_tr': ModelArg('text-recognition-0014'),
                                      '-tr_pt_first': None,
                                      '-tr_o_blb_nm': 'logits'}),
                ]),
            *combine_cases(
                TestCase(options={'-dt': 'simple'}),
                [
                    TestCase(options={'-m_tr': ModelArg('text-recognition-0015-encoder'),
                                      '-tr_pt_first': None,
                                      '-tr_o_blb_nm': 'logits',
                                      '-m_tr_ss': '?0123456789abcdefghijklmnopqrstuvwxyzABCDEFGHIJKLMNOPQRSTUVWXYZ'},
                             extra_models=[ModelArg('text-recognition-0015-decoder')]),
                    TestCase(options={'-m_tr': ModelArg('text-recognition-0016-encoder'),
                                       '-tr_pt_first': None,
                                       '-tr_o_blb_nm': 'logits',
                                       '-m_tr_ss': '?0123456789abcdefghijklmnopqrstuvwxyz'},
                              extra_models=[ModelArg('text-recognition-0016-decoder')]),
                    TestCase(options={'-m_tr': ModelArg('text-recognition-resnet-fc'),
                                      '-tr_pt_first': None}),
                    TestCase(options={'-m_tr': ModelArg('vitstr-small-patch16-224'),
                                      '-tr_pt_first': None,
                                      '-m_tr_ss': str(OMZ_DIR / 'models/public/vitstr-small-patch16-224/vocab.txt'),
                                      '-start_index': '1',
                                      '-pad': " "}),
                ]),
        ]
    )),

    PythonDemo(name='3d_segmentation_demo', device_keys=['-d'], test_cases=combine_cases(
        TestCase(options={'-m': ModelArg('brain-tumor-segmentation-0001'),
                          '-o': '.'}),
        single_option_cases('-i', *DATA_SEQUENCES['brain-tumor-nifti']),
    )),

    PythonDemo(name='action_recognition_demo', device_keys=['-d'],
               model_keys=['-m_en', '-m_de'], test_cases=combine_cases(
        TestCase(options={'--no_show': None, **MONITORS, '-i': DataPatternArg('action-recognition')}),
        [
            TestCase(options={'--architecture_type': 'i3d-rgb',
                              '-m_en': ModelArg('i3d-rgb-tf')}
            ),
            *combine_cases(
               TestCase(options={'--architecture_type': 'en-de'}),
               [
                   TestCase(options={
                       '-m_en': ModelArg('action-recognition-0001-encoder'),
                       '-m_de': ModelArg('action-recognition-0001-decoder'),
                   }),
                   TestCase(options={
                       '-m_en': ModelArg('driver-action-recognition-adas-0002-encoder'),
                       '-m_de': ModelArg('driver-action-recognition-adas-0002-decoder'),
                   }),
               ]
            ),
        ],
    )),

    PythonDemo(name='background_subtraction_demo', device_keys=['-d'], test_cases=combine_cases(
        TestCase(options={'--no_show': None,
            **MONITORS,
            '-i': DataPatternArg('instance-segmentation'),
            '--background': DataPatternArg('instance-segmentation'),
        }),
        single_option_cases('-m',
            ModelArg('instance-segmentation-person-0007'),
            ModelArg('robust-video-matting-mobilenetv3'),
            ModelArg('background-matting-mobilenetv2'),
            ModelArg('yolact-resnet50-fpn-pytorch')),
    )),

    PythonDemo(name='bert_question_answering_demo', device_keys=['-d'], test_cases=combine_cases(
        TestCase(options={'-i': 'https://en.wikipedia.org/wiki/OpenVINO',
                          '--questions': ['What frameworks does OpenVINO support?', 'Who are developers?']}),
        [
            TestCase(options={
                '-m': ModelArg('bert-small-uncased-whole-word-masking-squad-0001'),
                '--input_names': 'input_ids,attention_mask,token_type_ids',
                '--output_names': 'output_s,output_e',
                '--vocab': ModelFileArg('bert-small-uncased-whole-word-masking-squad-0001', 'vocab.txt'),
            }),
            TestCase(options={
                '-m': ModelArg('bert-small-uncased-whole-word-masking-squad-0002'),
                '--input_names': 'input_ids,attention_mask,token_type_ids,position_ids',
                '--output_names': 'output_s,output_e',
                '--vocab': ModelFileArg('bert-small-uncased-whole-word-masking-squad-0002', 'vocab.txt'),
            }),
            TestCase(options={
                '-m': ModelArg('bert-small-uncased-whole-word-masking-squad-int8-0002'),
                '--input_names': 'input_ids,attention_mask,token_type_ids,position_ids',
                '--output_names': 'output_s,output_e',
                '--vocab': ModelFileArg('bert-small-uncased-whole-word-masking-squad-int8-0002', 'vocab.txt'),
            }),
            TestCase(options={
                '-m': ModelArg('bert-large-uncased-whole-word-masking-squad-0001'),
                '--input_names': 'input_ids,attention_mask,token_type_ids',
                '--output_names': 'output_s,output_e',
                '--vocab': ModelFileArg('bert-large-uncased-whole-word-masking-squad-0001', 'vocab.txt'),
            }),
            TestCase(options={
                '-m': ModelArg('bert-large-uncased-whole-word-masking-squad-int8-0001'),
                '--input_names': 'input_ids,attention_mask,token_type_ids',
                '--output_names': 'output_s,output_e',
                '--vocab': ModelFileArg('bert-large-uncased-whole-word-masking-squad-int8-0001', 'vocab.txt')
            }),
        ]
    )),

    PythonDemo(name='bert_question_answering_embedding_demo', device_keys=['-d'],
               model_keys=['-m_emb', '-m_qa'], test_cases=combine_cases(
        TestCase(options={'-i': 'https://en.wikipedia.org/wiki/OpenVINO',
                          '--questions': ['What frameworks does OpenVINO support?', 'Who are developers?']}),
        [
            TestCase(options={
                '-m_emb': ModelArg('bert-large-uncased-whole-word-masking-squad-emb-0001'),
                '--input_names_emb': 'input_ids,attention_mask,token_type_ids,position_ids',
                '--vocab': ModelFileArg('bert-large-uncased-whole-word-masking-squad-emb-0001', 'vocab.txt'),
                '-m_qa': ModelArg('bert-small-uncased-whole-word-masking-squad-0001'),
                '--input_names_qa': 'input_ids,attention_mask,token_type_ids',
                '--output_names_qa': 'output_s,output_e',
            }),
            TestCase(options={
                '-m_emb': ModelArg('bert-large-uncased-whole-word-masking-squad-emb-0001'),
                '--input_names_emb': 'input_ids,attention_mask,token_type_ids,position_ids',
                '--vocab': ModelFileArg('bert-large-uncased-whole-word-masking-squad-emb-0001', 'vocab.txt'),
            }),
            TestCase(options={
                '-m_emb': ModelArg('bert-small-uncased-whole-word-masking-squad-emb-int8-0001'),
                '--input_names_emb': 'input_ids,attention_mask,token_type_ids,position_ids',
                '--vocab': ModelFileArg('bert-small-uncased-whole-word-masking-squad-emb-int8-0001', 'vocab.txt'),
            }),
        ]
    )),

    PythonDemo(name='bert_named_entity_recognition_demo', device_keys=['-d'], test_cases=combine_cases(
        TestCase(options={
            '-nireq': '1', # launch demo in synchronous mode
            '-i': 'https://en.wikipedia.org/wiki/OpenVINO',
            '-m': ModelArg('bert-base-ner'),
            '-v': ModelFileArg('bert-base-ner', 'bert-base-ner/vocab.txt')
        }),
    )),

    PythonDemo(name='classification_demo',
            device_keys=['-d'],
            test_cases=combine_cases(
        TestCase(options={
            '--no_show': None,
            '-i': DataDirectoryOrigFileNamesArg('classification'),
            '--labels': str(OMZ_DIR / 'data/dataset_classes/imagenet_2012.txt')}),
        [
            *single_option_cases('-m',
                ModelArg('alexnet'),
                ModelArg('densenet-121-tf'),
                ModelArg('googlenet-v1'),
                ModelArg('googlenet-v1-tf'),
                ModelArg('googlenet-v3'),
                ModelArg('googlenet-v3-pytorch'),
                ModelArg('mixnet-l'),
                ModelArg('mobilenet-v2-pytorch'),
                ModelArg('repvgg-a0'),
                ModelArg('repvgg-b1'),
                ModelArg('repvgg-b3')),

            TestCase(options={'-m': ModelFileArg('efficientnet-b0-pytorch', 'efficientnet-b0.onnx'),
                        '--reverse_input_channels': None,
                        '--mean_values': ['123.675', '116.28', '103.53'],
                        '--scale_values': ['58.395', '57.12', '57.375']}),
        ]
    )),

    PythonDemo(name='colorization_demo', device_keys=['-d'], test_cases=combine_cases(
       TestCase(options={
           '--no_show': None,
           **MONITORS,
           '-i': DataPatternArg('classification'),
           '-m': ModelArg('colorization-v2'),
       })
    )),

    PythonDemo(name='deblurring_demo', device_keys=['-d'], test_cases=combine_cases(
        TestCase(options={'-i': DataPatternArg('face-detection-adas'),
                          **MONITORS,
                          '--no_show': None,
                          '-m': ModelArg('deblurgan-v2')}),
    )),

    PythonDemo(name='face_detection_mtcnn_demo', device_keys=['-d'],
               model_keys=['-m_p', '-m_r', '-m_o'], test_cases=combine_cases(
        TestCase(options={'--no_show': None,
                          '-i': image_net_arg('00000002'),
                          '-m_p': ModelArg('mtcnn-p'),
                          '-m_r': ModelArg('mtcnn-r'),
                          '-m_o': ModelArg('mtcnn-o')}),
    )),

    PythonDemo(name='face_recognition_demo', device_keys=['-d_fd', '-d_lm', '-d_reid'],
               model_keys=['-m_fd', '-m_lm', '-m_reid'], test_cases=combine_cases(
        TestCase(options={'--no_show': None,
                          **MONITORS,
                          '-i': DataPatternArg('face-detection-adas'),
                          '-fg': DataDirectoryArg('face-recognition-gallery')
                          }),
        single_option_cases('-m_fd',
            ModelArg('face-detection-adas-0001'),
            ModelArg('face-detection-retail-0004'),
            ModelArg('face-detection-retail-0005'),
            ModelArg('face-detection-retail-0044')),
        single_option_cases('-m_lm', ModelArg('landmarks-regression-retail-0009')),
        single_option_cases('-m_reid',
            ModelArg('Sphereface'),
            ModelArg('face-reidentification-retail-0095'),
            ModelArg('face-recognition-resnet100-arcface-onnx'),
            ModelArg('facenet-20180408-102900')),
    )),

    PythonDemo(name='formula_recognition_demo', device_keys=['-d'],
               model_keys=['-m_encoder', '-m_decoder'], test_cases=combine_cases(
        TestCase(options={'--no_show': None}),
        [
            TestCase(options={
                '-i': str(OMZ_DIR / 'models/intel/formula-recognition-medium-scan-0001/'
                                    'assets/formula-recognition-medium-scan-0001.png'),
                '-m_encoder': ModelArg('formula-recognition-medium-scan-0001-im2latex-encoder'),
                '-m_decoder': ModelArg('formula-recognition-medium-scan-0001-im2latex-decoder'),
                '--vocab': ModelFileArg('formula-recognition-medium-scan-0001-im2latex-decoder', 'vocab.json'),
            }),
            TestCase(options={
                '-i': str(OMZ_DIR / 'models/intel/formula-recognition-polynomials-handwritten-0001/'
                                    'assets/formula-recognition-polynomials-handwritten-0001.png'),
                '-m_encoder': ModelArg('formula-recognition-polynomials-handwritten-0001-encoder'),
                '-m_decoder': ModelArg('formula-recognition-polynomials-handwritten-0001-decoder'),
                '--vocab': ModelFileArg('formula-recognition-polynomials-handwritten-0001-decoder', 'vocab.json'),
            })
        ],
    )),

    PythonDemo(name='gesture_recognition_demo', device_keys=['-d'],
               model_keys=['-m_d', '-m_a'], test_cases=combine_cases(
        TestCase(options={'--no_show': None,
                          '-i': TestDataArg('msasl/global_crops/_nz_sivss20/clip_0017/img_%05d.jpg'),
                          '-m_d': ModelArg('person-detection-asl-0001')}),
        [
            TestCase(options={'-m_a': ModelArg('asl-recognition-0004'), '-c': str(OMZ_DIR / 'data/dataset_classes/msasl100.json')}),
            TestCase(options={'-m_a': ModelArg('common-sign-language-0001'),
                              '-c': str(OMZ_DIR / 'data/dataset_classes/jester27.json')}),
            TestCase(options={'-m_a': ModelArg('common-sign-language-0002'),
                              '-c': str(OMZ_DIR / 'data/dataset_classes/common_sign_language12.json')}),
        ],
    )),

    PythonDemo(name='gpt2_text_prediction_demo', device_keys=['-d'], test_cases=combine_cases(
        TestCase(options={
            '-i': ['The poem was written by'],
            '-m': ModelArg('gpt-2'),
            '-v': ModelFileArg('gpt-2', 'gpt2/vocab.json'),
            '--merges': ModelFileArg('gpt-2', 'gpt2/merges.txt'),
        }),
    )),

    PythonDemo(name='handwritten_text_recognition_demo', device_keys=['-d'], test_cases=combine_cases(
        [
            TestCase(options={
                '-i': str(OMZ_DIR / 'models/intel/handwritten-japanese-recognition-0001/assets/handwritten-japanese-recognition-0001.png'),
                '-m': ModelArg('handwritten-japanese-recognition-0001'),
                '-cl': str(OMZ_DIR / 'data/dataset_classes/kondate_nakayosi.txt')
            }),
            TestCase(options={
                '-i': str(OMZ_DIR / 'models/intel/handwritten-simplified-chinese-recognition-0001/assets/handwritten-simplified-chinese-recognition-0001.png'),
                '-m': ModelArg('handwritten-simplified-chinese-recognition-0001'),
                '-cl': str(OMZ_DIR / 'data/dataset_classes/scut_ept.txt')
            }),
        ],
    )),

    PythonDemo(name='human_pose_estimation_3d_demo', device_keys=['-d'], test_cases=combine_cases(
       TestCase(options={'--no_show': None,
                         **MONITORS,
                         '-i': DataPatternArg('human-pose-estimation')}),
       TestCase(options={'-m': ModelArg('human-pose-estimation-3d-0001')}),
    )),

    PythonDemo(name='human_pose_estimation_demo', device_keys=['-d'], test_cases=combine_cases(
        TestCase(options={'-no_show': None,
            **MONITORS,
            '-i': DataPatternArg('human-pose-estimation')}),
        [
            TestCase(options={'-at': 'openpose', '-m': ModelArg('human-pose-estimation-0001')}),
            TestCase(options={'-at': 'higherhrnet', '-m': ModelArg('higher-hrnet-w32-human-pose-estimation')}),
            *combine_cases(
                TestCase(options={'-at': 'ae'}),
                single_option_cases('-m',
                    ModelArg('human-pose-estimation-0005'),
                    ModelArg('human-pose-estimation-0006'),
                    ModelArg('human-pose-estimation-0007'))),
        ],
    )),

    PythonDemo(name='image_inpainting_demo', device_keys=['-d'], test_cases=combine_cases(
        TestCase(options={'--no_show': None,
                          '-i': image_net_arg('00048311'),
                          '-m': ModelArg('gmcnn-places2-tf'),
                          '-ar': None})
    )),

    PythonDemo(name='image_retrieval_demo', device_keys=['-d'], test_cases=combine_cases(
       TestCase(options={'--no_show': None,
                         **MONITORS,
                         '-m': ModelArg('image-retrieval-0001')}),
       single_option_cases('-i', *DATA_SEQUENCES['image-retrieval-video']),
       single_option_cases('-g', image_retrieval_arg('gallery.txt')),
    )),

    PythonDemo(name='instance_segmentation_demo', device_keys=['-d'], test_cases=combine_cases(
        TestCase(options={'--no_show': None,
            **MONITORS,
            '-i': DataPatternArg('instance-segmentation'),
            '--labels': str(OMZ_DIR / 'data/dataset_classes/coco_80cl_bkgr.txt')}),
        single_option_cases('-m',
            ModelArg('instance-segmentation-security-0002'),
            ModelArg('instance-segmentation-security-0091'),
            ModelArg('instance-segmentation-security-0228'),
            ModelArg('instance-segmentation-security-1039'),
            ModelArg('instance-segmentation-security-1040')),
    )),

    PythonDemo(name='machine_translation_demo', device_keys=[], test_cases=combine_cases(
        [
            TestCase(options={
                '-m': ModelArg('machine-translation-nar-en-ru-0002'),
                '--tokenizer-src': ModelFileArg('machine-translation-nar-en-ru-0002', 'tokenizer_src'),
                '--tokenizer-tgt': ModelFileArg('machine-translation-nar-en-ru-0002', 'tokenizer_tgt'),
                '-i': [
                    'The quick brown fox jumps over the lazy dog.',
                    'The five boxing wizards jump quickly.',
                    'Jackdaws love my big sphinx of quartz.'
                ],
            }),
            TestCase(options={
                '-m': ModelArg('machine-translation-nar-ru-en-0002'),
                '--tokenizer-src': ModelFileArg('machine-translation-nar-ru-en-0002', 'tokenizer_src'),
                '--tokenizer-tgt': ModelFileArg('machine-translation-nar-ru-en-0002', 'tokenizer_tgt'),
                '-i': [
                    'В чащах юга жил бы цитрус? Да, но фальшивый экземпляр!',
                    'Широкая электрификация южных губерний даст мощный толчок подъёму сельского хозяйства.',
                    'Съешь же ещё этих мягких французских булок да выпей чаю.'
                ],
            }),
        ]
    )),

    PythonDemo(name='monodepth_demo', device_keys=['-d'], test_cases=combine_cases(
        TestCase(options={'--no_show': None, **MONITORS,
                          '-i': DataPatternArg('object-detection-demo'),
                          '-m': ModelArg('midasnet')})
    )),

    PythonDemo(name='multi_camera_multi_target_tracking_demo', device_keys=['-d'],
               model_keys=['-m', '--m_reid'], test_cases=combine_cases(
        TestCase(options={'--no_show': None,
            **MONITORS,
            '-i': [DataPatternArg('multi-camera-multi-target-tracking'),
                DataPatternArg('multi-camera-multi-target-tracking/repeated')],
            '-m': ModelArg('person-detection-retail-0013')}),
        single_option_cases('--m_reid',
            ModelArg('person-reidentification-retail-0277'),
            ModelArg('person-reidentification-retail-0286'),
            ModelArg('person-reidentification-retail-0287'),
            ModelArg('person-reidentification-retail-0288')
        ),
    )),

    PythonDemo(name='noise_suppression_demo', device_keys=['-d'], test_cases=combine_cases(
        TestCase(options={'-i': TestDataArg('how_are_you_doing.wav')}),
        single_option_cases('-m',
            ModelArg('noise-suppression-denseunet-ll-0001'),
            ModelArg('noise-suppression-poconetlike-0001'))
    )),

    PythonDemo(name='object_detection_demo', device_keys=['-d'], test_cases=combine_cases(
        TestCase(options={'--no_show': None, **MONITORS, '-i': DataPatternArg('object-detection-demo')}),
        [
            *combine_cases(
                TestCase(options={'--architecture_type': 'centernet'}),
                [
                    *single_option_cases('-m',
                        ModelArg('ctdet_coco_dlav0_512'),
                    ),
                    *combine_cases(
                        TestCase(options={
                            '--mean_values': ['104.04', '113.985', '119.85'],
                            '--scale_values': ['73.695', '69.87', '70.89']
                        }),
                        single_option_cases('-m',
                            ModelFileArg('ctdet_coco_dlav0_512', 'ctdet_coco_dlav0_512.onnx'),
                        ),
                    ),
                ]
            ),
            *combine_cases(
                TestCase(options={'--architecture_type': 'faceboxes'}),
                [
                    TestCase(options={'-m': ModelArg('faceboxes-pytorch')}),
                    TestCase(options={'-m': ModelFileArg('faceboxes-pytorch', 'faceboxes-pytorch.onnx'),
                                      '--mean_values': ['104.0', '117.0', '123.0']}),
                ]
            ),
            TestCase(options={'--architecture_type': 'ctpn',
                              '-m': ModelArg('ctpn')}
            ),
            *combine_cases(
                TestCase(options={'--architecture_type': 'retinaface-pytorch'}),
                [
                    TestCase(options={'-m': ModelArg('retinaface-resnet50-pytorch')}),
                    TestCase(options={'-m': ModelFileArg('retinaface-resnet50-pytorch', 'retinaface-resnet50-pytorch.onnx'),
                                      '--mean_values': ['104.0', '117.0', '123.0']}),
                ]
            ),
            *combine_cases(
                TestCase(options={'--architecture_type': 'ssd'}),
                [
                    *single_option_cases('-m',
                        ModelArg('efficientdet-d0-tf'),
                        ModelArg('efficientdet-d1-tf'),
                        ModelArg('face-detection-0200'),
                        ModelArg('face-detection-0202'),
                        ModelArg('face-detection-0204'),
                        ModelArg('face-detection-0205'),
                        ModelArg('face-detection-0206'),
                        ModelArg('face-detection-adas-0001'),
                        ModelArg('face-detection-retail-0004'),
                        ModelArg('face-detection-retail-0005'),
                        ModelArg('face-detection-retail-0044'),
                        ModelArg('faster-rcnn-resnet101-coco-sparse-60-0001'),
                        ModelArg('pedestrian-and-vehicle-detector-adas-0001'),
                        ModelArg('pedestrian-detection-adas-0002'),
                        ModelArg('person-detection-0200'),
                        ModelArg('person-detection-0201'),
                        ModelArg('person-detection-0202'),
                        ModelArg('person-detection-retail-0013'),
                        ModelArg('person-vehicle-bike-detection-2000'),
                        ModelArg('person-vehicle-bike-detection-2001'),
                        ModelArg('person-vehicle-bike-detection-2002'),
                        ModelArg('person-vehicle-bike-detection-2003'),
                        ModelArg('person-vehicle-bike-detection-2004'),
                        ModelArg('pelee-coco'),
                        ModelArg('product-detection-0001'),
                        ModelArg('rfcn-resnet101-coco-tf'),
                        ModelArg('retinanet-tf'),
                        ModelArg('ssd300'),
                        ModelArg('ssd512'),
                        ModelArg('ssd_mobilenet_v1_coco'),
                        ModelArg('ssd_mobilenet_v1_fpn_coco'),
                        ModelArg('ssd-resnet34-1200-onnx'),
                        ModelArg('ssdlite_mobilenet_v2'),
                        ModelArg('vehicle-detection-0200'),
                        ModelArg('vehicle-detection-0201'),
                        ModelArg('vehicle-detection-0201'),
                        ModelArg('vehicle-detection-adas-0002'),
                        ModelArg('vehicle-license-plate-detection-barrier-0106'),
                        ModelArg('person-detection-0106')),
                    TestCase(options={'-m': ModelFileArg('ssd-resnet34-1200-onnx', 'resnet34-ssd1200.onnx'),
                                      '--reverse_input_channels': None,
                                      '--mean_values': ['123.675', '116.28', '103.53'],
                                      '--scale_values': ['58.395', '57.12', '57.375']}),
                ]
            ),
            *combine_cases(
                TestCase(options={'--architecture_type': 'ultra_lightweight_face_detection'}),
                [
                    *single_option_cases('-m',
                        ModelArg('ultra-lightweight-face-detection-rfb-320'),
                        ModelArg('ultra-lightweight-face-detection-slim-320'),
                    ),
                    *combine_cases(
                        TestCase(options={
                            '--mean_values': ['127.0', '127.0', '127.0'],
                            '--scale_values': ['128.0', '128.0', '128.0']
                        }),
                        single_option_cases('-m',
                            ModelFileArg('ultra-lightweight-face-detection-rfb-320', 'ultra-lightweight-face-detection-rfb-320.onnx'),
                            ModelFileArg('ultra-lightweight-face-detection-slim-320', 'ultra-lightweight-face-detection-slim-320.onnx'),
                        ),
                    ),
                ]
            ),
            *combine_cases(
                TestCase(options={'--architecture_type': 'yolo'}),
                single_option_cases('-m',
                    ModelArg('mobilefacedet-v1-mxnet'),
                    ModelArg('mobilenet-yolo-v4-syg'),
                    ModelArg('person-vehicle-bike-detection-crossroad-yolov3-1020'),
                    ModelArg('yolo-v1-tiny-tf'),
                    ModelArg('yolo-v2-ava-0001'),
                    ModelArg('yolo-v2-ava-sparse-35-0001'),
                    ModelArg('yolo-v2-ava-sparse-70-0001'),
                    ModelArg('yolo-v2-tf'),
                    ModelArg('yolo-v2-tiny-ava-0001'),
                    ModelArg('yolo-v2-tiny-ava-sparse-30-0001'),
                    ModelArg('yolo-v2-tiny-ava-sparse-60-0001'),
                    ModelArg('yolo-v2-tiny-tf'),
                    ModelArg('yolo-v2-tiny-vehicle-detection-0001'),
                    ModelArg('yolo-v3-tf'),
                    ModelArg('yolo-v3-tiny-tf')),
            ),
            TestCase(options={'-at': 'yolov3-onnx', '-m': ModelArg('yolo-v3-onnx')}),
            TestCase(options={'-at': 'yolov3-onnx', '-m': ModelArg('yolo-v3-tiny-onnx')}),
            TestCase(options={'-at': 'yolov4', '-m': ModelArg('yolo-v4-tf')}),
            TestCase(options={'-at': 'yolov4', '-m': ModelArg('yolo-v4-tiny-tf')}),
            TestCase(options={'-at': 'yolof', '-m': ModelArg('yolof')}),
            *combine_cases(
                TestCase(options={'--architecture_type': 'detr'}),
                [
                    TestCase(options={'-m': ModelArg('detr-resnet50')}),
                    TestCase(options={'-m': ModelFileArg('detr-resnet50', 'detr-resnet50.onnx'),
                                     '--reverse_input_channels': None,
                                      '--mean_values': ['123.675', '116.28', '103.53'],
                                      '--scale_values': ['58.395', '57.12', '57.375']}),
                ]
            ),
            *combine_cases(
                TestCase(options={'--architecture_type': 'yolox'}),
                [
                    TestCase(options={'-m': ModelArg('yolox-tiny')}),
                    TestCase(options={'-m': ModelFileArg('yolox-tiny', 'yolox-tiny.onnx'),
                                      '--reverse_input_channels': None,
                                      '--mean_values': ['123.675', '116.28', '103.53'],
                                      '--scale_values': ['58.395', '57.12', '57.375']}),
                ]
            ),
        ],
    )),

    PythonDemo(name='segmentation_demo', device_keys=['-d'], test_cases=combine_cases(
        TestCase(options={'--no_show': None, **MONITORS}),
        [
            TestCase(options={
                '-m': ModelArg('road-segmentation-adas-0001'),
                '-i': DataPatternArg('road-segmentation-adas'),
                '-at': 'segmentation',
            }),
            *combine_cases(
                TestCase(options={
                    '-i': DataPatternArg('semantic-segmentation-adas'),
                    '-at': 'segmentation',
                }),
                single_option_cases('-m',
                    ModelArg('semantic-segmentation-adas-0001'),
                    ModelArg('fastseg-large'),
                    ModelArg('fastseg-small'),
                    ModelArg('hrnet-v2-c1-segmentation'),
                    ModelArg('icnet-camvid-ava-0001'),
                    ModelArg('icnet-camvid-ava-sparse-30-0001'),
                    ModelArg('icnet-camvid-ava-sparse-60-0001'),
                    ModelArg('unet-camvid-onnx-0001'),
                    ModelArg('deeplabv3'),
                    ModelArg('ocrnet-hrnet-w48-paddle'),
                    ModelArg('pspnet-pytorch'),
                    ModelArg('drn-d-38'))),
            TestCase(options={
                '-m': ModelArg('f3net'),
                '-i': DataPatternArg('road-segmentation-adas'),
                '-at': 'salient_object_detection',
            }),
        ],
    )),

    PythonDemo(name='single_human_pose_estimation_demo', device_keys=['-d'],
              model_keys=['-m_od', '-m_hpe'], test_cases=combine_cases(
       TestCase(options={'--no_show': None, **MONITORS,
                          '-i': DataPatternArg('human-pose-estimation'),
                          '--person_label': '1'}),
       [
           *combine_cases(
               TestCase(options={'-m_hpe': ModelArg('single-human-pose-estimation-0001')}),
               single_option_cases('-m_od',
                   ModelArg('mobilenet-ssd'),
                   ModelArg('person-detection-retail-0013'),
                   ModelArg('ssd_mobilenet_v1_coco'))),
       ]
    )),

    PythonDemo(name='smartlab_demo', device_keys=['-d'],
        model_keys=['-m_ta', '-m_tm', '-m_fa', '-m_fm', '-m_en', '-m_de'],
        test_cases=combine_cases(
        [
            TestCase(options={'-tv': TestDataArg('data/test_data/videos/smartlab/stream_8_top.mp4'),
                '-fv': TestDataArg('data/test_data/videos/smartlab/stream_8_front.mp4'),
                '-m_ta': ModelArg('smartlab-object-detection-0001'),
                '-m_tm': ModelArg('smartlab-object-detection-0002'),
                '-m_fa': ModelArg('smartlab-object-detection-0003'),
                '-m_fm': ModelArg('smartlab-object-detection-0004'),
                '-m_en': ModelArg('i3d-rgb-tf'),
                '-m_de': ModelArg('smartlab-sequence-modelling-0001')}),
        ],
    )),

    PythonDemo(name='sound_classification_demo', device_keys=['-d'], test_cases=combine_cases(
        TestCase(options={'-i': TestDataArg('how_are_you_doing.wav'),
                          '-m': ModelArg('aclnet')}),
    )),

    PythonDemo(name='speech_recognition_deepspeech_demo', device_keys=['-d'], test_cases=combine_cases(
        TestCase(options={'-i': TestDataArg('how_are_you_doing.wav')}),
        [
            TestCase(options={'-p': 'mds08x_en',
                              '-m': ModelArg('mozilla-deepspeech-0.8.2'),
                              # run_tests.py puts pre-converted files into dl_dir as
                              # it always runs converter.py without --output_dir
                              '-L': ModelFileArg('mozilla-deepspeech-0.8.2', 'deepspeech-0.8.2-models.kenlm')}),
            TestCase(options={'-p': 'mds06x_en',
                              '-m': ModelArg('mozilla-deepspeech-0.6.1'),
                              # lm.binary is really in dl_dir
                              '-L': ModelFileArg('mozilla-deepspeech-0.6.1', 'deepspeech-0.6.1-models/lm.binary')}),
            TestCase(options={'-p': 'mds08x_en',  # test online mode
                              '-m': ModelArg('mozilla-deepspeech-0.8.2'),
                              # run_tests.py puts pre-converted files into dl_dir as
                              # it always runs converter.py without --output_dir
                              '-L': ModelFileArg('mozilla-deepspeech-0.8.2', 'deepspeech-0.8.2-models.kenlm'),
                              '--realtime': None}),
            TestCase(options={'-p': 'mds08x_en',  # test without LM
                              '-m': ModelArg('mozilla-deepspeech-0.8.2')}),
        ],
    )),

    PythonDemo(name='speech_recognition_quartznet_demo', device_keys=['-d'], test_cases=combine_cases(
        TestCase(options={'-i': TestDataArg('how_are_you_doing.wav')}),
        single_option_cases('-m',
            ModelArg('quartznet-15x5-en'),
            ModelFileArg('quartznet-15x5-en', 'quartznet.onnx'))
    )),

    PythonDemo(name='speech_recognition_wav2vec_demo', device_keys=['-d'], test_cases=combine_cases(
        TestCase(options={'-i': TestDataArg('how_are_you_doing.wav')}),
        single_option_cases('-m', ModelArg('wav2vec2-base'))
    )),

    PythonDemo(name='text_spotting_demo', device_keys=['-d'],
               model_keys=['-m_m', '-m_te', '-m_td'], test_cases=combine_cases(
        TestCase(options={'--no_show': None, '--delay': '1', **MONITORS,
                          '-i': DataPatternArg('text-detection')}),
        [
            TestCase(options={
                '-m_m': ModelArg('text-spotting-0005-detector'),
                '-m_te': ModelArg('text-spotting-0005-recognizer-encoder'),
                '-m_td': ModelArg('text-spotting-0005-recognizer-decoder'),
                '--no_track': None
            }),
        ]
    )),

    PythonDemo(name='text_to_speech_demo', device_keys=['-d'],
               model_keys=['-m_duration', '-m_forward', '-m_upsample', '-m_rnn', '-m_melgan'], test_cases=combine_cases(
        TestCase(options={'-i': [
                    'The quick brown fox jumps over the lazy dog.',
                    'The five boxing wizards jump quickly.'
                ]}),
        [
            TestCase(options={
                '-m_duration': ModelArg('forward-tacotron-duration-prediction'),
                '-m_forward': ModelArg('forward-tacotron-regression'),
                '-m_upsample': ModelArg('wavernn-upsampler'),
                '-m_rnn': ModelArg('wavernn-rnn')
            }),
            TestCase(options={
                '-m_duration': ModelArg('text-to-speech-en-0001-duration-prediction'),
                '-m_forward': ModelArg('text-to-speech-en-0001-regression'),
                '-m_melgan': ModelArg('text-to-speech-en-0001-generation')
            }),
            TestCase(options={
                '-m_duration': ModelArg('text-to-speech-en-multi-0001-duration-prediction'),
                '-m_forward': ModelArg('text-to-speech-en-multi-0001-regression'),
                '-m_melgan': ModelArg('text-to-speech-en-multi-0001-generation')
            }),
        ]
    )),

    PythonDemo(name='time_series_forecasting_demo', device_keys=[],
        model_keys=['-m'], test_cases=[TestCase(options={'-h': ''})]),

    PythonDemo(name='whiteboard_inpainting_demo', device_keys=['-d'],
               model_keys=['-m_i', '-m_s'], test_cases=combine_cases(
        TestCase(options={'-i': TestDataArg('msasl/global_crops/_nz_sivss20/clip_0017/img_%05d.jpg'),
                          **MONITORS,
                          '--no_show': None}),
        [
            *single_option_cases('-m_i',
                ModelArg('instance-segmentation-security-0002'),
                # ModelArg('instance-segmentation-security-0091'), # Slow model
                ModelArg('instance-segmentation-security-0228'),
                ModelArg('instance-segmentation-security-1039'),
                ModelArg('instance-segmentation-security-1040')),
            TestCase(options={'-m_s': ModelArg('semantic-segmentation-adas-0001')}),
        ]
    )),
]


BASE = { demo.subdirectory : demo for demo in DEMOS }<|MERGE_RESOLUTION|>--- conflicted
+++ resolved
@@ -395,7 +395,6 @@
         [
             TestCase(options={
                 '-m': ModelArg('face-detection-retail-0004'),
-<<<<<<< HEAD
                 # '--mag': ModelArg('age-gender-recognition-retail-0013'),  TODO wait for 77673: INT8: Attempt to get a name for a Tensor without names
                 '--mam': ModelArg('anti-spoof-mn3'),
                 '--mem': ModelArg('emotions-recognition-retail-0003'),
@@ -421,13 +420,6 @@
                 '--mem': ModelArg('emotions-recognition-retail-0003'),
                 '--mhp': ModelArg('head-pose-estimation-adas-0001'),
                 '--mlm': ModelArg('facial-landmarks-35-adas-0002'),
-=======
-                '-m_ag': ModelArg('age-gender-recognition-retail-0013'),
-                '-m_am': ModelArg('anti-spoof-mn3'),
-                '-m_em': ModelArg('emotions-recognition-retail-0003'),
-                '-m_hp': ModelArg('head-pose-estimation-adas-0001'),
-                '-m_lm': ModelArg('facial-landmarks-35-adas-0002'),
->>>>>>> 6c6297c5
             }),
             TestCase(options={'-m': ModelArg('face-detection-adas-0001')})
         ]
