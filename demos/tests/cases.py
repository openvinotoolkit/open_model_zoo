# Copyright (c) 2019 Intel Corporation
#
# Licensed under the Apache License, Version 2.0 (the "License");
# you may not use this file except in compliance with the License.
# You may obtain a copy of the License at
#
#      http://www.apache.org/licenses/LICENSE-2.0
#
# Unless required by applicable law or agreed to in writing, software
# distributed under the License is distributed on an "AS IS" BASIS,
# WITHOUT WARRANTIES OR CONDITIONS OF ANY KIND, either express or implied.
# See the License for the specific language governing permissions and
# limitations under the License.

import collections
import itertools
import sys

from args import (
    DataDirectoryArg, DataDirectoryOrigFileNamesArg, DataPatternArg,
    ModelArg, ModelFileArg, OMZ_DIR, TestDataArg, image_net_arg, image_retrieval_arg,
)
from data_sequences import DATA_SEQUENCES

MONITORS = {'-u': 'cdm'}
TestCase = collections.namedtuple('TestCase', ['options', 'extra_models'])
# TODO with Python3.7 use namedtuple defaults instead
TestCase.__new__.__defaults__ = [],


class Demo:
    def __init__(self, name, implementation, device_keys=None, test_cases=None):
        self.subdirectory = name + '/' + implementation

        self.device_keys = device_keys

        self.test_cases = test_cases

        self._exec_name = self.subdirectory.replace('/', '_')

    def models_lst_path(self, source_dir):
        return source_dir / self.subdirectory / 'models.lst'

    def device_args(self, device_list):
        if len(self.device_keys) == 0:
            return {'CPU': []}
        return {device: [arg for key in self.device_keys for arg in [key, device]] for device in device_list}


class CppDemo(Demo):
    def __init__(self, name, implementation='cpp', device_keys=None, test_cases=None):
        super().__init__(name, implementation, device_keys, test_cases)

        self._exec_name = self._exec_name.replace('_cpp', '')

    def fixed_args(self, source_dir, build_dir):
        return [str(build_dir / self._exec_name)]


class PythonDemo(Demo):
    def __init__(self, name, implementation='python', device_keys=None, test_cases=None):
        super().__init__(name, implementation, device_keys, test_cases)

        self._exec_name = self._exec_name.replace('_python', '')

    def fixed_args(self, source_dir, build_dir):
        cpu_extension_path = build_dir / 'lib/libcpu_extension.so'

        return [sys.executable, str(source_dir / self.subdirectory / (self._exec_name + '.py')),
            *(['-l', str(cpu_extension_path)] if cpu_extension_path.exists() else [])]


def join_cases(*args):
    options = {}
    for case in args: options.update(case.options)
    extra_models = set()
    for case in args: extra_models.update(case.extra_models)
    return TestCase(options=options, extra_models=list(case.extra_models))


def combine_cases(*args):
    return [join_cases(*combination)
        for combination in itertools.product(*[[arg] if isinstance(arg, TestCase) else arg for arg in args])]


def single_option_cases(key, *args):
    return [TestCase(options={} if arg is None else {key: arg}) for arg in args]


NATIVE_DEMOS = [
    CppDemo(name='classification_demo',
            device_keys=['-d'],
            test_cases=combine_cases(
        TestCase(options={
            '-no_show': None,
            '-time': '5',
            '-i': DataDirectoryOrigFileNamesArg('classification'),
            '-labels': str(OMZ_DIR / 'data/dataset_classes/imagenet_2012.txt'),
            '-gt': TestDataArg("ILSVRC2012_img_val/ILSVRC2012_val.txt")}),
        single_option_cases('-m',
            ModelArg('alexnet'),
            ModelArg('densenet-121-tf'),
            ModelArg('densenet-169'),
            ModelArg('mixnet-l'),
            ModelArg('mobilenet-v2-pytorch'),
            ModelArg('repvgg-a0'),
            ModelArg('repvgg-b1'),
            ModelArg('repvgg-b3'),
            ModelArg('resnet-50-caffe2')),
    )),

    CppDemo(name='crossroad_camera_demo',
            device_keys=['-d', '-d_pa', '-d_reid'],
            test_cases=combine_cases(
        TestCase(options={'-no_show': None,
            **MONITORS,
            '-i': DataPatternArg('person-vehicle-bike-detection-crossroad')}),
        TestCase(options={'-m': ModelArg('person-vehicle-bike-detection-crossroad-0078')}),
        single_option_cases('-m_pa', None, ModelArg('person-attributes-recognition-crossroad-0230')),
        single_option_cases('-m_reid',
            None,
            ModelArg('person-reidentification-retail-0277'),
            ModelArg('person-reidentification-retail-0286'),
            ModelArg('person-reidentification-retail-0287'),
            ModelArg('person-reidentification-retail-0288')),
    )),

    CppDemo(name='gaze_estimation_demo',
            device_keys=['-d', '-d_fd', '-d_hp', '-d_lm'],
            test_cases=combine_cases(
        TestCase(options={'-no_show': None,
            **MONITORS,
            '-i': DataPatternArg('gaze-estimation-adas')}),
        TestCase(options={
            '-m': ModelArg('gaze-estimation-adas-0002'),
            '-m_fd': ModelArg('face-detection-adas-0001'),
            '-m_hp': ModelArg('head-pose-estimation-adas-0001'),
            '-m_lm': ModelArg('facial-landmarks-35-adas-0002'),
            '-m_es': ModelArg('open-closed-eye-0001'),
        }),
    )),

    CppDemo(name='human_pose_estimation_demo', device_keys=['-d'], test_cases=combine_cases(
        TestCase(options={'-no_show': None,
            **MONITORS,
            '-i': DataPatternArg('human-pose-estimation')}),
        [
            TestCase(options={'-at': 'openpose',
                              '-m': ModelArg('human-pose-estimation-0001')}
            ),
            TestCase(options={'-at': 'higherhrnet',
                              '-m': ModelArg('higher-hrnet-w32-human-pose-estimation')}
            ),
            *combine_cases(
                TestCase(options={'-at': 'ae'}),
                single_option_cases('-m',
                    ModelArg('human-pose-estimation-0005'),
                    ModelArg('human-pose-estimation-0006'),
                    ModelArg('human-pose-estimation-0007')
                )),
        ],
    )),

    CppDemo(name='image_processing_demo', device_keys=['-d'], test_cases=combine_cases(
        TestCase(options={'--no_show': None,
            **MONITORS,
            '-i': DataDirectoryArg('single-image-super-resolution')}),
        [
            *combine_cases(
                TestCase(options={'-at': 'sr'}),
                single_option_cases('-m',
                    ModelArg('single-image-super-resolution-1032'),
                    ModelArg('single-image-super-resolution-1033'),
                    ModelArg('text-image-super-resolution-0001'))
            ),
            TestCase(options={'-at': 'deblur',
                '-m': ModelArg('deblurgan-v2')}
            ),
        ]
    )),

    CppDemo(name='interactive_face_detection_demo',
            device_keys=['-d', '-d_ag', '-d_em', '-d_lm', '-d_hp'],
            test_cases=combine_cases(
        TestCase(options={'-no_show': None,
            **MONITORS,
            '-i': DataPatternArg('375x500')}),
        TestCase(options={'-m': ModelArg('face-detection-adas-0001')}),
        [
            TestCase(options={}),
            TestCase(options={'-m_ag': ModelArg('age-gender-recognition-retail-0013')}),
            TestCase(options={'-m_em': ModelArg('emotions-recognition-retail-0003')}),
            TestCase(options={'-m_lm': ModelArg('facial-landmarks-35-adas-0002')}),
            TestCase(options={'-m_hp': ModelArg('head-pose-estimation-adas-0001')}),
            TestCase(options={
                '-m_ag': ModelArg('age-gender-recognition-retail-0013'),
                '-m_em': ModelArg('emotions-recognition-retail-0003'),
                '-m_hp': ModelArg('head-pose-estimation-adas-0001'),
                '-m_lm': ModelArg('facial-landmarks-35-adas-0002'),
            })
        ],
    )),

    CppDemo(name='interactive_face_detection_demo', implementation='cpp_gapi',
            device_keys=['-d', '-d_ag', '-d_em', '-d_lm', '-d_hp'],
            test_cases=combine_cases(
        TestCase(options={'-no_show': None,
            **MONITORS,
            '-i': DataPatternArg('375x500')}),
        TestCase(options={'-m': ModelArg('face-detection-adas-0001')}),
        [
            TestCase(options={}),
            TestCase(options={'-m_ag': ModelArg('age-gender-recognition-retail-0013')}),
            TestCase(options={'-m_em': ModelArg('emotions-recognition-retail-0003')}),
            TestCase(options={'-m_lm': ModelArg('facial-landmarks-35-adas-0002')}),
            TestCase(options={'-m_hp': ModelArg('head-pose-estimation-adas-0001')}),
            TestCase(options={
                '-m_ag': ModelArg('age-gender-recognition-retail-0013'),
                '-m_em': ModelArg('emotions-recognition-retail-0003'),
                '-m_hp': ModelArg('head-pose-estimation-adas-0001'),
                '-m_lm': ModelArg('facial-landmarks-35-adas-0002'),
            })
        ],
    )),

    CppDemo(name='mask_rcnn_demo', device_keys=['-d'], test_cases=combine_cases(
        TestCase(options={'-i': DataDirectoryArg('semantic-segmentation-adas')}),
        single_option_cases('-m',
            ModelArg('mask_rcnn_inception_resnet_v2_atrous_coco'),
            ModelArg('mask_rcnn_inception_v2_coco'),
            ModelArg('mask_rcnn_resnet101_atrous_coco'),
            ModelArg('mask_rcnn_resnet50_atrous_coco'))
    )),

    CppDemo(name='multi_channel_face_detection_demo',
            device_keys=['-d'],
            test_cases=combine_cases(
        TestCase(options={'-no_show': None,
            **MONITORS,
            '-i': DATA_SEQUENCES['face-detection-adas']}),
        single_option_cases('-m',
            ModelArg('face-detection-adas-0001'),
            ModelArg('face-detection-retail-0004'),
            ModelArg('face-detection-retail-0005'),
            ModelArg('face-detection-retail-0044')),
    )),

    CppDemo(name='multi_channel_human_pose_estimation_demo', device_keys=['-d'],
            test_cases=combine_cases(
        TestCase(options={'-no_show': None,
            **MONITORS,
            '-i': DATA_SEQUENCES['human-pose-estimation'],
            '-m': ModelArg('human-pose-estimation-0001')}),
    )),

    CppDemo(name='multi_channel_object_detection_demo_yolov3',
            device_keys=['-d'],
            test_cases=combine_cases(
        TestCase(options={'-no_show': None,
            **MONITORS,
             '-i': DataPatternArg('object-detection-demo')}),
        single_option_cases('-m',
            ModelArg('person-vehicle-bike-detection-crossroad-yolov3-1020'),
            ModelArg('yolo-v3-tf'),
            ModelArg('yolo-v3-tiny-tf')),
    )),

    CppDemo(name='object_detection_demo', device_keys=['-d'], test_cases=combine_cases(
        TestCase(options={'--no_show': None,
            **MONITORS,
            '-i': DataPatternArg('object-detection-demo')}),
        [
            *combine_cases(
                TestCase(options={'-at': 'centernet'}),
                single_option_cases('-m',
                    ModelArg('ctdet_coco_dlav0_384'),
                    ModelArg('ctdet_coco_dlav0_512'))),
            TestCase(options={'-at': 'faceboxes',
                              '-m': ModelArg('faceboxes-pytorch')}
            ),
            *combine_cases(
                TestCase(options={'-at': 'ssd'}),
                single_option_cases('-m',
                    ModelArg('efficientdet-d0-tf'),
                    ModelArg('efficientdet-d1-tf'),
                    ModelArg('face-detection-adas-0001'),
                    ModelArg('face-detection-retail-0004'),
                    ModelArg('face-detection-retail-0005'),
                    ModelArg('face-detection-retail-0044'),
                    ModelArg('faster-rcnn-resnet101-coco-sparse-60-0001'),
                    ModelArg('pedestrian-and-vehicle-detector-adas-0001'),
                    ModelArg('pedestrian-detection-adas-0002'),
                    ModelArg('pelee-coco'),
                    ModelArg('person-detection-0200'),
                    ModelArg('person-detection-0201'),
                    ModelArg('person-detection-0202'),
                    ModelArg('person-detection-retail-0013'),
                    ModelArg('person-vehicle-bike-detection-2000'),
                    ModelArg('person-vehicle-bike-detection-2001'),
                    ModelArg('person-vehicle-bike-detection-2002'),
                    #ModelArg('person-vehicle-bike-detection-2003'),
                    #ModelArg('person-vehicle-bike-detection-2004'),
                    ModelArg('product-detection-0001'),
                    ModelArg('rfcn-resnet101-coco-tf'),
                    ModelArg('retinanet-tf'),
                    ModelArg('ssd300'),
                    ModelArg('ssd512'),
                    ModelArg('ssd_mobilenet_v1_coco'),
                    ModelArg('ssd_mobilenet_v1_fpn_coco'),
                    ModelArg('ssd_mobilenet_v2_coco'),
                    ModelArg('ssd_resnet50_v1_fpn_coco'),
                    ModelArg('ssdlite_mobilenet_v2'),
                    ModelArg('vehicle-detection-0200'),
                    ModelArg('vehicle-detection-0201'),
                    ModelArg('vehicle-detection-0201'),
                    ModelArg('vehicle-detection-adas-0002'),
                    ModelArg('vehicle-license-plate-detection-barrier-0106'),
                    ModelArg('vehicle-license-plate-detection-barrier-0123'))),
            *combine_cases(
                TestCase(options={'-at': 'yolo'}),
                single_option_cases('-m',
                    ModelArg('person-vehicle-bike-detection-crossroad-yolov3-1020'),
                    ModelArg('yolo-v3-tf'),
                    ModelArg('yolo-v3-tiny-tf'))),
        ],
    )),

    CppDemo('pedestrian_tracker_demo', device_keys=['-d_det', '-d_reid'], test_cases=combine_cases(
        TestCase(options={'-no_show': None,
            **MONITORS,
            '-i': DataPatternArg('person-detection-retail')}),
        single_option_cases('-m_det',
            ModelArg('person-detection-retail-0002'),
            ModelArg('person-detection-retail-0013')),
        single_option_cases('-m_reid',
            ModelArg('person-reidentification-retail-0277'),
            ModelArg('person-reidentification-retail-0286'),
            ModelArg('person-reidentification-retail-0287'),
            ModelArg('person-reidentification-retail-0288')),
    )),

    CppDemo(name='security_barrier_camera_demo',
            device_keys=['-d', '-d_lpr', '-d_va'],
            test_cases=combine_cases(
        TestCase(options={'-no_show': None,
            **MONITORS,
            '-i': DataDirectoryArg('vehicle-license-plate-detection-barrier')}),
        TestCase(options={'-m': ModelArg('vehicle-license-plate-detection-barrier-0106')}),
        single_option_cases('-m_lpr',
            None,
            ModelArg('license-plate-recognition-barrier-0001'),
            ModelArg('license-plate-recognition-barrier-0007')),
        single_option_cases('-m_va', None, ModelArg('vehicle-attributes-recognition-barrier-0039')),
    )),

    CppDemo(name='segmentation_demo', device_keys=['-d'], test_cases=combine_cases(
        TestCase(options={'-no_show': None, **MONITORS}),
        [
            TestCase(options={
                '-m': ModelArg('road-segmentation-adas-0001'),
                '-i': DataPatternArg('road-segmentation-adas'),
            }),
            *combine_cases(
                TestCase(options={'-i': DataPatternArg('semantic-segmentation-adas')}),
                single_option_cases('-m',
                    ModelArg('semantic-segmentation-adas-0001'),
                    ModelArg('fastseg-large'),
                    ModelArg('fastseg-small'),
                    ModelArg('hrnet-v2-c1-segmentation'),
                    ModelArg('deeplabv3'),
                    ModelArg('pspnet-pytorch'))),
        ],
    )),

    CppDemo(name='smart_classroom_demo',
            device_keys=['-d_act', '-d_fd', '-d_lm', '-d_reid'],
            test_cases=combine_cases(
        TestCase(options={'-no_show': None,
            **MONITORS,
            '-i': DataPatternArg('smart-classroom-demo'),
            '-m_fd': ModelArg('face-detection-adas-0001')}),
        [
            *combine_cases(
                [
                    TestCase(options={'-m_act': ModelArg('person-detection-action-recognition-0005')}),
                    TestCase(options={'-m_act': ModelArg('person-detection-action-recognition-0006'),
                        '-student_ac': 'sitting,writing,raising_hand,standing,turned_around,lie_on_the_desk'}),
                    # person-detection-action-recognition-teacher-0002 is supposed to be provided with -teacher_id, but
                    # this would require providing a gallery file with -fg key. Unless -teacher_id is provided
                    # -teacher_ac is ignored thus run the test just with default actions pretending it's about students
                    TestCase(options={'-m_act': ModelArg('person-detection-action-recognition-teacher-0002')}),
                ],
                [
                    TestCase(options={}),
                    TestCase(options={
                        '-m_lm': ModelArg('landmarks-regression-retail-0009'),
                        '-m_reid': ModelArg('Sphereface'),
                    }),
                    TestCase(options={
                        '-m_lm': ModelArg('landmarks-regression-retail-0009'),
                        '-m_reid': ModelArg('face-recognition-resnet100-arcface-onnx'),
                    }),
                ],
            ),
            TestCase(options={'-m_act': ModelArg('person-detection-raisinghand-recognition-0001'), '-a_top': '5'}),
        ],
    )),

<<<<<<< HEAD
    CppDemo(name='social_distance_demo', device_keys=['-d_det', '-d_reid'], test_cases=combine_cases(
        TestCase(options={'-no_show': None,
            **MONITORS,
            '-i': DataDirectoryArg('person-detection-retail')}),
        single_option_cases('-m_det',
            ModelArg('person-detection-0200'),
            ModelArg('person-detection-0201'),
            ModelArg('person-detection-0202'),
            ModelArg('person-detection-retail-0013')),
        single_option_cases('-m_reid',
            ModelArg('person-reidentification-retail-0277'),
            ModelArg('person-reidentification-retail-0286'),
            ModelArg('person-reidentification-retail-0287'),
            ModelArg('person-reidentification-retail-0288')),
    )),

    CppDemo(name='super_resolution_demo', device_keys=['-d'], test_cases=combine_cases(
        TestCase(options={'-i': DataDirectoryArg('single-image-super-resolution')}),
        TestCase(options={
            '-m': ModelArg('single-image-super-resolution-1033'),
        }),
    )),

=======
>>>>>>> 28c7d060
    CppDemo(name='text_detection_demo', device_keys=['-d_td', '-d_tr'], test_cases=combine_cases(
        TestCase(options={'-no_show': None,
            **MONITORS,
            '-i': DataPatternArg('text-detection')}),
        single_option_cases('-m_td',
            ModelArg('text-detection-0003'),
            ModelArg('text-detection-0004'),
            ModelArg('horizontal-text-detection-0001')),
        [
            *combine_cases(
                TestCase(options={'-dt': 'ctc'}),
                [
#                    *single_option_cases('-m_tr', None, ModelArg('text-recognition-0012')),
                    TestCase(options={'-m_tr': ModelArg('text-recognition-0014'),
                                      '-tr_pt_first': None,
                                      '-tr_o_blb_nm': 'logits'}),
                ]),
            *combine_cases(
                TestCase(options={'-dt': 'simple'}),
                [
                    TestCase(options={'-m_tr': ModelArg('text-recognition-0015-encoder'),
                                      '-tr_pt_first': None,
                                      '-tr_o_blb_nm': 'logits',
                                      '-m_tr_ss': '?0123456789abcdefghijklmnopqrstuvwxyzABCDEFGHIJKLMNOPQRSTUVWXYZ'},
                             extra_models=[ModelArg('text-recognition-0015-decoder')]),
                    TestCase(options={'-m_tr': ModelArg('text-recognition-resnet-fc'),
                                      '-tr_pt_first': None}),
                ]),
        ]
    )),
]

PYTHON_DEMOS = [
    PythonDemo(name='3d_segmentation_demo', device_keys=['-d'], test_cases=combine_cases(
        TestCase(options={'-m': ModelArg('brain-tumor-segmentation-0001'),
                          '-o': '.'}),
        single_option_cases('-i', *DATA_SEQUENCES['brain-tumor-nifti']),
    )),

    PythonDemo(name='action_recognition_demo', device_keys=['-d'], test_cases=combine_cases(
        TestCase(options={'--no_show': None, **MONITORS, '-i': DataPatternArg('action-recognition')}),
        [
            TestCase(options={'--architecture_type': 'i3d-rgb',
                              '-m_en': ModelArg('i3d-rgb-tf')}
            ),
            *combine_cases(
                TestCase(options={'--architecture_type': 'en-de'}),
                [
                    TestCase(options={
                        '-m_en': ModelArg('action-recognition-0001-encoder'),
                        '-m_de': ModelArg('action-recognition-0001-decoder'),
                    }),
                    TestCase(options={
                        '-m_en': ModelArg('driver-action-recognition-adas-0002-encoder'),
                        '-m_de': ModelArg('driver-action-recognition-adas-0002-decoder'),
                    }),
                ]
            ),
        ],
    )),

    PythonDemo(name='bert_question_answering_demo', device_keys=['-d'], test_cases=combine_cases(
        TestCase(options={'-i': 'https://en.wikipedia.org/wiki/OpenVINO',
                          '--questions': ['What frameworks does OpenVINO support?', 'Who are developers?']}),
        [
            TestCase(options={
                '-m': ModelArg('bert-small-uncased-whole-word-masking-squad-0001'),
                '--input_names': 'input_ids,attention_mask,token_type_ids',
                '--output_names': 'output_s,output_e',
                '--vocab': str(OMZ_DIR / 'models/intel/bert-small-uncased-whole-word-masking-squad-0001/vocab.txt'),
            }),
            TestCase(options={
                '-m': ModelArg('bert-small-uncased-whole-word-masking-squad-0002'),
                '--input_names': 'input_ids,attention_mask,token_type_ids,position_ids',
                '--output_names': 'output_s,output_e',
                '--vocab': str(OMZ_DIR / 'models/intel/bert-small-uncased-whole-word-masking-squad-0002/vocab.txt'),
            }),
            TestCase(options={
                '-m': ModelArg('bert-small-uncased-whole-word-masking-squad-int8-0002', precision='FP32-INT8'),
                '--input_names': 'input_ids,attention_mask,token_type_ids,position_ids',
                '--output_names': 'output_s,output_e',
                '--vocab':
                    str(OMZ_DIR / 'models/intel/bert-small-uncased-whole-word-masking-squad-int8-0002/vocab.txt'),
            }),
            TestCase(options={
                '-m': ModelArg('bert-large-uncased-whole-word-masking-squad-0001'),
                '--input_names': '0,1,2',
                '--output_names': '3171,3172',
                '--vocab': str(OMZ_DIR / 'models/intel/bert-large-uncased-whole-word-masking-squad-0001/vocab.txt'),
            }),
            TestCase(options={
                '-m': ModelArg('bert-large-uncased-whole-word-masking-squad-int8-0001', precision='FP32-INT8'),
                '--input_names': 'result.1,result.2,result.3',
                '--output_names': '5211,5212',
                '--vocab':
                    str(OMZ_DIR / 'models/intel/bert-large-uncased-whole-word-masking-squad-int8-0001/vocab.txt'),
            }),
        ]
    )),

    PythonDemo(name='bert_question_answering_embedding_demo', device_keys=['-d'], test_cases=combine_cases(
        TestCase(options={'-i': 'https://en.wikipedia.org/wiki/OpenVINO',
                          '--questions': ['What frameworks does OpenVINO support?', 'Who are developers?']}),
        [
            TestCase(options={
                '-m_emb': ModelArg('bert-large-uncased-whole-word-masking-squad-emb-0001'),
                '--input_names_emb': 'input_ids,attention_mask,token_type_ids,position_ids',
                '--vocab': str(OMZ_DIR / 'models/intel/bert-large-uncased-whole-word-masking-squad-emb-0001/vocab.txt'),
                '-m_qa': ModelArg('bert-small-uncased-whole-word-masking-squad-0001'),
                '--input_names_qa': 'input_ids,attention_mask,token_type_ids',
                '--output_names_qa': 'output_s,output_e',
            }),
            TestCase(options={
                '-m_emb': ModelArg('bert-large-uncased-whole-word-masking-squad-emb-0001'),
                '--input_names_emb': 'input_ids,attention_mask,token_type_ids,position_ids',
                '--vocab': str(OMZ_DIR / 'models/intel/bert-large-uncased-whole-word-masking-squad-emb-0001/vocab.txt'),
            }),
            TestCase(options={
                '-m_emb': ModelArg('bert-small-uncased-whole-word-masking-squad-emb-int8-0001', precision='FP32-INT8'),
                '--input_names_emb': 'input_ids,attention_mask,token_type_ids,position_ids',
                '--vocab':
                    str(OMZ_DIR / 'models/intel/bert-small-uncased-whole-word-masking-squad-emb-int8-0001/vocab.txt'),
            }),
        ]
    )),

    PythonDemo(name='bert_named_entity_recognition_demo', device_keys=['-d'], test_cases=combine_cases(
        TestCase(options={
            '-i': 'https://en.wikipedia.org/wiki/OpenVINO',
            '-m': ModelArg('bert-base-ner'),
            '-v': ModelFileArg('bert-base-ner', 'bert-base-ner/vocab.txt')
        }),
    )),

    PythonDemo(name='colorization_demo', device_keys=['-d'], test_cases=combine_cases(
       TestCase(options={
           '--no_show': None,
           **MONITORS,
           '-i': DataPatternArg('classification'),
           '-m': ModelArg('colorization-v2'),
       })
    )),

    PythonDemo(name='face_detection_mtcnn_demo', device_keys=['-d'], test_cases=combine_cases(
        TestCase(options={'--no_show': None,
                          '-i': image_net_arg('00000002'),
                          '-m_p': ModelArg('mtcnn-p'),
                          '-m_r': ModelArg('mtcnn-r'),
                          '-m_o': ModelArg('mtcnn-o')}),
    )),

    PythonDemo(name='face_recognition_demo', device_keys=['-d_fd', '-d_lm', '-d_reid'],
               test_cases=combine_cases(
        TestCase(options={'--no_show': None,
                          **MONITORS,
                          '-i': DataPatternArg('face-detection-adas'),
                          '-fg': DataDirectoryArg('face-recognition-gallery')
                          }),
        single_option_cases('-m_fd',
            ModelArg('face-detection-adas-0001'),
            ModelArg('face-detection-retail-0004'),
            ModelArg('face-detection-retail-0005'),
            ModelArg('face-detection-retail-0044')),
        TestCase(options={'-m_lm': ModelArg('landmarks-regression-retail-0009')}),
        TestCase(options={'-m_reid': ModelArg('Sphereface')}),
        TestCase(options={'-m_reid': ModelArg('face-reidentification-retail-0095')}),
        TestCase(options={'-m_reid': ModelArg('face-recognition-resnet100-arcface-onnx')}),
        TestCase(options={'-m_reid': ModelArg('facenet-20180408-102900')}),
    )),

    PythonDemo(name='gesture_recognition_demo', device_keys=['-d'], test_cases=combine_cases(
        TestCase(options={'--no_show': None,
                          '-i': TestDataArg('msasl/global_crops/_nz_sivss20/clip_0017/img_%05d.jpg'),
                          '-m_d': ModelArg('person-detection-asl-0001')}),
        [
            TestCase(options={'-m_a': ModelArg('asl-recognition-0004'), '-c': str(OMZ_DIR / 'data/dataset_classes/msasl100.json')}),
            TestCase(options={'-m_a': ModelArg('common-sign-language-0001'),
                              '-c': str(OMZ_DIR / 'data/dataset_classes/jester27.json')}),
            TestCase(options={'-m_a': ModelArg('common-sign-language-0002'),
                              '-c': str(OMZ_DIR / 'data/dataset_classes/common_sign_language12.json')}),
        ],
    )),

    PythonDemo(name='human_pose_estimation_3d_demo', device_keys=['-d'], test_cases=combine_cases(
        TestCase(options={'--no_show': None,
                          **MONITORS,
                          '-i': DataPatternArg('human-pose-estimation')}),
        TestCase(options={'-m': ModelArg('human-pose-estimation-3d-0001')}),
    )),

    PythonDemo(name='human_pose_estimation_demo', device_keys=['-d'], test_cases=combine_cases(
        TestCase(options={'-no_show': None,
            **MONITORS,
            '-i': DataPatternArg('human-pose-estimation')}),
        [
            TestCase(options={'-at': 'openpose', '-m': ModelArg('human-pose-estimation-0001')}),
            TestCase(options={'-at': 'higherhrnet', '-m': ModelArg('higher-hrnet-w32-human-pose-estimation')}),
            *combine_cases(
                TestCase(options={'-at': 'ae'}),
                single_option_cases('-m',
                    ModelArg('human-pose-estimation-0005'),
                    ModelArg('human-pose-estimation-0006'),
                    ModelArg('human-pose-estimation-0007'))),
        ],
    )),

    PythonDemo(name='image_inpainting_demo', device_keys=['-d'], test_cases=combine_cases(
        TestCase(options={'--no_show': None,
                          '-i': image_net_arg('00048311'),
                          '-m': ModelArg('gmcnn-places2-tf'),
                          '-ar': None})
    )),

    PythonDemo(name='image_retrieval_demo', device_keys=['-d'], test_cases=combine_cases(
        TestCase(options={'--no_show': None,
                          **MONITORS,
                          '-m': ModelArg('image-retrieval-0001')}),
        single_option_cases('-i', *DATA_SEQUENCES['image-retrieval-video']),
        single_option_cases('-g', image_retrieval_arg('gallery.txt')),
    )),

    PythonDemo(name='instance_segmentation_demo', device_keys=[], test_cases=combine_cases(
        TestCase(options={'--no_show': None,
            **MONITORS,
            '-i': DataPatternArg('instance-segmentation'),
            '--delay': '1',
            '-d': 'CPU',  # GPU is not supported
            '--labels': str(OMZ_DIR / 'data/dataset_classes/coco_80cl_bkgr.txt')}),
        single_option_cases('-m',
            ModelArg('instance-segmentation-security-0002'),
            ModelArg('instance-segmentation-security-0091'),
            ModelArg('instance-segmentation-security-0228'),
            ModelArg('instance-segmentation-security-1039'),
            ModelArg('instance-segmentation-security-1040')),
    )),

    PythonDemo(name='machine_translation_demo', device_keys=[], test_cases=combine_cases(
        [
            TestCase(options={
                '-m': ModelArg('machine-translation-nar-en-ru-0001'),
                '--tokenizer-src': str(OMZ_DIR / 'models/intel/machine-translation-nar-en-ru-0001/tokenizer_src'),
                '--tokenizer-tgt': str(OMZ_DIR / 'models/intel/machine-translation-nar-en-ru-0001/tokenizer_tgt'),
                '-i': [
                    'The quick brown fox jumps over the lazy dog.',
                    'The five boxing wizards jump quickly.',
                    'Jackdaws love my big sphinx of quartz.'
                ],
            }),
            TestCase(options={
                '-m': ModelArg('machine-translation-nar-ru-en-0001'),
                '--tokenizer-src': str(OMZ_DIR / 'models/intel/machine-translation-nar-ru-en-0001/tokenizer_src'),
                '--tokenizer-tgt': str(OMZ_DIR / 'models/intel/machine-translation-nar-ru-en-0001/tokenizer_tgt'),
                '-i': [
                    'В чащах юга жил бы цитрус? Да, но фальшивый экземпляр!',
                    'Широкая электрификация южных губерний даст мощный толчок подъёму сельского хозяйства.',
                    'Съешь же ещё этих мягких французских булок да выпей чаю.'
                ],
            }),
        ]
    )),

    PythonDemo(name='monodepth_demo', device_keys=['-d'], test_cases=combine_cases(
        TestCase(options={'-i': image_net_arg('00000002'),
                          '-m': ModelArg('midasnet')})
    )),

    PythonDemo(name='multi_camera_multi_target_tracking_demo', device_keys=['-d'], test_cases=combine_cases(
        TestCase(options={'--no_show': None,
            **MONITORS,
            '-i': [DataPatternArg('multi-camera-multi-target-tracking'),
                DataPatternArg('multi-camera-multi-target-tracking/repeated')],
            '-m': ModelArg('person-detection-retail-0013')}),
        single_option_cases('--m_reid',
            ModelArg('person-reidentification-retail-0277'),
            ModelArg('person-reidentification-retail-0286'),
            ModelArg('person-reidentification-retail-0287'),
            ModelArg('person-reidentification-retail-0288')),
    )),

    PythonDemo(name='object_detection_demo', device_keys=['-d'], test_cases=combine_cases(
        TestCase(options={'--no_show': None, **MONITORS, '-i': DataPatternArg('object-detection-demo')}),
        [
            *combine_cases(
                TestCase(options={'--architecture_type': 'centernet'}),
                [
                    *single_option_cases('-m',
                        ModelArg('ctdet_coco_dlav0_384'),
                        ModelArg('ctdet_coco_dlav0_512'),
                    ),
                    *combine_cases(
                        TestCase(options={
                            '--mean_values': ['104.04', '113.985', '119.85'],
                            '--scale_values': ['73.695', '69.87', '70.89']
                        }),
                        single_option_cases('-m',
                            ModelFileArg('ctdet_coco_dlav0_384', 'ctdet_coco_dlav0_384.onnx'),
                            ModelFileArg('ctdet_coco_dlav0_512', 'ctdet_coco_dlav0_512.onnx'),
                        ),
                    ),
                ]
            ),
            *combine_cases(
                TestCase(options={'--architecture_type': 'faceboxes'}),
                [
                    TestCase(options={'-m': ModelArg('faceboxes-pytorch')}),
                    TestCase(options={'-m': ModelFileArg('faceboxes-pytorch', 'faceboxes-pytorch.onnx'),
                                      '--mean_values': ['104.0', '117.0', '123.0']}),
                ]
            ),
            TestCase(options={'--architecture_type': 'ctpn',
                              '-m': ModelArg('ctpn')}
            ),
            TestCase(options={'--architecture_type': 'retinaface-pytorch',
                              '-m': ModelArg('retinaface-resnet50-pytorch')}
            ),
            *combine_cases(
                TestCase(options={'--architecture_type': 'ssd'}),
                [
                    *single_option_cases('-m',
                        ModelArg('efficientdet-d0-tf'),
                        ModelArg('efficientdet-d1-tf'),
                        ModelArg('face-detection-0200'),
                        ModelArg('face-detection-0202'),
                        ModelArg('face-detection-0204'),
                        ModelArg('face-detection-0205'),
                        ModelArg('face-detection-0206'),
                        ModelArg('face-detection-adas-0001'),
                        ModelArg('face-detection-retail-0004'),
                        ModelArg('face-detection-retail-0005'),
                        ModelArg('face-detection-retail-0044'),
                        ModelArg('faster-rcnn-resnet101-coco-sparse-60-0001'),
                        ModelArg('pedestrian-and-vehicle-detector-adas-0001'),
                        ModelArg('pedestrian-detection-adas-0002'),
                        ModelArg('person-detection-0200'),
                        ModelArg('person-detection-0201'),
                        ModelArg('person-detection-0202'),
                        ModelArg('person-detection-retail-0013'),
                        ModelArg('person-vehicle-bike-detection-2000'),
                        ModelArg('person-vehicle-bike-detection-2001'),
                        ModelArg('person-vehicle-bike-detection-2002'),
                        ModelArg('person-vehicle-bike-detection-2003'),
                        ModelArg('person-vehicle-bike-detection-2004'),
                        ModelArg('pelee-coco'),
                        ModelArg('product-detection-0001'),
                        ModelArg('rfcn-resnet101-coco-tf'),
                        ModelArg('retinanet-tf'),
                        ModelArg('ssd300'),
                        ModelArg('ssd512'),
                        ModelArg('ssd_mobilenet_v1_coco'),
                        ModelArg('ssd_mobilenet_v1_fpn_coco'),
                        ModelArg('ssd_mobilenet_v2_coco'),
                        ModelArg('ssd_resnet50_v1_fpn_coco'),
                        ModelArg('ssd-resnet34-1200-onnx'),
                        ModelArg('ssdlite_mobilenet_v2'),
                        ModelArg('vehicle-detection-0200'),
                        ModelArg('vehicle-detection-0201'),
                        ModelArg('vehicle-detection-0201'),
                        ModelArg('vehicle-detection-adas-0002'),
                        ModelArg('vehicle-license-plate-detection-barrier-0106')),
                    TestCase(options={'-d': 'CPU', '-m': ModelArg('person-detection-0106')}),  # GPU is not supported
                    TestCase(options={'-m': ModelFileArg('ssd-resnet34-1200-onnx', 'resnet34-ssd1200.onnx'),
                                      '--reverse_input_channels': None,
                                      '--mean_values': ['123.675', '116.28', '103.53'],
                                      '--scale_values': ['58.395', '57.12', '57.375']}),
                ]
            ),
            *combine_cases(
                TestCase(options={'--architecture_type': 'ultra_lightweight_face_detection'}),
                [
                    *single_option_cases('-m',
                        ModelArg('ultra-lightweight-face-detection-rfb-320'),
                        ModelArg('ultra-lightweight-face-detection-slim-320'),
                    ),
                    *combine_cases(
                        TestCase(options={
                            '--mean_values': ['127.0', '127.0', '127.0'],
                            '--scale_values': ['128.0', '128.0', '128.0']
                        }),
                        single_option_cases('-m',
                            ModelFileArg('ultra-lightweight-face-detection-rfb-320', 'ultra-lightweight-face-detection-rfb-320.onnx'),
                            ModelFileArg('ultra-lightweight-face-detection-slim-320', 'ultra-lightweight-face-detection-slim-320.onnx'),
                        ),
                    ),
                ]
            ),
            *combine_cases(
                TestCase(options={'--architecture_type': 'yolo'}),
                single_option_cases('-m',
                    ModelArg('mobilefacedet-v1-mxnet'),
                    ModelArg('person-vehicle-bike-detection-crossroad-yolov3-1020'),
                    ModelArg('yolo-v1-tiny-tf'),
                    ModelArg('yolo-v2-ava-0001'),
                    ModelArg('yolo-v2-ava-sparse-35-0001'),
                    ModelArg('yolo-v2-ava-sparse-70-0001'),
                    ModelArg('yolo-v2-tf'),
                    ModelArg('yolo-v2-tiny-ava-0001'),
                    ModelArg('yolo-v2-tiny-ava-sparse-30-0001'),
                    ModelArg('yolo-v2-tiny-ava-sparse-60-0001'),
                    ModelArg('yolo-v2-tiny-tf'),
                    ModelArg('yolo-v2-tiny-vehicle-detection-0001'),
                    ModelArg('yolo-v3-tf')),
            ),
            TestCase(options={'-at': 'yolov4', '-m': ModelArg('yolo-v4-tf')}),
            TestCase(options={'-at': 'yolov4', '-m': ModelArg('yolo-v4-tiny-tf')}),
        ],
    )),

    PythonDemo(name='segmentation_demo', device_keys=['-d'], test_cases=combine_cases(
        TestCase(options={'--no_show': None, **MONITORS}),
        [
            TestCase(options={
                '-m': ModelArg('road-segmentation-adas-0001'),
                '-i': DataPatternArg('road-segmentation-adas'),
                '-at': 'segmentation',
            }),
            *combine_cases(
                TestCase(options={'-i': DataPatternArg('semantic-segmentation-adas')}),
                single_option_cases('-m',
                    ModelArg('semantic-segmentation-adas-0001'),
                    ModelArg('fastseg-large'),
                    ModelArg('fastseg-small'),
                    ModelArg('hrnet-v2-c1-segmentation'),
                    ModelArg('icnet-camvid-ava-0001'),
                    ModelArg('icnet-camvid-ava-sparse-30-0001'),
                    ModelArg('icnet-camvid-ava-sparse-60-0001'),
                    ModelArg('unet-camvid-onnx-0001'),
                    ModelArg('deeplabv3'),
                    ModelArg('pspnet-pytorch'))),
            TestCase(options={
                '-m': ModelArg('f3net'),
                '-i': DataPatternArg('road-segmentation-adas'),
                '-at': 'salient_object_detection',
            }),
        ],
    )),

    PythonDemo(name='single_human_pose_estimation_demo', device_keys=['-d'], test_cases=combine_cases(
        TestCase(options={'--no_show': None, **MONITORS,
                           '-i': DataPatternArg('human-pose-estimation'),
                           '--person_label': '1'}),
        [
            *combine_cases(
                TestCase(options={'-m_hpe': ModelArg('single-human-pose-estimation-0001')}),
                single_option_cases('-m_od',
                    ModelArg('mobilenet-ssd'),
                    ModelArg('person-detection-retail-0013'),
                    ModelArg('ssd_mobilenet_v1_coco'))),
        ]
    )),

    PythonDemo(name='speech_recognition_deepspeech_demo', device_keys=['-d'], test_cases=combine_cases(
        TestCase(options={'-i': TestDataArg('how_are_you_doing.wav')}),
        [
            TestCase(options={'-p': 'mds08x_en',
                              '-m': ModelArg('mozilla-deepspeech-0.8.2'),
                              # run_tests.py puts pre-converted files into dl_dir as
                              # it always runs converter.py without --output_dir
                              '-L': ModelFileArg('mozilla-deepspeech-0.8.2', 'deepspeech-0.8.2-models.kenlm')}),
            TestCase(options={'-p': 'mds06x_en',
                              '-m': ModelArg('mozilla-deepspeech-0.6.1'),
                              # lm.binary is really in dl_dir
                              '-L': ModelFileArg('mozilla-deepspeech-0.6.1', 'deepspeech-0.6.1-models/lm.binary')}),
            TestCase(options={'-p': 'mds08x_en',  # test online mode
                              '-m': ModelArg('mozilla-deepspeech-0.8.2'),
                              # run_tests.py puts pre-converted files into dl_dir as
                              # it always runs converter.py without --output_dir
                              '-L': ModelFileArg('mozilla-deepspeech-0.8.2', 'deepspeech-0.8.2-models.kenlm'),
                              '--realtime': None}),
            TestCase(options={'-p': 'mds08x_en',  # test without LM
                              '-m': ModelArg('mozilla-deepspeech-0.8.2')}),
        ],
    )),

    PythonDemo(name='speech_recognition_quartznet_demo', device_keys=['-d'], test_cases=combine_cases(
        TestCase(options={'-i': TestDataArg('how_are_you_doing.wav')}),
        single_option_cases('-m',
            ModelArg('quartznet-15x5-en'),
            ModelFileArg('quartznet-15x5-en', 'quartznet.onnx'))
    )),

    PythonDemo(name='text_spotting_demo', device_keys=[], test_cases=combine_cases(
        TestCase(options={'--no_show': None, '--delay': '1', **MONITORS,
                          '-d': 'CPU',  # GPU is not supported
                          '-i': DataPatternArg('text-detection')}),
        [
            TestCase(options={
                '-m_m': ModelArg('text-spotting-0004-detector'),
                '-m_te': ModelArg('text-spotting-0004-recognizer-encoder'),
                '-m_td': ModelArg('text-spotting-0004-recognizer-decoder'),
                '--no_track': None
            }),
            TestCase(options={
                '-m_m': ModelArg('text-spotting-0005-detector'),
                '-m_te': ModelArg('text-spotting-0005-recognizer-encoder'),
                '-m_td': ModelArg('text-spotting-0005-recognizer-decoder'),
                '--no_track': None
            }),
        ]
    )),
]

DEMOS = NATIVE_DEMOS + PYTHON_DEMOS<|MERGE_RESOLUTION|>--- conflicted
+++ resolved
@@ -406,7 +406,6 @@
         ],
     )),
 
-<<<<<<< HEAD
     CppDemo(name='social_distance_demo', device_keys=['-d_det', '-d_reid'], test_cases=combine_cases(
         TestCase(options={'-no_show': None,
             **MONITORS,
@@ -423,15 +422,6 @@
             ModelArg('person-reidentification-retail-0288')),
     )),
 
-    CppDemo(name='super_resolution_demo', device_keys=['-d'], test_cases=combine_cases(
-        TestCase(options={'-i': DataDirectoryArg('single-image-super-resolution')}),
-        TestCase(options={
-            '-m': ModelArg('single-image-super-resolution-1033'),
-        }),
-    )),
-
-=======
->>>>>>> 28c7d060
     CppDemo(name='text_detection_demo', device_keys=['-d_td', '-d_tr'], test_cases=combine_cases(
         TestCase(options={'-no_show': None,
             **MONITORS,
