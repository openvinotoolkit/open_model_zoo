--- conflicted
+++ resolved
@@ -41,11 +41,7 @@
 static const char target_device_message[] = "Optional. Specify the target device to infer on (the list of available devices is shown below). "
 "Default value is CPU. Use \"-d HETERO:<comma-separated_devices_list>\" format to specify HETERO plugin. "
 "The demo will look for a suitable plugin for a specified device.";
-<<<<<<< HEAD
-=======
 static const char labels_message[] = "Optional. Path to a file with labels mapping.";
-static const char performance_counter_message[] = "Optional. Enables per-layer performance report.";
->>>>>>> 9e6effed
 static const char custom_cldnn_message[] = "Required for GPU custom kernels. "
 "Absolute path to the .xml file with the kernel descriptions.";
 static const char custom_cpu_library_message[] = "Required for CPU custom layers. "
@@ -65,11 +61,7 @@
 DEFINE_bool(h, false, help_message);
 DEFINE_string(m, "", model_message);
 DEFINE_string(d, "CPU", target_device_message);
-<<<<<<< HEAD
-=======
 DEFINE_string(labels, "", labels_message);
-DEFINE_bool(pc, false, performance_counter_message);
->>>>>>> 9e6effed
 DEFINE_string(c, "", custom_cldnn_message);
 DEFINE_string(l, "", custom_cpu_library_message);
 DEFINE_bool(r, false, raw_output_message);
@@ -98,12 +90,8 @@
     std::cout << "          Or" << std::endl;
     std::cout << "      -c \"<absolute_path>\"    " << custom_cldnn_message << std::endl;
     std::cout << "    -d \"<device>\"             " << target_device_message << std::endl;
-<<<<<<< HEAD
-=======
     std::cout << "    -labels \"<path>\"          " << labels_message << std::endl;
-    std::cout << "    -pc                       " << performance_counter_message << std::endl;
     std::cout << "    -r                        " << raw_output_message << std::endl;
->>>>>>> 9e6effed
     std::cout << "    -nireq \"<integer>\"        " << nireq_message << std::endl;
     std::cout << "    -auto_resize              " << input_resizable_message << std::endl;
     std::cout << "    -nthreads \"<integer>\"     " << num_threads_message << std::endl;
@@ -349,29 +337,9 @@
         //// ------------ Waiting for completion of data processing and rendering the rest of results ---------
         pipeline.waitForTotalCompletion();
 
-<<<<<<< HEAD
         for (; framesProcessed <= frameNum; framesProcessed++) {
-            while (!(result = pipeline.getResult())) {}
-            auto renderingStart = std::chrono::steady_clock::now();
-            cv::Mat outFrame = renderSegmentationData(result->asRef<ImageResult>(), outputTransform);
-            //--- Showing results and device information
-            presenter.drawGraphs(outFrame);
-            renderMetrics.update(renderingStart);
-            metrics.update(result->metaData->asRef<ImageMetaData>().timeStamp,
-                outFrame, { 10, 22 }, cv::FONT_HERSHEY_COMPLEX, 0.65);
-            if (videoWriter.isOpened() && (FLAGS_limit == 0 || framesProcessed <= FLAGS_limit - 1)) {
-                videoWriter.write(outFrame);
-            }
-            if (!FLAGS_no_show) {
-                cv::imshow("Segmentation Results", outFrame);
-                //--- Updating output window
-                cv::waitKey(1);
-=======
-        for (; framesProcessed <= frameNum; framesProcessed++)
-        {
             result = pipeline.getResult();
-            if (result != nullptr)
-            {
+            if (result != nullptr) {
                 cv::Mat outFrame = renderSegmentationData(result->asRef<ImageResult>(), outputTransform);
                 //--- Showing results and device information
                 if (FLAGS_r)
@@ -387,7 +355,6 @@
                     //--- Updating output window
                     cv::waitKey(1);
                 }
->>>>>>> 9e6effed
             }
         }
 
