/*
// Copyright (C) 2018-2021 Intel Corporation
//
// Licensed under the Apache License, Version 2.0 (the "License");
// you may not use this file except in compliance with the License.
// You may obtain a copy of the License at
//
//      http://www.apache.org/licenses/LICENSE-2.0
//
// Unless required by applicable law or agreed to in writing, software
// distributed under the License is distributed on an "AS IS" BASIS,
// WITHOUT WARRANTIES OR CONDITIONS OF ANY KIND, either express or implied.
// See the License for the specific language governing permissions and
// limitations under the License.
*/

#include <iostream>
#include <string>

#include <monitors/presenter.h>
#include <utils/ocv_common.hpp>
#include <utils/args_helper.hpp>
#include <utils/slog.hpp>
#include <utils/images_capture.h>
#include <utils/default_flags.hpp>
#include <utils/performance_metrics.hpp>
#include <gflags/gflags.h>

#include <unordered_map>

#include <pipelines/async_pipeline.h>
#include <models/segmentation_model.h>
#include <pipelines/metadata.h>

DEFINE_INPUT_FLAGS
DEFINE_OUTPUT_FLAGS

static const char help_message[] = "Print a usage message.";
static const char model_message[] = "Required. Path to an .xml file with a trained model.";
static const char target_device_message[] = "Optional. Specify the target device to infer on (the list of available devices is shown below). "
"Default value is CPU. Use \"-d HETERO:<comma-separated_devices_list>\" format to specify HETERO plugin. "
"The demo will look for a suitable plugin for a specified device.";
static const char performance_counter_message[] = "Optional. Enables per-layer performance report.";
static const char custom_cldnn_message[] = "Required for GPU custom kernels. "
"Absolute path to the .xml file with the kernel descriptions.";
static const char custom_cpu_library_message[] = "Required for CPU custom layers. "
"Absolute path to a shared library with the kernel implementations.";
static const char nireq_message[] = "Optional. Number of infer requests. If this option is omitted, number of infer requests is determined automatically.";
static const char input_resizable_message[] = "Optional. Enables resizable input with support of ROI crop & auto resize.";
static const char num_threads_message[] = "Optional. Number of threads.";
static const char num_streams_message[] = "Optional. Number of streams to use for inference on the CPU or/and GPU in "
"throughput mode (for HETERO and MULTI device cases use format "
"<device1>:<nstreams1>,<device2>:<nstreams2> or just <nstreams>)";
static const char no_show_message[] = "Optional. Don't show output.";
static const char utilization_monitors_message[] = "Optional. List of monitors to show initially.";
static const char output_resolution_message[] = "Optional. Specify the maximum output window resolution "
    "in (width x height) format. Example: 1280x720. Input frame size used by default.";

DEFINE_bool(h, false, help_message);
DEFINE_string(m, "", model_message);
DEFINE_string(d, "CPU", target_device_message);
DEFINE_bool(pc, false, performance_counter_message);
DEFINE_string(c, "", custom_cldnn_message);
DEFINE_string(l, "", custom_cpu_library_message);
DEFINE_uint32(nireq, 0, nireq_message);
DEFINE_bool(auto_resize, false, input_resizable_message);
DEFINE_uint32(nthreads, 0, num_threads_message);
DEFINE_string(nstreams, "", num_streams_message);
DEFINE_bool(no_show, false, no_show_message);
DEFINE_string(u, "", utilization_monitors_message);
DEFINE_string(output_resolution, "", output_resolution_message);

/**
* \brief This function shows a help message
*/
static void showUsage() {
    std::cout << std::endl;
    std::cout << "segmentation_demo [OPTION]" << std::endl;
    std::cout << "Options:" << std::endl;
    std::cout << std::endl;
    std::cout << "    -h                        " << help_message << std::endl;
    std::cout << "    -i                        " << input_message << std::endl;
    std::cout << "    -m \"<path>\"               " << model_message << std::endl;
    std::cout << "    -o \"<path>\"               " << output_message << std::endl;
    std::cout << "    -limit \"<num>\"            " << limit_message << std::endl;
    std::cout << "      -l \"<absolute_path>\"    " << custom_cpu_library_message << std::endl;
    std::cout << "          Or" << std::endl;
    std::cout << "      -c \"<absolute_path>\"    " << custom_cldnn_message << std::endl;
    std::cout << "    -d \"<device>\"             " << target_device_message << std::endl;
    std::cout << "    -pc                       " << performance_counter_message << std::endl;
    std::cout << "    -nireq \"<integer>\"        " << nireq_message << std::endl;
    std::cout << "    -auto_resize              " << input_resizable_message << std::endl;
    std::cout << "    -nthreads \"<integer>\"     " << num_threads_message << std::endl;
    std::cout << "    -nstreams                 " << num_streams_message << std::endl;
    std::cout << "    -loop                     " << loop_message << std::endl;
    std::cout << "    -no_show                  " << no_show_message << std::endl;
    std::cout << "    -output_resolution        " << output_resolution_message << std::endl;
    std::cout << "    -u                        " << utilization_monitors_message << std::endl;
}


bool ParseAndCheckCommandLine(int argc, char *argv[]) {
    // ---------------------------Parsing and validation of input args--------------------------------------
    gflags::ParseCommandLineNonHelpFlags(&argc, &argv, true);
    if (FLAGS_h) {
        showUsage();
        showAvailableDevices();
        return false;
    }
    slog::info << "Parsing input parameters" << slog::endl;

    if (FLAGS_i.empty()) {
        throw std::logic_error("Parameter -i is not set");
    }

    if (FLAGS_m.empty()) {
        throw std::logic_error("Parameter -m is not set");
    }

    if (!FLAGS_output_resolution.empty() && FLAGS_output_resolution.find("x") == std::string::npos) {
        throw std::logic_error("Correct format of -output_resolution parameter is \"width\"x\"height\".");
    }
    return true;
}

static const Color PASCAL_VOC_COLORS[] = {
    { 0,   0,   0 },
    { 128, 0,   0 },
    { 0,   128, 0 },
    { 128, 128, 0 },
    { 0,   0,   128 },
    { 128, 0,   128 },
    { 0,   128, 128 },
    { 128, 128, 128 },
    { 64,  0,   0 },
    { 192, 0,   0 },
    { 64,  128, 0 },
    { 192, 128, 0 },
    { 64,  0,   128 },
    { 192, 0,   128 },
    { 64,  128, 128 },
    { 192, 128, 128 },
    { 0,   64,  0 },
    { 128, 64,  0 },
    { 0,   192, 0 },
    { 128, 192, 0 },
    { 0,   64,  128 }
};

cv::Mat applyColorMap(cv::Mat input) {
    // Initializing colors array if needed
    static cv::Mat colors;
    static std::mt19937 rng;
    static std::uniform_int_distribution<int> distr(0, 255);

    if (colors.empty()) {
        colors = cv::Mat(256, 1, CV_8UC3);
        std::size_t i = 0;
        for (; i < arraySize(PASCAL_VOC_COLORS); ++i) {
            colors.at<cv::Vec3b>(i, 0) = { PASCAL_VOC_COLORS[i].blue(), PASCAL_VOC_COLORS[i].green(), PASCAL_VOC_COLORS[i].red() };
        }
        for (; i < (std::size_t)colors.cols; ++i) {
            colors.at<cv::Vec3b>(i, 0) = cv::Vec3b(distr(rng), distr(rng), distr(rng));
        }
    }

    // Converting class to color
    cv::Mat out;
    cv::applyColorMap(input, out, colors);
    return out;
}

cv::Mat renderSegmentationData(const ImageResult& result, OutputTransform& outputTransform) {
    if (!result.metaData) {
        throw std::invalid_argument("Renderer: metadata is null");
    }

    // Input image is stored inside metadata, as we put it there during submission stage
    auto inputImg = result.metaData->asRef<ImageMetaData>().img;

    if (inputImg.empty()) {
        throw std::invalid_argument("Renderer: image provided in metadata is empty");
    }

    // Visualizing result data over source image
    cv::Mat output = inputImg / 2 + applyColorMap(result.resultImage) / 2;
    outputTransform.resize(output);
    return output;
}

int main(int argc, char* argv[])
{
    try
    {
        PerformanceMetrics metrics;

        slog::info << "InferenceEngine: " << printable(*InferenceEngine::GetInferenceEngineVersion()) << slog::endl;

        // ------------------------------ Parsing and validation of input args ---------------------------------
        if (!ParseAndCheckCommandLine(argc, argv)) {
            return 0;
        }

        //------------------------------- Preparing Input ------------------------------------------------------
        slog::info << "Reading input" << slog::endl;
        auto cap = openImagesCapture(FLAGS_i, FLAGS_loop);
        cv::Mat curr_frame;

        //------------------------------ Running Segmentation routines ----------------------------------------------
        InferenceEngine::Core core;
        AsyncPipeline pipeline(
            std::unique_ptr<SegmentationModel>(new SegmentationModel(FLAGS_m, FLAGS_auto_resize)),
            ConfigFactory::getUserConfig(FLAGS_d,FLAGS_l,FLAGS_c,FLAGS_pc,FLAGS_nireq,FLAGS_nstreams,FLAGS_nthreads),
            core);
        Presenter presenter(FLAGS_u);

        bool keepRunning = true;
        int64_t frameNum = -1;
        std::unique_ptr<ResultBase> result;
        uint32_t framesProcessed = 0;
        cv::VideoWriter videoWriter;

        cv::Size outputResolution;
        OutputTransform outputTransform = OutputTransform();
        size_t found = FLAGS_output_resolution.find("x");

        while (keepRunning) {
            if (pipeline.isReadyToProcess()) {
                auto startTime = std::chrono::steady_clock::now();

                //--- Capturing frame
                curr_frame = cap->read();

                if (curr_frame.empty()) {
                    if (frameNum == -1) {
                        throw std::logic_error("Can't read an image from the input");
                    } else {
                        // Input stream is over
                        break;
                    }
                }

                frameNum = pipeline.submitData(ImageInputData(curr_frame),
                    std::make_shared<ImageMetaData>(curr_frame, startTime));
            }

            if (frameNum == 0) {
                if (found == std::string::npos) {
                    outputResolution = curr_frame.size();
                }
                else {
                    outputResolution = cv::Size{
                        std::stoi(FLAGS_output_resolution.substr(0, found)),
                        std::stoi(FLAGS_output_resolution.substr(found + 1, FLAGS_output_resolution.length()))
                    };
                    outputTransform = OutputTransform(curr_frame.size(), outputResolution);
                    outputResolution = outputTransform.computeResolution();
                }
            }

            // Preparing video writer if needed
            if (!FLAGS_o.empty() && !videoWriter.isOpened()) {
                if (!videoWriter.open(FLAGS_o, cv::VideoWriter::fourcc('M', 'J', 'P', 'G'),
                    cap->fps(), outputResolution)) {
                    throw std::runtime_error("Can't open video writer");
                }
            }

            //--- Waiting for free input slot or output data available. Function will return immediately if any of them are available.
            pipeline.waitForData();

            //--- Checking for results and rendering data if it's ready
            //--- If you need just plain data without rendering - cast result's underlying pointer to ImageResult*
            //    and use your own processing instead of calling renderSegmentationData().
<<<<<<< HEAD
            while ((result = pipeline.getResult()) && keepRunning) {
                cv::Mat outFrame = renderSegmentationData(result->asRef<ImageResult>(), outputTransform);
=======
            while (keepRunning && (result = pipeline.getResult())) {
                cv::Mat outFrame = renderSegmentationData(result->asRef<SegmentationResult>(), outputTransform);
>>>>>>> 33d99801
                //--- Showing results and device information
                presenter.drawGraphs(outFrame);
                metrics.update(result->metaData->asRef<ImageMetaData>().timeStamp,
                    outFrame, { 10, 22 }, cv::FONT_HERSHEY_COMPLEX, 0.65);
                if (videoWriter.isOpened() && (FLAGS_limit == 0 || framesProcessed <= FLAGS_limit - 1)) {
                    videoWriter.write(outFrame);
                }
                framesProcessed++;
                if (!FLAGS_no_show) {
                    cv::imshow("Segmentation Results", outFrame);

                    //--- Processing keyboard events
                    auto key = cv::waitKey(1);
                    if (27 == key || 'q' == key || 'Q' == key) { // Esc
                        keepRunning = false;
                    } else {
                        presenter.handleKey(key);
                    }
                }
            }
        } // while(keepRunning)

        //// ------------ Waiting for completion of data processing and rendering the rest of results ---------
        pipeline.waitForTotalCompletion();

        for (; framesProcessed <= frameNum; framesProcessed++)
        {
            result = pipeline.getResult();
            if (result != nullptr)
            {
                cv::Mat outFrame = renderSegmentationData(result->asRef<ImageResult>(), outputTransform);
                //--- Showing results and device information
                presenter.drawGraphs(outFrame);
                metrics.update(result->metaData->asRef<ImageMetaData>().timeStamp,
                    outFrame, { 10, 22 }, cv::FONT_HERSHEY_COMPLEX, 0.65);
                if (videoWriter.isOpened() && (FLAGS_limit == 0 || framesProcessed <= FLAGS_limit - 1)) {
                    videoWriter.write(outFrame);
                }
                if (!FLAGS_no_show) {
                    cv::imshow("Segmentation Results", outFrame);
                    //--- Updating output window
                    cv::waitKey(1);
                }
            }
        }

        //// --------------------------- Report metrics -------------------------------------------------------
        slog::info << slog::endl << "Metric reports:" << slog::endl;
        metrics.printTotal();

        slog::info << presenter.reportMeans() << slog::endl;
    }
    catch (const std::exception& error) {
        slog::err << error.what() << slog::endl;
        return 1;
    }
    catch (...) {
        slog::err << "Unknown/internal exception happened." << slog::endl;
        return 1;
    }

    slog::info << slog::endl << "The execution has completed successfully" << slog::endl;

    return 0;
}<|MERGE_RESOLUTION|>--- conflicted
+++ resolved
@@ -272,13 +272,8 @@
             //--- Checking for results and rendering data if it's ready
             //--- If you need just plain data without rendering - cast result's underlying pointer to ImageResult*
             //    and use your own processing instead of calling renderSegmentationData().
-<<<<<<< HEAD
-            while ((result = pipeline.getResult()) && keepRunning) {
-                cv::Mat outFrame = renderSegmentationData(result->asRef<ImageResult>(), outputTransform);
-=======
             while (keepRunning && (result = pipeline.getResult())) {
                 cv::Mat outFrame = renderSegmentationData(result->asRef<SegmentationResult>(), outputTransform);
->>>>>>> 33d99801
                 //--- Showing results and device information
                 presenter.drawGraphs(outFrame);
                 metrics.update(result->metaData->asRef<ImageMetaData>().timeStamp,
