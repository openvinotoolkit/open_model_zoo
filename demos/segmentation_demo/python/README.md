--- conflicted
+++ resolved
@@ -11,15 +11,12 @@
 On startup the demo application reads command line parameters and loads a model to OpenVINO™ Runtime plugin. The demo runs inference and shows results for each image captured from an input. Demo provides default mapping of classes to colors and optionally, allows to specify mapping of classes to colors from simple text file, with using `--colors` argument. Depending on number of inference requests processing simultaneously (-nireq parameter) the pipeline might minimize the time required to process each single image (for nireq 1) or maximize utilization of the device and overall processing performance.
 
 > **NOTE**: By default, Open Model Zoo demos expect input with BGR channels order. If you trained your model to work with RGB order, you need to manually rearrange the default channels order in the demo application or reconvert your model using the Model Optimizer tool with the `--reverse_input_channels` argument specified. For more information about the argument, refer to **When to Reverse Input Channels** section of [Embedding Preprocessing Computation](@ref openvino_docs_MO_DG_Additional_Optimization_Use_Cases).
-<<<<<<< HEAD
-=======
 
 ## Model API
 
 The demo utilizes model wrappers, adapters and pipelines from [Python* Model API](../../common/python/openvino/model_zoo/model_api/README.md).
 
 The generalized interface of wrappers with its unified results representation provides the support of multiple different semantic segmentation model topologies in one demo.
->>>>>>> 9240a53e
 
 ## Preparing to Run
 
