--- conflicted
+++ resolved
@@ -569,16 +569,11 @@
         input_info = input_nodes[0]
         layout = (
             self._process_layout(input_info.get_node().layout, input_info.get_node().friendly_name)
-<<<<<<< HEAD
             or ''
         )
         input_shape = parse_partial_shape(input_info.partial_shape)
         if not layout and len(input_shape) == len(self.default_layout):
             layout = self.default_layout
-=======
-            or self.default_layout
-        )
->>>>>>> 5b74cedc
         batch_pos = layout.find('N')
         if batch_pos != -1:
             return parse_partial_shape(input_info.partial_shape)[batch_pos]
