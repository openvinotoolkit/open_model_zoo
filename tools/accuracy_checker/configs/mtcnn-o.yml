--- conflicted
+++ resolved
@@ -4,13 +4,8 @@
     module_config:
       network_info:
         pnet:
-<<<<<<< HEAD
-          model:   public/mtcnn-p/mtcnn-p.prototxt
-          weights: public/mtcnn-p/mtcnn-p.caffemodel
-=======
           model:   public/mtcnn/mtcnn-p/mtcnn-p.prototxt
           weights: public/mtcnn/mtcnn-p/mtcnn-p.caffemodel
->>>>>>> 3f21bd86
           outputs:
             probability_out: prob1
             region_out: conv4-2
@@ -30,13 +25,8 @@
             regions_format: hw
 
         rnet:
-<<<<<<< HEAD
-          model:   public/mtcnn-r/mtcnn-r.prototxt
-          weights: public/mtcnn-r/mtcnn-r.caffemodel
-=======
           model:   public/mtcnn/mtcnn-r/mtcnn-r.prototxt
           weights: public/mtcnn/mtcnn-r/mtcnn-r.caffemodel
->>>>>>> 3f21bd86
           outputs:
             probability_out: prob1
             region_out: conv5-2
@@ -47,13 +37,8 @@
           preprocessing:
             - type: bgr_to_rgb
         onet:
-<<<<<<< HEAD
-          model:   public/mtcnn-o/mtcnn-o.prototxt
-          weights: public/mtcnn-o/mtcnn-o.caffemodel
-=======
           model:   public/mtcnn/mtcnn-o/mtcnn-o.prototxt
           weights: public/mtcnn/mtcnn-o/mtcnn-o.caffemodel
->>>>>>> 3f21bd86
           outputs:
             probability_out: prob1
             region_out: conv6-2
