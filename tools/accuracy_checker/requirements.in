--- conflicted
+++ resolved
@@ -38,11 +38,7 @@
 rawpy>=0.16.0
 
 # lmdb dataset support
-<<<<<<< HEAD
-lmdb
+lmdb>=1.2.1
 
 # pandas datasets support
-pandas
-=======
-lmdb>=1.2.1
->>>>>>> f59db217
+pandas