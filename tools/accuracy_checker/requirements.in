<<<<<<< HEAD
# core components
numpy>=1.11
=======
nibabel
numpy>=1.11,<1.18
pillow>=2.6.1
py-cpuinfo<=4.0
>>>>>>> 8d8d5f0b
PyYAML

# progress bar
tqdm

# image reading and preprocessing
pillow>=2.6.1

# reid
scikit-learn

# pipelining mode
yamlloader

# cpu extension usage
py-cpuinfo<=4.0

# text detection
shapely

# brain tumor segmentation
nibabel
scipy

# nlp, tokenization
sentencepiece<|MERGE_RESOLUTION|>--- conflicted
+++ resolved
@@ -1,12 +1,5 @@
-<<<<<<< HEAD
 # core components
-numpy>=1.11
-=======
-nibabel
 numpy>=1.11,<1.18
-pillow>=2.6.1
-py-cpuinfo<=4.0
->>>>>>> 8d8d5f0b
 PyYAML
 
 # progress bar
