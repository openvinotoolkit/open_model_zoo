--- conflicted
+++ resolved
@@ -399,11 +399,7 @@
         self.input_feeder = InputFeeder(self.model_info.get('inputs', []), self.inputs, self.fit_to_input)
 
     def load_model(self, network_info, launcher, model_prefix=None):
-<<<<<<< HEAD
-        self.network = launcher.create_ie_network(str(network_info['model']), str(network_info['weights']))
-=======
         self.network = launcher.read_network(str(network_info['model']), str(network_info['weights']))
->>>>>>> 751a7b49
         self.exec_network = launcher.ie_core.load_network(self.network, launcher.device)
         self.launcher = launcher
         self.update_input_output_info(model_prefix)
@@ -480,11 +476,7 @@
         self.adapter = create_adapter(pnet_adapter_config)
 
     def load_model(self, network_info, launcher, model_prefix=None):
-<<<<<<< HEAD
-        self.network = launcher.create_ie_network(str(network_info['model']), str(network_info['weights']))
-=======
         self.network = launcher.read_network(str(network_info['model']), str(network_info['weights']))
->>>>>>> 751a7b49
         self.exec_network = launcher.ie_core.load_network(self.network, launcher.device)
         self.launcher = launcher
         self.update_input_output_info(model_prefix)
@@ -512,21 +504,12 @@
         raw_outputs = self._infer(input_blobs, batch_meta)
 
         if output_callback:
-<<<<<<< HEAD
-            output_callback(self.transform_for_callback(input_blobs, raw_outputs))
-        return raw_outputs
-
-    def transform_for_callback(self, input_blobs, raw_outputs):
-        output_per_box = []
-        batch_size = np.shape(next(iter(input_blobs[0].values())))[0]
-=======
             batch_size = np.shape(next(iter(input_blobs[0].values())))[0]
             output_callback(self.transform_for_callback(batch_size, raw_outputs))
         return raw_outputs
 
     def transform_for_callback(self, batch_size, raw_outputs):
         output_per_box = []
->>>>>>> 751a7b49
         for i in range(batch_size):
             box_outs = OrderedDict()
             for layer_name, data in raw_outputs[0].items():
@@ -546,14 +529,8 @@
         raw_outputs = self._infer(input_blobs, batch_meta)
         return raw_outputs
 
-<<<<<<< HEAD
-    def transform_for_callback(self, input_blobs, raw_outputs):
-        output_per_box = []
-        batch_size = np.shape(next(iter(input_blobs[0].values())))[0]
-=======
     def transform_for_callback(self, batch_size, raw_outputs):
         output_per_box = []
->>>>>>> 751a7b49
         for i in range(batch_size):
             box_outs = OrderedDict()
             for layer_name, data in raw_outputs[0].items():
@@ -613,31 +590,19 @@
                                                 metrics_result=None,
                                                 element_identifiers=batch_identifiers,
                                                 dataset_indices=batch_input_ids)
-<<<<<<< HEAD
-=======
             batch_size = 1
->>>>>>> 751a7b49
             for stage_id, stage in enumerate(self.stages.values()):
                 previous_stage_predictions = batch_prediction
                 filled_inputs, batch_meta = stage.preprocess_data(copy.deepcopy(batch_inputs), batch_annotation,
                                                                   previous_stage_predictions)
                 batch_raw_prediction = stage.predict(filled_inputs, batch_meta, intermediate_callback)
-<<<<<<< HEAD
-=======
                 batch_size = np.shape(next(iter(filled_inputs[0].values())))[0]
->>>>>>> 751a7b49
                 batch_prediction = stage.postprocess_result(
                     batch_identifiers, batch_raw_prediction, batch_meta, previous_stage_predictions
                 )
                 if no_detections(batch_prediction):
                     break
 
-<<<<<<< HEAD
-            self._annotations.extend(batch_annotation)
-            self._predictions.extend(batch_prediction)
-
-=======
->>>>>>> 751a7b49
             metrics_result = None
             if self.metric_executor:
                 metrics_result = self.metric_executor.update_metrics_on_batch(
@@ -649,11 +614,7 @@
 
             if output_callback:
                 output_callback(
-<<<<<<< HEAD
-                    list(self.stages.values())[-1].transform_for_callback(filled_inputs, batch_raw_prediction),
-=======
                     list(self.stages.values())[-1].transform_for_callback(batch_size, batch_raw_prediction),
->>>>>>> 751a7b49
                     metrics_result=metrics_result,
                     element_identifiers=batch_identifiers,
                     dataset_indices=batch_input_ids
