"""
Copyright (c) 2019 Intel Corporation

Licensed under the Apache License, Version 2.0 (the "License");
you may not use this file except in compliance with the License.
You may obtain a copy of the License at

      http://www.apache.org/licenses/LICENSE-2.0

Unless required by applicable law or agreed to in writing, software
distributed under the License is distributed on an "AS IS" BASIS,
WITHOUT WARRANTIES OR CONDITIONS OF ANY KIND, either express or implied.
See the License for the specific language governing permissions and
limitations under the License.
"""

from pathlib import Path
import pickle
from functools import partial
import numpy as np

from accuracy_checker.evaluators import BaseEvaluator
from accuracy_checker.evaluators.quantization_model_evaluator import create_dataset_attributes
from accuracy_checker.adapters import create_adapter
from accuracy_checker.config import ConfigError
from accuracy_checker.launcher import create_launcher
from accuracy_checker.utils import contains_all, contains_any, extract_image_representations, read_pickle
from accuracy_checker.progress_reporters import ProgressReporter


class SequentialActionRecognitionEvaluator(BaseEvaluator):
    def __init__(self, dataset_config, launcher, model):
        self.dataset_config = dataset_config
        self.preprocessing_executor = None
        self.preprocessor = None
        self.dataset = None
        self.postprocessor = None
        self.metric_executor = None
        self.launcher = launcher
        self.model = model
        self._metrics_results = []

    @classmethod
    def from_configs(cls, config, delayed_model_loading=False):
        dataset_config = config['datasets']
        launcher_config = config['launchers'][0]
        if launcher_config['framework'] == 'dlsdk' and 'devise' not in launcher_config:
            launcher_config['device'] = 'CPU'

        launcher = create_launcher(launcher_config, delayed_model_loading=True)
        model = SequentialModel(
            config.get('network_info', {}), launcher, config.get('_models', []), config.get('_model_is_blob'),
            delayed_model_loading
        )
        return cls(dataset_config, launcher, model)

    def process_dataset(
            self, subset=None,
            num_images=None,
            check_progress=False,
            dataset_tag='',
            output_callback=None,
            allow_pairwise_subset=False,
            dump_prediction_to_annotation=False,
            **kwargs):
        self._annotations, self._predictions = ([], []) if self.metric_executor.need_store_predictions else None, None
        if self.dataset is None or (dataset_tag and self.dataset.tag != dataset_tag):
            self.select_dataset(dataset_tag)
        if dump_prediction_to_annotation:
            self._dumped_annotations = []

        if self.dataset.batch is None:
            self.dataset.batch = 1
        if subset is not None:
            self.dataset.make_subset(ids=subset, accept_pairs=allow_pairwise_subset)
        elif num_images is not None:
            self.dataset.make_subset(end=num_images, accept_pairs=allow_pairwise_subset)
        if 'progress_reporter' in kwargs:
            _progress_reporter = kwargs['progress_reporter']
            _progress_reporter.reset(self.dataset.size)
        else:
            _progress_reporter = None if not check_progress else self._create_progress_reporter(
                check_progress, self.dataset.size
            )
        for batch_id, (batch_input_ids, batch_annotation, batch_inputs, batch_identifiers) in enumerate(self.dataset):
            batch_inputs = self.preprocessor.process(batch_inputs, batch_annotation)
            batch_inputs_extr, batch_meta = extract_image_representations(batch_inputs)
            encoder_callback=None
            if output_callback:
                encoder_callback = partial(output_callback,
                                           metrics_result=None,
                                           element_identifiers=batch_identifiers,
                                           dataset_indices=batch_input_ids)

            batch_raw_prediction, batch_prediction = self.model.predict(
                batch_identifiers, batch_inputs_extr, encoder_callback=encoder_callback
            )
            metrics_result = None
            if self.metric_executor:
                metrics_result = self.metric_executor.update_metrics_on_batch(
                    batch_input_ids, batch_annotation, batch_prediction
                )
                if self.metric_executor.need_store_predictions:
                    self._annotations.extend(batch_annotation)
                    self._predictions.extend(batch_prediction)

            if output_callback:
                output_callback(
                    batch_raw_prediction[0],
                        metrics_result=metrics_result,
                        element_identifiers=batch_identifiers,
                        dataset_indices=batch_input_ids
                    )
            if _progress_reporter:
                _progress_reporter.update(batch_id, len(batch_prediction))

        if _progress_reporter:
            _progress_reporter.finish()

        if self.model.store_encoder_predictions:
            self.model.save_encoder_predictions()

    def compute_metrics(self, print_results=True, ignore_results_formatting=False):
        if self._metrics_results:
            del self._metrics_results
            self._metrics_results = []

        for result_presenter, evaluated_metric in self.metric_executor.iterate_metrics(
                self._annotations, self._predictions):
            self._metrics_results.append(evaluated_metric)
            if print_results:
                result_presenter.write_result(evaluated_metric, ignore_results_formatting)

        return self._metrics_results

    def extract_metrics_results(self, print_results=True, ignore_results_formatting=False):
        if not self._metrics_results:
            self.compute_metrics(False, ignore_results_formatting)

        result_presenters = self.metric_executor.get_metric_presenters()
        extracted_results, extracted_meta = [], []
        for presenter, metric_result in zip(result_presenters, self._metrics_results):
            result, metadata = presenter.extract_result(metric_result)
            if isinstance(result, list):
                extracted_results.extend(result)
                extracted_meta.extend(metadata)
            else:
                extracted_results.append(result)
                extracted_meta.append(metadata)
            if print_results:
                presenter.write_result(metric_result, ignore_results_formatting)

        return extracted_results, extracted_meta

    def print_metrics_results(self, ignore_results_formatting=False):
        if not self._metrics_results:
            self.compute_metrics(True, ignore_results_formatting)
            return
        result_presenters = self.metric_executor.get_metric_presenters()
        for presenter, metric_result in zip(result_presenters, self._metrics_results):
            presenter.write_result(metric_result, ignore_results_formatting)

    def release(self):
        self.model.release()
        self.launcher.release()

    def reset(self):
        if self.metric_executor:
            self.metric_executor.reset()
        if hasattr(self, '_annotations'):
            del self._annotations
            del self._predictions
            del self._input_ids
        del self._metrics_results
        self._annotations = []
        self._predictions = []
        self._input_ids = []
        self._metrics_results = []
        if self.dataset:
            self.dataset.reset(self.postprocessor.has_processors)

    @staticmethod
    def get_processing_info(config):
        module_specific_params = config.get('module_config')
        model_name = config['name']
        dataset_config = module_specific_params['datasets'][0]
        launcher_config = module_specific_params['launchers'][0]
        return (
            model_name, launcher_config['framework'], launcher_config['device'], launcher_config.get('tags'),
            dataset_config['name']
        )

    def load_network(self, network=None):
        self.model.load_network(network, self.launcher)

    def load_network_from_ir(self, models_dict):
        self.model.load_model(models_dict, self.launcher)

    def get_network(self):
        return self.model.get_network()

    def get_metrics_attributes(self):
        if not self.metric_executor:
            return {}
        return self.metric_executor.get_metrics_attributes()

    def register_metric(self, metric_config):
        if isinstance(metric_config, str):
            self.metric_executor.register_metric({'type': metric_config})
        elif isinstance(metric_config, dict):
            self.metric_executor.register_metric(metric_config)
        else:
            raise ValueError('Unsupported metric configuration type {}'.format(type(metric_config)))

    def register_postprocessor(self, postprocessing_config):
        pass

    def register_dumped_annotations(self):
        pass

    def select_dataset(self, dataset_tag):
        if self.dataset is not None and isinstance(self.dataset_config, list):
            return
        dataset_attributes = create_dataset_attributes(self.dataset_config, dataset_tag)
        self.dataset, self.metric_executor, self.preprocessor, self.postprocessor = dataset_attributes

    @staticmethod
    def _create_progress_reporter(check_progress, dataset_size):
        pr_kwargs = {}
        if isinstance(check_progress, int) and not isinstance(check_progress, bool):
            pr_kwargs = {"print_interval": check_progress}

        return ProgressReporter.provide('print', dataset_size, **pr_kwargs)


class BaseModel:
    def __init__(self, network_info, launcher, delayed_model_loading=False):
        self.network_info = network_info

    def predict(self, idenitifiers, input_data):
        raise NotImplementedError

    def release(self):
        pass


def create_encoder(model_config, launcher, delayed_model_loading=False):
    launcher_model_mapping = {
        'dlsdk': EncoderDLSDKModel,
        'onnx_runtime': EncoderONNXModel,
        'opencv': EncoderOpenCVModel,
        'dummy': DummyEncoder
    }
    framework = launcher.config['framework']
    if 'predictions' in model_config and not model_config.get('store_predictions', False):
        framework = 'dummy'
    model_class = launcher_model_mapping.get(framework)
    if not model_class:
        raise ValueError('model for framework {} is not supported'.format(framework))
    return model_class(model_config, launcher, delayed_model_loading)


def create_decoder(model_config, launcher, delayed_model_loading):
    launcher_model_mapping = {
        'dlsdk': DecoderDLSDKModel,
        'onnx_runtime': DecoderONNXModel,
        'opencv': DecoderOpenCVModel,
    }
    framework = launcher.config['framework']
    model_class = launcher_model_mapping.get(framework)
    if not model_class:
        raise ValueError('model for framework {} is not supported'.format(framework))
    return model_class(model_config, launcher, delayed_model_loading)


class SequentialModel(BaseModel):
    def __init__(self, network_info, launcher, models_args, is_blob, delayed_model_loading=False):
        super().__init__(network_info, launcher)
        if models_args and not delayed_model_loading:
            encoder = network_info.get('encoder', {})
            decoder = network_info.get('decoder', {})
            if not contains_any(encoder, ['model', 'onnx_model']) and models_args:
                encoder['model'] = models_args[0]
                encoder['_model_is_blob'] = is_blob
            if not contains_any(decoder, ['model', 'onnx_model']) and models_args:
                decoder['model'] = models_args[1 if len(models_args) > 1 else 0]
                decoder['_model_is_blob'] = is_blob
            network_info.update({'encoder': encoder, 'decoder': decoder})
        if not contains_all(network_info, ['encoder', 'decoder']) and not delayed_model_loading:
            raise ConfigError('network_info should contains encoder and decoder fields')
        self.num_processing_frames = network_info['decoder'].get('num_processing_frames', 16)
        self.processing_frames_buffer = []
        self.encoder = create_encoder(network_info['encoder'], launcher, delayed_model_loading)
        self.decoder = create_decoder(network_info['decoder'], launcher, delayed_model_loading)
        self.store_encoder_predictions = network_info['encoder'].get('store_predictions', False)
        self._encoder_predictions = [] if self.store_encoder_predictions else None

    def predict(self, identifiers, input_data, encoder_callback=None):
        raw_outputs = []
        predictions = []
        if len(np.shape(input_data)) == 5:
            input_data = input_data[0]
        for data in input_data:
            encoder_prediction = self.encoder.predict(identifiers, [data])
            if encoder_callback:
                encoder_callback(encoder_prediction)
            self.processing_frames_buffer.append(encoder_prediction[self.encoder.output_blob])
            if self.store_encoder_predictions:
                self._encoder_predictions.append(encoder_prediction[self.encoder.output_blob])
            if len(self.processing_frames_buffer) == self.num_processing_frames:
                raw_output, prediction = self.decoder.predict(identifiers, [self.processing_frames_buffer])
                raw_outputs.append(raw_output)
                predictions.append(prediction)
                self.processing_frames_buffer = []

        return raw_outputs, predictions

    def reset(self):
        self.processing_frames_buffer = []
        if self._encoder_predictions is not None:
            self._encoder_predictions = []

    def release(self):
        self.encoder.release()
        self.decoder.release()

    def save_encoder_predictions(self):
        if self._encoder_predictions is not None:
            prediction_file = Path(self.network_info['encoder'].get('predictions', 'encoder_predictions.pickle'))
            with prediction_file.open('wb') as file:
                pickle.dump(self._encoder_predictions, file)

    def load_network(self, network_dict, launcher):
        self.encoder.load_network(network_dict['encoder'], launcher)
        self.decoder.load_network(network_dict['decoder'], launcher)

    def load_model(self, network_dict, launcher):
        self.encoder.load_model(network_dict['encoder'], launcher)
        self.decoder.load_model(network_dict['decoder'], launcher)

    def _add_raw_encoder_predictions(self, encoder_prediction):
        for key, output in encoder_prediction.items():
            if key not in self._raw_outs:
                self._raw_outs[key] = []
            self._raw_outs[key].append(output)

    def get_network(self):
        return {'encoder': self.encoder.network, 'decoder': self.decoder.network}


class EncoderDLSDKModel(BaseModel):
    default_model_suffix = 'encoder'

    def __init__(self, network_info, launcher, delayed_model_loading=False):
        super().__init__(network_info, launcher)
        self.input_blob, self.output_blob = None, None
        self.with_prefix = None
        if not delayed_model_loading:
            self.load_model(network_info, launcher)

    def load_model(self, network_info, launcher):
        if 'onnx_model' in network_info:
            network_info.update(launcher.config)
            model, weights = launcher.convert_model(network_info)
        else:
            model, weights = self.automatic_model_search(network_info)
        if weights is not None:
<<<<<<< HEAD
            self.network = launcher.create_ie_network(str(model), str(weights))
=======
            self.network = launcher.read_network(str(model), str(weights))
>>>>>>> 751a7b49
            self.exec_network = launcher.ie_core.load_network(self.network, launcher.device)
        else:
            self.exec_network = launcher.ie_core.import_network(str(model))
        self.set_input_and_output()


    def predict(self, identifiers, input_data):
        return self.exec_network.infer(self.fit_to_input(input_data))

    def release(self):
        del self.exec_network

    def fit_to_input(self, input_data):
        input_data = np.transpose(input_data, (0, 3, 1, 2))
        input_data = input_data.reshape(self.exec_network.inputs[self.input_blob].shape)

        return {self.input_blob: input_data}

    def automatic_model_search(self, network_info):
        model = Path(network_info['model'])
        if model.is_dir():
            is_blob = network_info.get('_model_is_blob')
            if is_blob:
                model_list = list(model.glob('*{}.blob'.format(self.default_model_suffix)))
                if not model_list:
                    model_list = list(model.glob('*.blob'))
            else:
                model_list = list(model.glob('*{}.xml'.format(self.default_model_suffix)))
                blob_list = list(model.glob('*{}.blob'.format(self.default_model_suffix)))
                if not model_list and not blob_list:
                    model_list = list(model.glob('*.xml'.format(self.default_model_suffix)))
                    blob_list = list(model.glob('*.blob'.format(self.default_model_suffix)))
                    if not model_list:
                        model_list = blob_list
            if not model_list:
                raise ConfigError('Suitable model for {} not found'.format(self.default_model_suffix))
            if len(model_list) > 1:
                raise ConfigError('Several suitable models for {} found'.format(self.default_model_suffix))
            model = model_list[0]
        if model.suffix == '.blob':
            return model, None
        weights = network_info.get('weights', model.parent / model.name.replace('xml', 'bin'))

        return model, weights

    def load_network(self, network, launcher):
        self.network = network
        self.exec_network = launcher.ie_core.load_network(network, launcher.device)

    def set_input_and_output(self):
        input_blob = next(iter(self.exec_network.inputs))
        with_prefix = input_blob.startswith(self.default_model_suffix)
        if self.input_blob is None or with_prefix != self.with_prefix:
            if self.input_blob is None:
                output_blob = next(iter(self.exec_network.outputs))
            else:
                output_blob = (
                    '_'.join([self.default_model_suffix, self.output_blob])
                    if with_prefix else self.output_blob.split(self.default_model_suffix + '_')[-1]
                )
            self.input_blob = next(iter(self.exec_network.inputs))
            self.output_blob = output_blob
            self.with_prefix = with_prefix


class DecoderDLSDKModel(BaseModel):
    default_model_suffix = 'decoder'

    def __init__(self, network_info, launcher, delayed_model_loading=False):
        super().__init__(network_info, launcher)
        self.input_blob, self.output_blob = None, None
        self.adapter = create_adapter('classification')
        self.num_processing_frames = network_info.get('num_processing_frames', 16)
        if not delayed_model_loading:
            self.load_model(network_info, launcher)
        self.with_prefix = False

    def predict(self, identifiers, input_data):
        raw_result = self.exec_network.infer(self.fit_to_input(input_data))
        result = self.adapter.process([raw_result], identifiers, [{}])

        return raw_result, result

    def release(self):
        del self.exec_network

    def fit_to_input(self, input_data):
        input_data = np.reshape(input_data, self.exec_network.inputs[self.input_blob].shape)
        return {self.input_blob: input_data}

    def automatic_model_search(self, network_info):
        model = Path(network_info['model'])
        if model.is_dir():
            is_blob = network_info.get('_model_is_blob')
            if is_blob:
                model_list = list(model.glob('*{}.blob'.format(self.default_model_suffix)))
                if not model_list:
                    model_list = list(model.glob('*.blob'))
            else:
                model_list = list(model.glob('*{}.xml'.format(self.default_model_suffix)))
                blob_list = list(model.glob('*{}.blob'.format(self.default_model_suffix)))
                if not model_list and not blob_list:
                    model_list = list(model.glob('*.xml'.format(self.default_model_suffix)))
                    blob_list = list(model.glob('*.blob'.format(self.default_model_suffix)))
                if not model_list and is_blob is None:
                    model_list = blob_list
            if not model_list:
                raise ConfigError('Suitable model for {} not found'.format(self.default_model_suffix))
            if len(model_list) > 1:
                raise ConfigError('Several suitable models for {} found'.format(self.default_model_suffix))
            model = model_list[0]
        if model.suffix == '.blob':
            return model, None
        weights = network_info.get('weights', model.parent / model.name.replace('xml', 'bin'))
        return model, weights

    def load_model(self, network_info, launcher):
        if 'onnx_model' in network_info:
            network_info.update(launcher.config)
            model, weights = launcher.convert_model(network_info)
        else:
            model, weights = self.automatic_model_search(network_info)
        if weights is not None:
<<<<<<< HEAD
            self.network = launcher.create_ie_network(str(model), str(weights))
=======
            self.network = launcher.read_network(str(model), str(weights))
>>>>>>> 751a7b49
            self.exec_network = launcher.ie_core.load_network(self.network, launcher.device)
        else:
            self.network = None
            self.exec_network = launcher.ie_core.import_network(str(model))
        self.set_input_and_output()

    def load_network(self, network, launcher):
        self.network = network
        self.exec_network = launcher.ie_core.load_network(network, launcher.device)

    def set_input_and_output(self):
        input_blob = next(iter(self.exec_network.inputs))
        with_prefix = input_blob.startswith(self.default_model_suffix)
        if self.input_blob is None or with_prefix != self.with_prefix:
            if self.input_blob is None:
                output_blob = next(iter(self.exec_network.outputs))
            else:
                output_blob = (
                    '_'.join([self.default_model_suffix, self.output_blob])
                    if with_prefix else self.output_blob.split(self.default_model_suffix + '_')[-1]
                )
            self.input_blob = next(iter(self.exec_network.inputs))
            self.output_blob = output_blob
            self.with_prefix = with_prefix
            self.adapter.output_blob = self.output_blob


class EncoderONNXModel(BaseModel):
    default_model_suffix = 'encoder'

    def __init__(self, network_info, launcher):
        super().__init__(network_info, launcher)
        model = self.automatic_model_search(network_info)
        self.inference_session = launcher.create_inference_session(str(model))
        self.input_blob = next(iter(self.inference_session.get_inputs()))
        self.output_blob = next(iter(self.inference_session.get_outputs()))

    def predict(self, identifiers, input_data):
        return self.inference_session.run((self.output_blob.name, ), self.fit_to_input(input_data))[0]

    def fit_to_input(self, input_data):
        input_data = np.transpose(input_data, (0, 3, 1, 2))
        input_data = input_data.reshape(self.input_blob.shape)

        return {self.input_blob.name: input_data}

    def release(self):
        del self.inference_session

    def automatic_model_search(self, metwork_info):
        model = Path(metwork_info['model'])
        if model.is_dir():
            model_list = list(model.glob('*{}.onnx'.format(self.default_model_suffix)))
            if not model_list:
                model_list = list(model.glob('*.onnx'))
            if not model_list:
                raise ConfigError('Suitable model for {} not found'.format(self.default_model_suffix))
            if len(model_list) > 1:
                raise ConfigError('Several suitable models for {} found'.format(self.default_model_suffix))
            model = model_list[0]

        return model


class DecoderONNXModel(BaseModel):
    default_model_suffix = 'decoder'

    def __init__(self, network_info, launcher):
        super().__init__(network_info, launcher)
        self.inference_session = launcher.create_inference_session(network_info['model'])
        self.input_blob = next(iter(self.inference_session.get_inputs()))
        self.output_blob = next(iter(self.inference_session.get_outputs()))
        self.adapter = create_adapter('classification')
        self.adapter.output_blob = self.output_blob.name
        self.num_processing_frames = network_info.get('num_processing_frames', 16)

    def predict(self, identifiers, input_data):
        result = self.inference_session.run((self.output_blob.name,), self.fit_to_input(input_data))
        return self.adapter.process([{self.output_blob.name: result[0]}], identifiers, [{}])

    def fit_to_input(self, input_data):
        input_data = np.reshape(input_data, self.input_blob.shape)
        return {self.input_blob.name: input_data}

    def release(self):
        del self.inference_session

    def automatic_model_search(self, metwork_info):
        model = Path(metwork_info['model'])
        if model.is_dir():
            model_list = list(model.glob('*{}.onnx'.format(self.default_model_suffix)))
            if not model_list:
                model_list = list(model.glob('*.onnx'))
            if not model_list:
                raise ConfigError('Suitable model for {} not found'.format(self.default_model_suffix))
            if len(model_list) > 1:
                raise ConfigError('Several suitable models for {} found'.format(self.default_model_suffix))
            model = model_list[0]

        return model


class DummyEncoder(BaseModel):
    def __init__(self, network_info, launcher):
        super().__init__(network_info, launcher)
        if 'predictions' not in network_info:
            raise ConfigError('predictions_file is not found')
        self._predictions = read_pickle(network_info['predictions'])
        self.iterator = 0

    def predict(self, idenitifers, input_data):
        result = self._predictions[self.iterator]
        self.iterator += 1
        return result


class EncoderOpenCVModel(BaseModel):
    def __init__(self, network_info, launcher):
        super().__init__(network_info, launcher)
        self.network = launcher.create_network(network_info['model'], network_info.get('weights', ''))
        network_info.update(launcher.config)
        input_shapes = launcher.get_inputs_from_config(network_info)
        self.input_blob = next(iter(input_shapes))
        self.input_shape = input_shapes[self.input_blob]
        self.network.setInputsNames(list(self.input_blob))
        self.output_blob = next(iter(self.network.getUnconnectedOutLayersNames()))

    def predict(self, identifiers, input_data):
        self.network.setInput(self.fit_to_input(input_data)[self.input_blob], self.input_blob)
        return self.network.forward([self.output_blob])[0]

    def fit_to_input(self, input_data):
        input_data = np.transpose(input_data, (0, 3, 1, 2))
        input_data = input_data.reshape(self.input_shape)

        return {self.input_blob: input_data.astype(np.float32)}

    def release(self):
        del self.network


class DecoderOpenCVModel(BaseModel):
    def __init__(self, network_info, launcher):
        super().__init__(network_info, launcher)
        self.network = launcher.create_network(network_info['model'], network_info.get('weights', ''))
        input_shapes = launcher.get_inputs_from_config(network_info)
        self.input_blob = next(iter(input_shapes))
        self.input_shape = input_shapes[self.input_blob]
        self.network.setInputsNames(list(self.input_blob))
        self.output_blob = next(iter(self.network.getUnconnectedOutLayersNames()))
        self.adapter = create_adapter('classification')
        self.adapter.output_blob = self.output_blob
        self.num_processing_frames = network_info.get('num_processing_frames', 16)

    def predict(self, identifiers, input_data):
        self.network.setInput(self.fit_to_input(input_data)[self.input_blob], self.input_blob)
        result = self.network.forward([self.output_blob])[0]
        return self.adapter.process([{self.output_blob.name: result}], identifiers, [{}])

    def fit_to_input(self, input_data):
        input_data = np.reshape(input_data, self.input_shape)
        return {self.input_blob: input_data.astype(np.float32)}

    def release(self):
        del self.network<|MERGE_RESOLUTION|>--- conflicted
+++ resolved
@@ -365,11 +365,7 @@
         else:
             model, weights = self.automatic_model_search(network_info)
         if weights is not None:
-<<<<<<< HEAD
-            self.network = launcher.create_ie_network(str(model), str(weights))
-=======
             self.network = launcher.read_network(str(model), str(weights))
->>>>>>> 751a7b49
             self.exec_network = launcher.ie_core.load_network(self.network, launcher.device)
         else:
             self.exec_network = launcher.ie_core.import_network(str(model))
@@ -493,11 +489,7 @@
         else:
             model, weights = self.automatic_model_search(network_info)
         if weights is not None:
-<<<<<<< HEAD
-            self.network = launcher.create_ie_network(str(model), str(weights))
-=======
             self.network = launcher.read_network(str(model), str(weights))
->>>>>>> 751a7b49
             self.exec_network = launcher.ie_core.load_network(self.network, launcher.device)
         else:
             self.network = None
