--- conflicted
+++ resolved
@@ -287,11 +287,7 @@
     def load_model(self, network_info, launcher):
         model, weights = self.auto_model_search(network_info)
         if weights:
-<<<<<<< HEAD
-            self.network = launcher.create_ie_network(str(model), str(weights))
-=======
             self.network = launcher.read_network(str(model), str(weights))
->>>>>>> 751a7b49
             self.network.batch_size = 1
             self.exec_network = launcher.ie_core.load_network(self.network, launcher.device)
         else:
