launchers:
  - framework: dlsdk
    cpu_extensions: AUTO

datasets:
  - name: ms_coco_mask_rcnn
    annotation_conversion:
      converter: mscoco_mask_rcnn
      annotation_file: instances_val2017.json
      has_background: True
      sort_annotations: True
    annotation: mscoco_mask_rcnn.pickle
    dataset_meta: mscoco_mask_rcnn.json
    data_source: val2017

  - name: ms_coco_mask_rcnn_short_80_classes
    annotation_conversion:
      converter: mscoco_mask_rcnn
      annotation_file: instances_val2017_short.json
      has_background: True
      sort_annotations: True
    annotation: mscoco_mask_rcnn_short_80.pickle
    dataset_meta: mscoco_mask_rcnn_short_80.json
    data_source: val2017

  - name: ms_coco_mask_rcnn_short_91_classes
    annotation_conversion:
      converter: mscoco_mask_rcnn
      annotation_file: instances_val2017_short.json
      has_background: True
      sort_annotations: True
      use_full_label_map: True
    annotation: mscoco_mask_rcnn_short_91.pickle
    dataset_meta: mscoco_mask_rcnn_short_91.json
    data_source: val2017

  - name: ms_coco_detection_91_classes
    annotation_conversion:
      converter: mscoco_detection
      annotation_file: instances_val2017.json
      has_background: True
      sort_annotations: True
      use_full_label_map: True
    annotation: mscoco_det_91.pickle
    dataset_meta: mscoco_det_91.json
    data_source: val2017

  - name: ms_coco_keypoints
    data_source: val2017
    annotation_conversion:
      converter: mscoco_keypoints
      annotation_file: person_keypoints_val2017.json
    annotation: mscoco_keypoints.pickle
    dataset_meta: mscoco_keypoints.json
    metrics:
      - name: AP
        type: coco_precision
        max_detections: 20

  - name: imagenet_1000_classes
    annotation_conversion:
      converter: imagenet
      annotation_file: val.txt
    annotation: imagenet1000.pickle
    data_source: ILSVRC2012_img_val
    metrics:
    - name: accuracy@top1
      type: accuracy
      top_k: 1
    - name: acciracy@top5
      type: accuracy
      top_k: 5

  - name: imagenet_1000_classes_2015
    annotation_conversion:
      converter: imagenet
      annotation_file: val15.txt
    annotation: imagenet1000_2015.pickle
    data_source: ILSVRC2012_img_val
    metrics:
    - name: accuracy@top1
      type: accuracy
      top_k: 1
    - name: acciracy@top5
      type: accuracy
      top_k: 5

  - name: imagenet_1001_classes
    annotation_conversion:
      converter: imagenet
      annotation_file: val.txt
      has_background: True
    annotation: imagenet1001.pickle
    data_source: ILSVRC2012_img_val
    metrics:
    - name: accuracy@top1
      type: accuracy
      top_k: 1
    - name: acciracy@top5
      type: accuracy
      top_k: 5

  - name: VOC2012
    annotation_conversion:
      converter: voc_detection
      annotations_dir: VOCdevkit/VOC2012/Annotations
      images_dir: VOCdevkit/VOC2012/JPEGImages
      imageset_file: VOCdevkit/VOC2012/ImageSets/Main/val.txt
    data_source: VOCdevkit/VOC2012/JPEGImages
    annotation: voc12.pickle
    dataset_meta: voc12.json
    postprocessing:
    - type: resize_prediction_boxes
    metrics:
    - type: map
      integral: 11point
      ignore_difficult: True
      presenter: print_scalar

  - name: VOC2012_Segmentation
    annotation_conversion:
      converter: voc_segmentation
      imageset_file: VOCdevkit/VOC2012/ImageSets/Segmentation/val.txt
      images_dir: VOCdevkit/VOC2012/JPEGImages/
      mask_dir: VOCdevkit/VOC2012/SegmentationClass/
    data_source: VOCdevkit/VOC2012
    annotation: voc2012_segmentation.pickle
    dataset_meta: voc2012_segmentation.json

  - name: wider
    data_source: WIDER_val/images
    annotation_conversion:
      converter: wider
      annotation_file: wider_face_split/wider_face_val_bbx_gt.txt
    annotation: wider.pickle
    dataset_meta: wider.json

  - name: facial_landmarks_35
    data_source: VOCdevkit/VOC2012/JPEGImages
    annotation_conversion:
      converter: cvat_facial_landmarks
      annotation_file: 3632_OMZ_task3_facial_landmarks_35_adas.xml
    annotation: facial_landmarks_35.pickle
    preprocessing:
      - type: resize
        size: 60
    postprocessing:
      - type: normalize_landmarks_points

  - name: emotions_recognition
    data_source: VOCdevkit/VOC2012/JPEGImages
    annotation_conversion:
      converter: cvat_attributes_recognition
      annotation_file: 3631_OMZ_task2_emotions_recognition.xml
      label: face
    annotation: emotions_recognition.pickle
    dataset_meta: emotions_recognition.json
    preprocessing:
      - type: extend_around_rect
        augmentation_param: 0.3
      - type: crop_rect
      - type: resize
        size: 64

  - name: age_gender
    data_source: ILSVRC2012_img_val
    annotation_conversion:
      converter: cvat_age_gender
      annotation_file: 3630_OMZ_task1_age_gender.xml
    annotation: age_gender.pickle
    dataset_meta: age_gender.json

  - name: vehicle_attributes
    data_source: val2017
    annotation_conversion:
      converter: cvat_attributes_recognition
      annotation_file: 3634_OMZ_task8_vehicle_attributes_recognition_barrier_0039.xml
      label: vehicle
    annotation: vehicle_attributes.pickle
    dataset_meta: vehicle_attributes.json

  - name: person_8_attributes
    data_source: ILSVRC2012_img_val
    annotation_conversion:
      converter: cvat_multilabel_binary_attributes_recognition
      annotation_file: 3640_OMZ_task6_person_attributes_recognition_crossroad_0230.xml
      label: person
    annotation: person_8_attributes.pickle
    dataset_meta: person_8_attributes.json

  - name: vehicle_license_plate_detection
    data_source: ILSVRC2012_img_val
    annotation_conversion:
      converter: cvat_object_detection
      annotation_file: 3638_OMZ_task13_vehicle_license_plate_detection_barrier_0106.xml
      has_background: True
    annotation: vlpd.pickle
    dataset_meta: vlpd.json

  - name: action_detection_dataset_3_classes
    data_source: WIDER_val/images/44--Aerobics
    annotation_conversion:
      converter: cvat_person_detection_action_recognition
      use_case: common_3_actions
      annotation_file: 3766_OMZ_task14_person-detection-raisinghand-recognition-0001.xml
    annotation: action_detection_3classes.pickle
    dataset_meta: action_detection_3classes.json

  - name: action_detection_dataset_6_classes
    data_source: WIDER_val/images/44--Aerobics
    annotation_conversion:
      converter: cvat_person_detection_action_recognition
      use_case: common_6_actions
      annotation_file: 3766_OMZ_task14_person-detection-raisinghand-recognition-0001.xml
    annotation: action_detection_6classes.pickle
    dataset_meta: action_detection_6classes.json

  - name: action_detection_dataset_teacher
    data_source: WIDER_val/images/44--Aerobics
    annotation_conversion:
      converter: cvat_person_detection_action_recognition
      use_case: teacher
      annotation_file: 3766_OMZ_task14_person-detection-raisinghand-recognition-0001.xml
    annotation: action_detection_teacher.pickle
    dataset_meta: action_detection_teacher.json

  - name: action_detection_dataset_raising_hand
    data_source: WIDER_val/images/44--Aerobics
    annotation_conversion:
      converter: cvat_person_detection_action_recognition
      use_case: raising_hand
      annotation_file: 3766_OMZ_task14_person-detection-raisinghand-recognition-0001.xml
    annotation: action_detection_raising_hand.pickle
    dataset_meta: action_detection_raising_hand.json

  - name: person_detection
    data_source: val2017
    annotation_conversion:
      converter: mscoco_detection
      annotation_file: person_keypoints_val2017.json
      has_background: True
      sort_annotations: True
      use_full_label_map: True
    annotation: mscoco_person_detection.pickle
    dataset_meta: mscoco_person_detection.json

  - name: crossroad_dataset_1016
    data_source: val2017
    annotation_conversion:
      converter: cvat_object_detection
      annotation_file: 3637_OMZ_task12_person_vehicle_bike_detection_crossroad_0078.xml
      labels_file: person-vehicle-bike-detection-crossroad-1016-labels.json
      has_background: True
    annotation: crossroad-1016.pickle
    dataset_meta: crossroad-1016.json

  - name: crossroad_dataset_0078
    data_source: val2017
    annotation_conversion:
      converter: cvat_object_detection
      annotation_file: 3637_OMZ_task12_person_vehicle_bike_detection_crossroad_0078.xml
      labels_file: person-vehicle-bike-detection-crossroad-0078-labels.json
      has_background: True
    annotation: crossroad-0078.pickle
    dataset_meta: crossroad-0078.json

  - name: pedestrian_and_vehicle_dataset
    data_source: val2017
    annotation_conversion:
      converter: cvat_object_detection
      annotation_file: 3636_OMZ_task11_pedestrian_and_vehicle_detector_adas_0001.xml
      labels_file: pedestrian-and-vehicle-labels.json
      has_background: True
    annotation: pedestrian_and_vehicle.pickle
    dataset_meta: pedestrian_and_vehicle.json

  - name: pedestrian_detection_dataset
    data_source: val2017
    annotation_conversion:
      converter: cvat_object_detection
      annotation_file: 3636_OMZ_task11_pedestrian_and_vehicle_detector_adas_0001.xml
      labels_file: pedestrian-detection-labels.json
      has_background: True
    annotation: pedestrian_detection.pickle
    dataset_meta: pedestrian_detection.json

  - name: vehicle_detection_dataset
    data_source: val2017
    annotation_conversion:
      converter: cvat_object_detection
      annotation_file: 3636_OMZ_task11_pedestrian_and_vehicle_detector_adas_0001.xml
      labels_file: vehicle-detection-labels.json
      has_background: True
    annotation: vehicle_detection.pickle
    dataset_meta: vehicle_detection.json

  - name: synthetic_chinese_license_plates
    data_source: Synthetic_Chinese_License_Plates
    annotation_conversion:
      converter: lpr_txt
      annotation_file: Synthetic_Chinese_License_Plates/annotation
      decoding_dictionary_file: dict
    annotation: lpr.pickle
    dataset_meta: lpr.json

  - name: image_retrieval
    data_source: textile_crops
    annotation_conversion:
      converter: image_retrieval
      data_dir: textile_crops
      gallery_annotation_file: textile_crops/gallery/gallery.txt
      queries_annotation_file: textile_crops/queries/quieries.txt
    annotation: textile.pickle
    dataset_meta: textile.json
    preprocessing:
      - type: resize
        size: 224
 
  - name: lfw
    data_source: LFW/lfw
    annotation_conversion:
      converter: lfw
      pairs_file: LFW/annotation/pairs.txt
      landmarks_file: LFW/annotation/lfw_landmark.txt
    annotation: lfw.pickle

    metrics:
      - type: pairwise_accuracy_subsets
        subset_number: 2

  - name: ICDAR2015
    data_source: ICDAR15_DET/ch4_test_images
    annotation_conversion:
      converter: icdar_detection
      data_dir: ICDAR15_DET/gt
    annotation: icdar15_detection.pickle

  - name: ICDAR2013
    data_source: ICDAR13_REC/Challenge2_Test_Task3_Images
    annotation_conversion:
      converter: icdar13_recognition
      annotation_file: ICDAR13_REC/gt/gt.txt.fixed.alfanumeric
    annotation: icdar13_recognition.pickle
    dataset_meta: icdar13_recognition.json

  - name: market1501
    data_source: Market-1501-v15.09.15
    annotation_conversion:
      converter: market1501_reid
      data_dir: Market-1501-v15.09.15
    annotation: market1501_reid.pickle

  - name: vgg2face
    data_source: VGGFaces2/test
    annotation_conversion:
      converter: vgg_face
      landmarks_csv_file: VGGFaces2/bb_landmark/loose_landmark_test.csv
      bbox_csv_file: VGGFaces2/bb_landmark/loose_bb_test.csv
    annotation: vggfaces2.pickle
    dataset_meta: vggfaces2.json

  - name: semantic_segmentation_adas
    data_source: segmentation
    annotation_conversion:
      converter: common_semantic_segmentation
      images_dir: segmentation/images
      masks_dir: segmentation/mask_segmentation_adas
      image_postfix: .JPEG
      mask_postfix: .png
      dataset_meta: segmentation/mask_segmentation_adas/dataset_meta.json
    annotation: semantic_segmentation_adas.pickle
    dataset_meta: semantic_segmentation_adas.json

    preprocessing:
      - type: resize
        dst_height: 1024
        dst_width: 2048

    postprocessing:
      - type: encode_segmentation_mask
        apply_to: annotation
      - type: resize_segmentation_mask
        apply_to: annotation
        dst_height: 1024
        dst_width: 2048

  - name: road_segmentation
    data_source: segmentation
    annotation_conversion:
      converter: common_semantic_segmentation
      images_dir: segmentation/images
      masks_dir: segmentation/mask_road_segmentation
      image_postfix: .JPEG
      mask_postfix: .png
      dataset_meta: segmentation/mask_road_segmentation/dataset_meta.json
    annotation: road_segmentation.pickle
    dataset_meta: road_segmentation.json

    preprocessing:
      - type: resize
        dst_height: 512
        dst_width: 896

    postprocessing:
      - type: encode_segmentation_mask
        apply_to: annotation
      - type: resize_segmentation_mask
        apply_to: annotation
        dst_height: 512
        dst_width: 896

    metrics:
      - type: mean_iou
        presenter: print_vector
      - type: mean_accuracy
        presenter: print_vector

  - name: super_resolution_x3
    data_source: super_resolution
    annotation_conversion:
      converter: super_resolution
      data_dir: super_resolution
      lr_suffix: lr_x3
      upsample_suffix: upsample_x3
      hr_suffix: hr
      two_streams: True
    annotation: super_resolution_x3.pickle

    metrics:
      - type: psnr
        scale_border: 4
        presenter: print_vector

  - name: super_resolution_x4
    data_source: super_resolution
    annotation_conversion:
      converter: super_resolution
      data_dir: super_resolution
      lr_suffix: lr_x4
      upsample_suffix: upsample_x4
      hr_suffix: hr
      two_streams: True
    annotation: super_resolution_x4.pickle

    metrics:
      - type: psnr
        scale_border: 4
        presenter: print_vector

  - name: text_super_resolution_x3
    data_source: super_resolution
    annotation_conversion:
      converter: super_resolution
      data_dir: super_resolution
      lr_suffix: lr_x3
      hr_suffix: hr_gray
    annotation: text_super_resolution_x3.pickle

    preprocessing:
      - type: bgr_to_gray

    metrics:
      - type: psnr
        scale_border: 4
        presenter: print_vector

  - name: head_pose
    data_source: WIDER_val/images/16--Award_Ceremony
    annotation: head_pose.pickle

    preprocessing:
      - type: crop_rect
      - type: resize
        size: 60

  - name: gaze_estimation_dataset
<<<<<<< HEAD
=======

>>>>>>> ab1f25dd
    data_source: gaze_estimation
    annotation: gaze_estimation.pickle

    reader:
      type: combine_reader
      scheme:
        ".*.png": opencv_imread
        ".*.json":
            type: json_reader
            key: head_pose_angles

  - name: handwritten_score_recognition
    data_source: ILSVRC2012_img_val
    annotation: handwritten_score_recognition.pickle
    dataset_meta: handwritten_score_recognition.json<|MERGE_RESOLUTION|>--- conflicted
+++ resolved
@@ -474,10 +474,6 @@
         size: 60
 
   - name: gaze_estimation_dataset
-<<<<<<< HEAD
-=======
-
->>>>>>> ab1f25dd
     data_source: gaze_estimation
     annotation: gaze_estimation.pickle
 
