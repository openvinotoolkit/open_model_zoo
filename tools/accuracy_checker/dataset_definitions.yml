launchers:
  - framework: dlsdk
    cpu_extensions: AUTO

datasets:
  - name: ms_coco_mask_rcnn
    annotation_conversion:
      converter: mscoco_mask_rcnn
      annotation_file: instances_val2017.json
      has_background: True
      sort_annotations: True
    annotation: mscoco_mask_rcnn.pickle
    dataset_meta: mscoco_mask_rcnn.json
    data_source: val2017

  - name: ms_coco_mask_rcnn_short_80_classes
    annotation_conversion:
      converter: mscoco_mask_rcnn
      annotation_file: instances_val2017_short.json
      has_background: True
      sort_annotations: True
    annotation: mscoco_mask_rcnn_short_80.pickle
    dataset_meta: mscoco_mask_rcnn_short_80.json
    data_source: val2017

  - name: ms_coco_mask_rcnn_short_91_classes
    annotation_conversion:
      converter: mscoco_mask_rcnn
      annotation_file: instances_val2017_short.json
      has_background: True
      sort_annotations: True
      use_full_label_map: True
    annotation: mscoco_mask_rcnn_short_91.pickle
    dataset_meta: mscoco_mask_rcnn_short_91.json
    data_source: val2017

  - name: ms_coco_detection_91_classes
    annotation_conversion:
      converter: mscoco_detection
      annotation_file: instances_val2017.json
      has_background: True
      sort_annotations: True
      use_full_label_map: True
    annotation: mscoco_det_91.pickle
    dataset_meta: mscoco_det_91.json
    data_source: val2017

  - name: ms_coco_keypoints
    data_source: val2017
    annotation_conversion:
      converter: mscoco_keypoints
      annotation_file: person_keypoints_val2017.json
    annotation: mscoco_keypoints.pickle
    dataset_meta: mscoco_keypoints.json
    metrics:
      - name: AP
        type: coco_precision
        max_detections: 20

  - name: imagenet_1000_classes
    annotation_conversion:
      converter: imagenet
      annotation_file: val.txt
    annotation: imagenet1000.pickle
    data_source: ILSVRC2012_img_val
    metrics:
    - name: accuracy@top1
      type: accuracy
      top_k: 1
    - name: acciracy@top5
      type: accuracy
      top_k: 5

  - name: imagenet_1000_classes_2015
    annotation_conversion:
      converter: imagenet
      annotation_file: val15.txt
    annotation: imagenet1000_2015.pickle
    data_source: ILSVRC2012_img_val
    metrics:
    - name: accuracy@top1
      type: accuracy
      top_k: 1
    - name: acciracy@top5
      type: accuracy
      top_k: 5

  - name: imagenet_1001_classes
    annotation_conversion:
      converter: imagenet
      annotation_file: val.txt
      has_background: True
    annotation: imagenet1001.pickle
    data_source: ILSVRC2012_img_val
    metrics:
    - name: accuracy@top1
      type: accuracy
      top_k: 1
    - name: acciracy@top5
      type: accuracy
      top_k: 5

  - name: VOC2012
    annotation_conversion:
      converter: voc_detection
      annotations_dir: VOCdevkit/VOC2012/Annotations
      images_dir: VOCdevkit/VOC2012/JPEGImages
      imageset_file: VOCdevkit/VOC2012/ImageSets/Main/val.txt
    data_source: VOCdevkit/VOC2012/JPEGImages
    annotation: voc12.pickle
    dataset_meta: voc12.json
    postprocessing:
    - type: resize_prediction_boxes
    metrics:
    - type: map
      integral: 11point
      ignore_difficult: True
      presenter: print_scalar

  - name: VOC2012_Segmentation
    annotation_conversion:
      converter: voc_segmentation
      imageset_file: VOCdevkit/VOC2012/ImageSets/Segmentation/val.txt
      images_dir: VOCdevkit/VOC2012/JPEGImages/
      mask_dir: VOCdevkit/VOC2012/SegmentationClass/
    data_source: VOCdevkit/VOC2012
    annotation: voc2012_segmentation.pickle
    dataset_meta: voc2012_segmentation.json

  - name: wider
    data_source: WIDER_val/images
    annotation_conversion:
      converter: wider
      annotation_file: wider_face_split/wider_face_val_bbx_gt.txt
    annotation: wider.pickle
    dataset_meta: wider.json

  - name: facial_landmarks_35
    data_source: VOCdevkit/VOC2012/JPEGImages
    annotation_conversion:
      converter: cvat_facial_landmarks
      annotation_file: 3632_OMZ_task3_facial_landmarks_35_adas.xml
    annotation: facial_landmarks_35.pickle
    preprocessing:
      - type: resize
        size: 60
    postprocessing:
      - type: normalize_landmarks_points

  - name: emotions_recognition
    data_source: VOCdevkit/VOC2012/JPEGImages
    annotation_conversion:
      converter: cvat_attributes_recognition
      annotation_file: 3631_OMZ_task2_emotions_recognition.xml
      label: face
    annotation: emotions_recognition.pickle
    dataset_meta: emotions_recognition.json
    preprocessing:
      - type: extend_around_rect
        augmentation_param: 0.3
      - type: crop_rect
      - type: resize
        size: 64

  - name: age_gender
    data_source: ILSVRC2012_img_val
    annotation_conversion:
      converter: cvat_age_gender
      annotation_file: 3630_OMZ_task1_age_gender.xml
    annotation: age_gender.pickle
    dataset_meta: age_gender.json

  - name: vehicle_attributes
    data_source: val2017
    annotation_conversion:
      converter: cvat_attributes_recognition
      annotation_file: 3634_OMZ_task8_vehicle_attributes_recognition_barrier_0039.xml
      label: vehicle
    annotation: vehicle_attributes.pickle
    dataset_meta: vehicle_attributes.json

  - name: person_8_attributes
    data_source: ILSVRC2012_img_val
    annotation_conversion:
      converter: cvat_multilabel_binary_attributes_recognition
      annotation_file: 3640_OMZ_task6_person_attributes_recognition_crossroad_0230.xml
      label: person
    annotation: person_8_attributes.pickle
    dataset_meta: person_8_attributes.json

  - name: vehicle_license_plate_detection
    data_source: ILSVRC2012_img_val
    annotation_conversion:
      converter: cvat_object_detection
      annotation_file: 3638_OMZ_task13_vehicle_license_plate_detection_barrier_0106.xml
      has_background: True
    annotation: vlpd.pickle
    dataset_meta: vlpd.json

  - name: action_detection_dataset_3_classes
    data_source: WIDER_val/images/44--Aerobics
    annotation_conversion:
      converter: cvat_person_detection_action_recognition
      use_case: common_3_actions
      annotation_file: 3766_OMZ_task14_person-detection-raisinghand-recognition-0001.xml
    annotation: action_detection_3classes.pickle
    dataset_meta: action_detection_3classes.json

  - name: action_detection_dataset_6_classes
    data_source: WIDER_val/images/44--Aerobics
    annotation_conversion:
      converter: cvat_person_detection_action_recognition
      use_case: common_6_actions
      annotation_file: 3766_OMZ_task14_person-detection-raisinghand-recognition-0001.xml
    annotation: action_detection_6classes.pickle
    dataset_meta: action_detection_6classes.json

  - name: action_detection_dataset_teacher
    data_source: WIDER_val/images/44--Aerobics
    annotation_conversion:
      converter: cvat_person_detection_action_recognition
      use_case: teacher
      annotation_file: 3766_OMZ_task14_person-detection-raisinghand-recognition-0001.xml
    annotation: action_detection_teacher.pickle
    dataset_meta: action_detection_teacher.json

  - name: action_detection_dataset_raising_hand
    data_source: WIDER_val/images/44--Aerobics
    annotation_conversion:
      converter: cvat_person_detection_action_recognition
      use_case: raising_hand
      annotation_file: 3766_OMZ_task14_person-detection-raisinghand-recognition-0001.xml
    annotation: action_detection_raising_hand.pickle
    dataset_meta: action_detection_raising_hand.json

  - name: person_detection
    data_source: val2017
    annotation_conversion:
      converter: mscoco_detection
      annotation_file: person_keypoints_val2017.json
      has_background: True
      sort_annotations: True
      use_full_label_map: True
    annotation: mscoco_person_detection.pickle
    dataset_meta: mscoco_person_detection.json

  - name: crossroad_dataset_1016
    data_source: val2017
    annotation_conversion:
      converter: cvat_object_detection
      annotation_file: 3637_OMZ_task12_person_vehicle_bike_detection_crossroad_0078.xml
      labels_file: person-vehicle-bike-detection-crossroad-1016-labels.json
      has_background: True
    annotation: crossroad-1016.pickle
    dataset_meta: crossroad-1016.json

  - name: crossroad_dataset_0078
    data_source: val2017
    annotation_conversion:
      converter: cvat_object_detection
      annotation_file: 3637_OMZ_task12_person_vehicle_bike_detection_crossroad_0078.xml
      labels_file: person-vehicle-bike-detection-crossroad-0078-labels.json
      has_background: True
    annotation: crossroad-0078.pickle
    dataset_meta: crossroad-0078.json

  - name: pedestrian_and_vehicle_dataset
    data_source: val2017
    annotation_conversion:
      converter: cvat_object_detection
      annotation_file: 3636_OMZ_task11_pedestrian_and_vehicle_detector_adas_0001.xml
      labels_file: pedestrian-and-vehicle-labels.json
      has_background: True
    annotation: pedestrian_and_vehicle.pickle
    dataset_meta: pedestrian_and_vehicle.json

  - name: pedestrian_detection_dataset
    data_source: val2017
    annotation_conversion:
      converter: cvat_object_detection
      annotation_file: 3636_OMZ_task11_pedestrian_and_vehicle_detector_adas_0001.xml
      labels_file: pedestrian-detection-labels.json
      has_background: True
    annotation: pedestrian_detection.pickle
    dataset_meta: pedestrian_detection.json

  - name: vehicle_detection_dataset
    data_source: val2017
    annotation_conversion:
      converter: cvat_object_detection
      annotation_file: 3636_OMZ_task11_pedestrian_and_vehicle_detector_adas_0001.xml
      labels_file: vehicle-detection-labels.json
      has_background: True
    annotation: vehicle_detection.pickle
    dataset_meta: vehicle_detection.json

  - name: synthetic_chinese_license_plates
    data_source: Synthetic_Chinese_License_Plates
    annotation_conversion:
      converter: lpr_txt
      annotation_file: Synthetic_Chinese_License_Plates/annotation
      decoding_dictionary_file: dict
    annotation: lpr.pickle
    dataset_meta: lpr.json

  - name: image_retrieval
    data_source: textile_crops
    annotation_conversion:
      converter: image_retrieval
      data_dir: textile_crops
      gallery_annotation_file: textile_crops/gallery/gallery.txt
      queries_annotation_file: textile_crops/queries/quieries.txt
    annotation: textile.pickle
    dataset_meta: textile.json
    preprocessing:
      - type: resize
        size: 224

  - name: lfw
    data_source: LFW/lfw
    annotation_conversion:
      converter: lfw
      pairs_file: LFW/annotation/pairs.txt
      landmarks_file: LFW/annotation/lfw_landmark.txt
    annotation: lfw.pickle

    metrics:
      - type: pairwise_accuracy_subsets
        subset_number: 2

  - name: ICDAR2015
    data_source: ICDAR15_DET/ch4_test_images
    annotation_conversion:
      converter: icdar_detection
      data_dir: ICDAR15_DET/gt
    annotation: icdar15_detection.pickle

  - name: ICDAR2013
    data_source: ICDAR13_REC/Challenge2_Test_Task3_Images
    annotation_conversion:
      converter: icdar13_recognition
      annotation_file: ICDAR13_REC/gt/gt.txt.fixed.alfanumeric
    annotation: icdar13_recognition.pickle
    dataset_meta: icdar13_recognition.json

  - name: market1501
    data_source: Market-1501-v15.09.15
    annotation_conversion:
      converter: market1501_reid
      data_dir: Market-1501-v15.09.15
    annotation: market1501_reid.pickle

  - name: vgg2face
    data_source: VGGFaces2/test
    annotation_conversion:
      converter: vgg_face
      landmarks_csv_file: VGGFaces2/bb_landmark/loose_landmark_test.csv
      bbox_csv_file: VGGFaces2/bb_landmark/loose_bb_test.csv
    annotation: vggfaces2.pickle
    dataset_meta: vggfaces2.json

  - name: semantic_segmentation_adas
    data_source: segmentation
    annotation_conversion:
      converter: common_semantic_segmentation
      images_dir: segmentation/images
      masks_dir: segmentation/mask_segmentation_adas
      image_postfix: .JPEG
      mask_postfix: .png
      dataset_meta: segmentation/mask_segmentation_adas/dataset_meta.json
    annotation: semantic_segmentation_adas.pickle
    dataset_meta: semantic_segmentation_adas.json

    preprocessing:
      - type: resize
        dst_height: 1024
        dst_width: 2048

    postprocessing:
      - type: encode_segmentation_mask
        apply_to: annotation
      - type: resize_segmentation_mask
        apply_to: annotation
        dst_height: 1024
        dst_width: 2048

  - name: road_segmentation
    data_source: segmentation
    annotation_conversion:
      converter: common_semantic_segmentation
      images_dir: segmentation/images
      masks_dir: segmentation/mask_road_segmentation
      image_postfix: .JPEG
      mask_postfix: .png
      dataset_meta: segmentation/mask_road_segmentation/dataset_meta.json
    annotation: road_segmentation.pickle
    dataset_meta: road_segmentation.json

    preprocessing:
      - type: resize
        dst_height: 512
        dst_width: 896

    postprocessing:
      - type: encode_segmentation_mask
        apply_to: annotation
      - type: resize_segmentation_mask
        apply_to: annotation
        dst_height: 512
        dst_width: 896

    metrics:
      - type: mean_iou
        presenter: print_vector
      - type: mean_accuracy
        presenter: print_vector

  - name: super_resolution_x3
    data_source: super_resolution
    annotation_conversion:
      converter: super_resolution
      data_dir: super_resolution
      lr_suffix: lr_x3
      upsample_suffix: upsample_x3
      hr_suffix: hr
      two_streams: True
    annotation: super_resolution_x3.pickle

    metrics:
      - type: psnr
        scale_border: 4
        presenter: print_vector

  - name: super_resolution_x4
    data_source: super_resolution
    annotation_conversion:
      converter: super_resolution
      data_dir: super_resolution
      lr_suffix: lr_x4
      upsample_suffix: upsample_x4
      hr_suffix: hr
      two_streams: True
    annotation: super_resolution_x4.pickle

    metrics:
      - type: psnr
        scale_border: 4
        presenter: print_vector

  - name: text_super_resolution_x3
    data_source: super_resolution
    annotation_conversion:
      converter: super_resolution
      data_dir: super_resolution
      lr_suffix: lr_x3
      hr_suffix: hr_gray
    annotation: text_super_resolution_x3.pickle

    preprocessing:
      - type: bgr_to_gray

    metrics:
      - type: psnr
        scale_border: 4
        presenter: print_vector

  - name: head_pose
    data_source: WIDER_val/images/16--Award_Ceremony
    annotation: head_pose.pickle

    preprocessing:
      - type: crop_rect
      - type: resize
        size: 60

  - name: gaze_estimation_dataset
    data_source: gaze_estimation
    annotation: gaze_estimation.pickle

    reader:
      type: combine_reader
      scheme:
        ".*.png": opencv_imread
        ".*.json":
            type: json_reader
            key: head_pose_angles

  - name: handwritten_score_recognition
    data_source: ILSVRC2012_img_val
    annotation: handwritten_score_recognition.pickle
    dataset_meta: handwritten_score_recognition.json

<<<<<<< HEAD
  - name: cmu_panoptic_keypoints
    data_source: cmu_panoptic_subset
    annotation_conversion:
      converter: cmu_panoptic_keypoints
      data_dir: cmu_panoptic_subset
    annotation: cmu_panoptic_keypoints.pickle
=======
  - name: kinetics-400
    data_source: kinetics/frames_val
    annotation_conversion:
      converter: clip_action_recognition
      annotation_file: kinetics/kinetics_400.json
      data_dir: kinetics/frames_val
    annotation: kinetics_action_recognition.pickle
    dataset_meta: kinetics_action_recognition.json

  - name: driver_action_recognition_dataset
    data_source: kinetics/frames_val
    annotation_conversion:
      converter: clip_action_recognition
      annotation_file: kinetics/driver_action_recognition.json
      data_dir: kinetics/frames_val
    annotation: driver_action_recognition.pickle
    dataset_meta: driver_action_recognition.json

  - name: BraTS
    data_source: BraTS
    reader: numpy_reader
    annotation_conversion:
      converter: brats_numpy
      data_dir: BraTS
      ids_file: BraTS/val_ids.p
      labels_file: BraTS/labels
    annotation: brats.pickle
    dataset_meta: brats.json
>>>>>>> e2a5a1c9
<|MERGE_RESOLUTION|>--- conflicted
+++ resolved
@@ -490,14 +490,13 @@
     annotation: handwritten_score_recognition.pickle
     dataset_meta: handwritten_score_recognition.json
 
-<<<<<<< HEAD
   - name: cmu_panoptic_keypoints
     data_source: cmu_panoptic_subset
     annotation_conversion:
       converter: cmu_panoptic_keypoints
       data_dir: cmu_panoptic_subset
     annotation: cmu_panoptic_keypoints.pickle
-=======
+
   - name: kinetics-400
     data_source: kinetics/frames_val
     annotation_conversion:
@@ -525,5 +524,4 @@
       ids_file: BraTS/val_ids.p
       labels_file: BraTS/labels
     annotation: brats.pickle
-    dataset_meta: brats.json
->>>>>>> e2a5a1c9
+    dataset_meta: brats.json