"""
Copyright (c) 2024 Intel Corporation

Licensed under the Apache License, Version 2.0 (the "License");
you may not use this file except in compliance with the License.
You may obtain a copy of the License at

      http://www.apache.org/licenses/LICENSE-2.0

Unless required by applicable law or agreed to in writing, software
distributed under the License is distributed on an "AS IS" BASIS,
WITHOUT WARRANTIES OR CONDITIONS OF ANY KIND, either express or implied.
See the License for the specific language governing permissions and
limitations under the License.
"""

import os
from pathlib import Path
import numpy as np
from .format_converter import DirectoryBasedAnnotationConverter, ConverterReturn
from ..config import NumberField, StringField
from ..representation import ImageFeatureAnnotation
from ..utils import UnsupportedPackage
from ..data_readers import AnnotationDataIdentifier
from ..progress_reporters import TQDMReporter


# Large images that were ignored in previous papers
ignored_scenes = (
    "i_contruction",
    "i_crownnight",
    "i_dc",
    "i_pencils",
    "i_whitebuilding",
    "v_artisans",
    "v_astronautis",
    "v_talent",
)


class HpatchesConverter(DirectoryBasedAnnotationConverter):
    __provider__ = 'hpatches_with_kornia_feature'

    @classmethod
    def parameters(cls):
        params = super().parameters()
        params.update({
            'sequences_dir': StringField(
                optional=True, default='hpatches-sequences-release',
                description="Path to folder, where hpatches sequences are located."
            ),
            'max_num_keypoints': NumberField(
                optional=True, default=512, value_type=int, min_value=128, max_value=2048,
                description='Maksimum number of image keypoints.'
            ),
            'image_side_size': NumberField(
                optional=True, default=480, value_type=int, min_value=128, max_value=2048,
                description='Image short side size.'
            )
        })

        return params

    def configure(self):
        try:
            import torch  # pylint: disable=import-outside-toplevel
            self._torch = torch
        except ImportError as torch_import_error:
            UnsupportedPackage('torch', torch_import_error.msg).raise_error(self.__provider__)
        try:
            import kornia # pylint: disable=import-outside-toplevel
            self._kornia = kornia
        except ImportError as kornia_import_error:
            UnsupportedPackage('kornia', kornia_import_error.msg).raise_error(self.__provider__)


        self.data_dir = self.get_value_from_config('data_dir')
        self.sequences_dir = self.get_value_from_config('sequences_dir')
        self.max_num_keypoints = self.get_value_from_config('max_num_keypoints')
<<<<<<< HEAD
        self.side_size = self.get_value_from_config('image_side_size')
=======
>>>>>>> 25f03cc6

    def _get_new_image_size(self, h: int, w: int):
        side_size = self.side_size
        aspect_ratio = w / h
        if aspect_ratio < 1.0:
            size = int(side_size / aspect_ratio), side_size
        else:
            size = side_size, int(side_size * aspect_ratio)
        return size


    def _get_image_data(self, path, image_size = None):
        img = self._kornia.io.load_image(path, self._kornia.io.ImageLoadType.RGB32, device='cpu')[None, ...]

        h, w = img.shape[-2:]
        size = h, w
        size = self._get_new_image_size(h, w)
        if image_size and size != image_size:
            size = image_size
        img = self._kornia.geometry.transform.resize(
            img,
            size,
            side='short',
            antialias=True,
            align_corners=None,
            interpolation='bilinear',
        )
        scale = self._torch.Tensor([img.shape[-1] / w, img.shape[-2] / h]).to(img)
        T = np.diag([scale[0], scale[1], 1])

        data = {
            "scales": scale,
            "image_size": np.array(size[::-1]),
            "transform": T,
            "original_image_size": np.array([w, h]),
            "image" : img
        }
        return data, size

    @staticmethod
    def _read_homography(path):
        with open(path, encoding="utf-8") as f:
            result = []
            for line in f.readlines():
                while "  " in line:  # Remove double spaces
                    line = line.replace("  ", " ")
                line = line.replace(" \n", "").replace("\n", "")
                # Split and discard empty strings
                elements = list(filter(lambda s: s, line.split(" ")))
                if elements:
                    result.append(elements)
            return np.array(result).astype(float)

    def convert(self, check_content=False, progress_callback=None, progress_interval=50, **kwargs):
        annotations = []
        items = []

        sequences_dir = Path(os.path.join(self.data_dir, self.sequences_dir))
        sequences = sorted([x.name for x in sequences_dir.iterdir()])

        for seq in sequences:
            if seq in ignored_scenes:
                continue
            for i in range(2, 7):
                items.append((seq, i, seq[0] == "i"))

        device = 'cpu'
        num_features = self.max_num_keypoints
        disk = self._kornia.feature.DISK.from_pretrained("depth").to(device)

        num_iterations = len(items)
        progress_reporter = TQDMReporter(print_interval=progress_interval)
        progress_reporter.reset(num_iterations)

        for item_id, item in enumerate(items):
            seq, idx, _ = item

            if idx == 2:
                img_path = Path(sequences_dir / seq / "1.ppm")
                data0, img_size0 = self._get_image_data(img_path)

            img_path = Path(sequences_dir / seq / f"{idx}.ppm")

            data1, _ = self._get_image_data(img_path, img_size0)

            with self._torch.inference_mode():
                inp = self._torch.cat([data0["image"], data1["image"]], dim=0)
                features0, features1 = disk(inp, num_features, pad_if_not_divisible=True)

            H = self._read_homography(Path(sequences_dir / seq / f"H_1_{idx}"))
            H = data1["transform"] @ H @ np.linalg.inv(data0["transform"])

            data = {
                "keypoints0": features0.keypoints.unsqueeze(0),
                "keypoints1": features1.keypoints.unsqueeze(0),
                "descriptors0": features0.descriptors.unsqueeze(0),
                "descriptors1" : features1.descriptors.unsqueeze(0),
                "image_size0": data0["image_size"],
                "image_size1": data1["image_size"],
                "H_0to1": H
            }

            sequence = f"{seq}/{idx}"
            annotated_id = AnnotationDataIdentifier(sequence, data)
            annotation = ImageFeatureAnnotation(
                identifier = annotated_id,
                sequence = sequence
            )
            annotations.append(annotation)
            progress_reporter.update(item_id, 1)
            break

        progress_reporter.finish()
        return ConverterReturn(annotations, None, None)<|MERGE_RESOLUTION|>--- conflicted
+++ resolved
@@ -77,10 +77,7 @@
         self.data_dir = self.get_value_from_config('data_dir')
         self.sequences_dir = self.get_value_from_config('sequences_dir')
         self.max_num_keypoints = self.get_value_from_config('max_num_keypoints')
-<<<<<<< HEAD
         self.side_size = self.get_value_from_config('image_side_size')
-=======
->>>>>>> 25f03cc6
 
     def _get_new_image_size(self, h: int, w: int):
         side_size = self.side_size
