# Annotation Converters

Annotation converter is a function which converts annotation file to suitable for metric evaluation format.
Each annotation converter expects specific annotation file format or data structure, which depends on original dataset.
If converter for your data format is not supported by Accuracy Checker, you can provide your own annotation converter.
Each annotation converter has parameters available for configuration.

Process of conversion can be implemented in two ways:
* via configuration file
* via command line

### Describing annotation conversion in configuration file.

Annotation conversion can be provided in `dataset` section your configuration file to convert annotation inplace before every evaluation.
Each conversion configuration should contain `converter` field filled selected converter name and provide converter specific parameters (more details in supported converters section). All paths can be prefixed via command line with `-s, --source` argument.

You can additionally use optional parameters like:
* `subsample_size` - Dataset subsample size. You can specify the number of ground truth objects or dataset ratio in percentage. Please, be careful to use this option, some datasets does not support subsampling. You can also specify `subsample_seed` if you want to generate subsample with specific random seed.
* `annotation` - path to store converted annotation pickle file. You can use this parameter if you need to reuse converted annotation to avoid subsequent conversions.
* `dataset_meta` - path to store mata information about converted annotation if it is provided.
* `analyze_dataset` - flag which allow to get statistics about converted dataset. Supported annotations: `ClassificationAnnotation`, `DetectionAnnotation`, `MultiLabelRecognitionAnnotation`, `RegressionAnnotation`. Default value is False.

Example of usage:

```yaml
   annotation_conversion:
     # Converter name which will be called for conversion.
     converter: sample
     # Converter specific parameters, can be different depend on converter realization.
     data_dir: sample/sample_dataset
   # (Optional) subsample generation. Can be also used with prepared annotation file.
   subsample_size: 1000
   # (Optional) paths to store annotation files for following usage. In the next evaluation these files will be directly used instead running conversion.
   annotation: sample_dataset.pickle
   dataset_meta: sample_dataset.json
```

### Conversing process via command line.

The command line for annotation conversion looks like:

```bash
convert_annotation <converter_name> <converter_specific parameters>
```
All converter specific options should have format `--<parameter_name> <parameter_value>`
You may refer to `-h, --help` to full list of command line options. Some optional arguments are:

* `-o, --output_dir` - directory to save converted annotation and meta info.
* `-a, --annotation_name` - annotation file name.
* `-m, --meta_name` - meta info file name.

### Supported converters 

Accuracy Checker supports following list of annotation converters and specific for them parameters:
* `cifar10` - converts CIFAR 10 classification dataset to `ClassificationAnnotation`
  * `data_batch_file` - path to pickle file which contain dataset batch (e.g. test_batch)
  * `has_background` - allows to add background label to original labels and convert dataset for 11 classes instead 10 (default value is False).
  * `convert_images` - allows to convert images from pickle file to user specified directory (default value is False).
  * `converted_images_dir` - path to converted images location.
* `mnist_csv` - convert MNIST dataset for handwritten digit recognition stored in csv format to `ClassificationAnnotation`.
  * `annotation_file` - path to dataset file in csv format.
  * `convert_images` - allows to convert images from annotation file to user specified directory (default value is False).
  * `converted_images_dir` - path to converted images location if enabled `convert_images`.
* `imagenet` - convert ImageNet dataset for image classification task to `ClassificationAnnotation`.
  * `annotation_file` - path to annotation in txt format.
  * `labels_file` - path to file with word description of labels (synset_words).
  * `has_background` - allows to add background label to original labels and convert dataset for 1001 classes instead 1000 (default value is False).
* `voc_detection` - converts Pascal VOC annotation for detection task to `DetectionAnnotation`.
   * `imageset_file` - path to file with validation image list.
   * `annotations_dir` - path to directory with annotation files.
   * `images_dir` - path to directory with images related to devkit root (default JPEGImages).
  * `has_background` - allows convert dataset with/without adding background_label. Accepted values are True or False. (default is True) 
* `voc_segmentation` - converts Pascal VOC annotation for semantic segmentation task to `SegmentationAnnotation`.
  * `imageset_file` - path to file with validation image list.
  * `images_dir` - path to directory with images related to devkit root (default JPEGImages).
  * `mask_dir` - path to directory with ground truth segmentation masks related to devkit root (default SegmentationClass).
* `mscoco_detection` - converts MS COCO dataset for object detection task to `DetectionAnnotation`.
  * `annotation_file` - path ot annotation file in json format.
  * `has_background` - allows convert dataset with/without adding background_label. Accepted values are True or False. (default is False).
  * `use_full_label_map` - allows to use original label map (with 91 object categories) from paper instead public available(80 categories).
  * `sort_annotations` - allows to save annotations in image id ascend order.
* `mscoco_segmentation` - converts MS COCO dataset for object instance segmentation task to `CocoInstanceSegmentationAnnotation`.
  * `annotation_file` - path ot annotation file in json format.
  * `has_background` - allows convert dataset with/without adding background_label. Accepted values are True or False. (default is False).
  * `use_full_label_map` - allows to use original label map (with 91 object categories) from paper instead public available(80 categories).
  * `sort_annotations` - allows to save annotations in image id ascend order.
* `mscoco_mask_rcnn` - converts MS COCO dataset to `ContainerAnnotation` with `DetectionAnnotation` and `CocoInstanceSegmentationAnnotation` named `detection_annotation` and `segmentation_annotation` respectively.
  * `annotation_file` - path ot annotation file in json format.
  * `has_background` - allows convert dataset with/without adding background_label. Accepted values are True or False. (default is False).
  * `use_full_label_map` - allows to use original label map (with 91 object categories) from paper instead public available(80 categories).
  * `sort_annotations` - allows to save annotations in image id ascend order.
* `mscoco_keypoints` - converts MS COCO dataset for keypoints localization task to `PoseEstimationAnnotation`.
  * `annotation_file` - path ot annotation file in json format.
* `wider` - converts from Wider Face dataset to `DetectionAnnotation`.
  * `annotation_file` - path to txt file, which contains ground truth data in WiderFace dataset format.
  * `label_start` - specifies face label index in label map. Default value is 1. You can provide another value, if you want to use this dataset for separate label validation,
  in case when your network predicts other class for faces.
* `detection_opencv_storage` - converts detection annotation stored in Detection OpenCV storage format to `DetectionAnnotation`.
  * `annotation_file` - path to annotation in xml format.
  * `image_names_file` - path to txt file, which contains image name list for dataset.
  * `label_start` - specifies label index start in label map. Default value is 1. You can provide another value, if you want to use this dataset for separate label validation.
  * `background_label` - specifies which index will be used for background label. You can not provide this parameter if your dataset has not background label.
* `cityscapes` - converts CityScapes Dataset to `SegmentationAnnotation`.
  * `dataset_root_dir` - path to dataset root.
  * `images_subfolder` - path from dataset root to directory with validation images (Optional, default `imgsFine/leftImg8bit/val`).
  * `masks_subfolder` - path from dataset root to directory with ground truth masks (Optional, `gtFine/val`).
  * `masks_suffix` - suffix for mask file names (Optional, default `_gtFine_labelTrainIds`).
  * `images_suffix` - suffix for image file names (Optional, default `_leftImg8bit`).
  * `use_full_label_map` - allows to use full label map with 33 classes instead train label map with 18 classes (Optional, default `False`).
* `vgg_face` - converts VGG Face 2 dataset for facial landmarks regression task to `FacialLandmarksAnnotation`.
  * `landmarks_csv_file` - path to csv file with coordinates of landmarks points.
  * `bbox_csv_file` - path to cvs file which contains bounding box coordinates for faces (optional parameter).
* `lfw` - converts Labeled Faces in the Wild dataset for face reidentification to `ReidentificationClassificationAnnotation`.
  * `pairs_file` - path to file with annotation positive and negative pairs.
  * `train_file` - path to file with annotation positive and negative pairs used for network train (optional parameter).
  * `landmarks_file` - path to file with facial landmarks coordinates for annotation images (optional parameter).
* `mars` - converts MARS person reidentification dataset to `ReidentificationAnnotation`.
  * `data_dir` - path to data directory, where gallery (`bbox_test`) and `query` subdirectories are located.
* `market1501_reid` - converts Market1501 person reidentification dataset to `ReidentificationAnnotation`.
  * `data_dir` - path to data directory, where gallery (`bounding_box_test`) and `query` subdirectories are located.
* `super_resolution` - converts dataset for super resolution task to `SuperResolutionAnnotation`.
  * `data_dir` - path to folder, where images in low and high resolution are located.
  * `lr_suffix` - low resolution file name's suffix (default lr).
  * `hr_suffix` - high resolution file name's suffix (default hr).
  * `annotation_loader` - which library will be used for ground truth image reading. Supported: `opencv`, `pillow` (Optional. Default value is pillow). Note, color space of image depends on loader (OpenCV uses BGR, Pillow uses RGB for image reading).
* `icdar_detection` - converts ICDAR13 and ICDAR15 datasets for text detection challenge to `TextDetectionAnnotation`.
  * `data_dir` - path to folder with annotations on txt format.
* `icdar13_recognition` - converts ICDAR13 dataset for text recognition task to `CharecterRecognitionAnnotation`.
  * `annotation_file` - path to annotation file in txt format.
* `brats` - converts BraTS dataset format to `BrainTumorSegmentationAnnotation` format.
  * `data_dir` - dataset root directory, which contain subdirectories with validation data (`imagesTr`) and ground truth labels (`labelsTr`).
  Optionally you can provide relative path for these subdirectories (if they have different location) using `image_folder` and `mask_folder` parameters respectively.
* `movie_lens_converter` - converts Movie Lens Datasets format to `HitRatioAnnotation` format.
  * `rating_file` - path to file which contains movieId with top score for each userID (for example ml-1m-test-ratings.csv)
  * `negative_file` - path to file which contains negative examples.
  * `users_max_number` - the number of users which will be used for validation (Optional, it gives opportunity to cut list of users. If argument is not provided, full list of users will be used.).
* `brats_numpy` - converts Brain Tumor Segmentation dataset to `BrainTumorSegmentationAnnotation`. This converter works with Numpy representation of BraTS dataset.
  * `data_dir` - path to dataset root directory.
  * `ids_file` - path to file, which contains names of images in dataset
  * `labels_file` - path to file, which contains labels (optional, if omitted no labels will be shown)
  * `data_suffix` - suffix for files with data (default `_data_cropped`)
  * `label_suffix` - suffix for files with groundtruth data (default `_label_cropped`)
  * `boxes_file` - path to file with brain boxes (optional). Set this option with including postprocessor `segmentation-prediction-resample`(see [Postprocessors](../postprocessor/README.md)).
* `wmt` - converts WMT dataset for Machine Translation task to `MachineTranslationAnnotation`.
  * `input_file` - path to file which contains input sentences tokens for translation.
  * `reference_file` - path to file with reference for translation.
* `common_semantic_segmentation` - converts general format of datasets for semantic segmentation task to `SegmentationAnnotation`. The converter expects following dataset structure:
  1. images and GT masks are located in separated directories (e.g. `<dataset_root>/images` for images and `<dataset_root>/masks` for masks respectively)
  2. images and GT masks has common part in names and can have difference in prefix and postfix (e.g. image name is image0001.jpeg, mask for it is gt0001.png are acceptable. In this case base_part - 0001, image_prefix - image, image_postfix - .jpeg, mask_prefix - gt, mask_postfix - .png)
  * `images_dir` - path to directory with images.
  * `masks_dir` - path to directory with GT masks.
  * `image_prefix` - prefix part for image file names. (Optional, default is empty).
  * `image_postfix` - postfix part for image file names (optional, default is `.png`).
  * `mask_prefix` - prefix part for mask file names. (Optional, default is empty).
  * `image_postfix` - postfix part for mask file names (optional, default is `.png`).
  * `mask_loader` - the way how GT mask should be loaded. Supported methods: `pillow`, `opencv`, `nifti`, `numpy`, `scipy`.
  * `dataset_meta` - path to json file with prepared dataset meta info. It should contains `label_map` key with dictionary in format class_id: class_name and optionally `segmentation_colors` (if your dataset uses color encoding). Segmentation colors is a list of channel-wise values for each class. (e.g. if your dataset has 3 classes in BGR colors, segmentation colors for it will looks like: `[[255, 0, 0], [0, 255, 0], [0, 0, 255]]`). (Optional, you can provide self-created file as `dataset_meta` in your config).
* `cvat_object_detection` - converts [CVAT XML annotation version 1.1](https://github.com/opencv/cvat/blob/develop/cvat/apps/documentation/xml_format.md#xml-annotation-format) format for images to `DetectionAnnotation`.
  * `annotation_file` - path to xml file in appropriate format.
  * `has_background` - allows prepend original labels with special class represented background and convert dataset for n+1 classes instead n (default value is True).
* `cvat_attributes_recognition` - converts [CVAT XML annotation version 1.1](https://github.com/opencv/cvat/blob/develop/cvat/apps/documentation/xml_format.md#xml-annotation-format) format for images to `ClassificationAnnotation` or `ContainerAnnotation` with `ClassificationAnnotation` as value type and attribute names as keys (in multiple attributes case). Used bbox attributes as annotation classes.
  * `annotation_file` - path to xml file in appropriate format.
  * `label` - the dataset label which will be used for attributes collection (e.g. if your dataset contains 2 labels: `face` and `person` and you want recognise attributes for face, you should use `face` as value for this parameter).
* `cvat_age_gender` -  converts [CVAT XML annotation version 1.1](https://github.com/opencv/cvat/blob/develop/cvat/apps/documentation/xml_format.md#xml-annotation-format) format for images which represent dataset for age gender recognition to `ContainerAnnotation` with `ClassificationAnnotation` for gender recognition, `ClassificationAnnotation` for age classification and `RegeressionAnnotation` for age regression. The identifiers for representations following: `gender_annotation`, `age_class_annotation`, `age_regression_annotation`.
  * `annotation_file` - path to xml file in appropriate format.
* `cvat_facial_landmarks` - converts  [CVAT XML annotation version 1.1](https://github.com/opencv/cvat/blob/develop/cvat/apps/documentation/xml_format.md#xml-annotation-format) format for images to `FacialLandmarksAnnotation`.
  * `annotation_file` - path to xml file in appropriate format.
* `cvat_text_recognition` - converts  [CVAT XML annotation version 1.1](https://github.com/opencv/cvat/blob/develop/cvat/apps/documentation/xml_format.md#xml-annotation-format) format for images to `CharacterRecognitionAnnotation`.
  * `annotation_file` - path to xml file in appropriate format.
<<<<<<< HEAD
* `camvid` - converts CamVid dataset format to `SegmentationAnnotation`.
  * `annotation_file` - file in txt format which contains list of validation pairs (`<path_to_image>` `<path_to_annotation>` separated by space).
=======
* `cvat_binary_multilabel_attributes_recognition` - converts [CVAT XML annotation version 1.1](https://github.com/opencv/cvat/blob/develop/cvat/apps/documentation/xml_format.md#xml-annotation-format) format for images to `MultiLabelRecognitionAnnotation`. Used bbox attributes as annotation classes. Each attribute field should contains `T` or `F` values for attribute existence/non-existence on the image respectively.
  * `annotation_file` - path to xml file in appropriate format.
  * `label` - the dataset label which will be used for attributes collection (e.g. if your dataset contains 2 labels: `face` and `person` and you want recognise attributes for face, you should use `face` as value for this parameter).
>>>>>>> fd8f54e7
<|MERGE_RESOLUTION|>--- conflicted
+++ resolved
@@ -155,6 +155,8 @@
   * `image_postfix` - postfix part for mask file names (optional, default is `.png`).
   * `mask_loader` - the way how GT mask should be loaded. Supported methods: `pillow`, `opencv`, `nifti`, `numpy`, `scipy`.
   * `dataset_meta` - path to json file with prepared dataset meta info. It should contains `label_map` key with dictionary in format class_id: class_name and optionally `segmentation_colors` (if your dataset uses color encoding). Segmentation colors is a list of channel-wise values for each class. (e.g. if your dataset has 3 classes in BGR colors, segmentation colors for it will looks like: `[[255, 0, 0], [0, 255, 0], [0, 0, 255]]`). (Optional, you can provide self-created file as `dataset_meta` in your config).
+* `camvid` - converts CamVid dataset format to `SegmentationAnnotation`.
+  * `annotation_file` - file in txt format which contains list of validation pairs (`<path_to_image>` `<path_to_annotation>` separated by space).
 * `cvat_object_detection` - converts [CVAT XML annotation version 1.1](https://github.com/opencv/cvat/blob/develop/cvat/apps/documentation/xml_format.md#xml-annotation-format) format for images to `DetectionAnnotation`.
   * `annotation_file` - path to xml file in appropriate format.
   * `has_background` - allows prepend original labels with special class represented background and convert dataset for n+1 classes instead n (default value is True).
@@ -167,11 +169,6 @@
   * `annotation_file` - path to xml file in appropriate format.
 * `cvat_text_recognition` - converts  [CVAT XML annotation version 1.1](https://github.com/opencv/cvat/blob/develop/cvat/apps/documentation/xml_format.md#xml-annotation-format) format for images to `CharacterRecognitionAnnotation`.
   * `annotation_file` - path to xml file in appropriate format.
-<<<<<<< HEAD
-* `camvid` - converts CamVid dataset format to `SegmentationAnnotation`.
-  * `annotation_file` - file in txt format which contains list of validation pairs (`<path_to_image>` `<path_to_annotation>` separated by space).
-=======
 * `cvat_binary_multilabel_attributes_recognition` - converts [CVAT XML annotation version 1.1](https://github.com/opencv/cvat/blob/develop/cvat/apps/documentation/xml_format.md#xml-annotation-format) format for images to `MultiLabelRecognitionAnnotation`. Used bbox attributes as annotation classes. Each attribute field should contains `T` or `F` values for attribute existence/non-existence on the image respectively.
   * `annotation_file` - path to xml file in appropriate format.
-  * `label` - the dataset label which will be used for attributes collection (e.g. if your dataset contains 2 labels: `face` and `person` and you want recognise attributes for face, you should use `face` as value for this parameter).
->>>>>>> fd8f54e7
+  * `label` - the dataset label which will be used for attributes collection (e.g. if your dataset contains 2 labels: `face` and `person` and you want recognise attributes for face, you should use `face` as value for this parameter).