--- conflicted
+++ resolved
@@ -211,15 +211,12 @@
   * `max_seq_length` - maximum total input sequence length after word-piece tokenization (Optional, default value is 128).
   * `lower_case` - allows switching tokens to lower case register. It is useful for working with uncased models (Optional, default value is False).
   * `language_filter` - comma-separated list of used in annotation language tags for selecting records for specific languages only. (Optional, if not used full annotation will be converted).
-<<<<<<< HEAD
 * `cmu_panoptic_keypoints` - converts CMU Panoptic dataset to `PoseEstimation3dAnnotation` format.
   * `data_dir` - dataset root directory, which contain subdirectories with validation scenes data.
-=======
 * `clip_action_recognition` - converts annotation video-based action recognition datasets. Before conversion validation set should be preprocessed using approach described [here](https://github.com/opencv/openvino_training_extensions/tree/develop/pytorch_toolkit/action_recognition#preparation).
   * `annotation_file` - path to annotation file in json format.
   * `data_dir` - path to directory with prepared data (e. g. data/kinetics/frames_data).
   * `clips_per_video` - number of clips per video (Optional, default 3).
   * `clip_duration` - clip duration (Optional, default 16)
   * `temporal_stride` - temporal stride for frames selection (Optional, default 2).
-  * `subset` - dataset split: `train`, `validation` or `test` (Optional, default `validation`).
->>>>>>> 9ef91c63
+  * `subset` - dataset split: `train`, `validation` or `test` (Optional, default `validation`).