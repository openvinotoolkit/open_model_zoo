--- conflicted
+++ resolved
@@ -521,15 +521,12 @@
   * `ref_data_dir` - directory with reference ark files (Optional, if not provided `data_dir` will be used instead).
   * `vectors_mode` - allow usage each vector in utterance as independent data.
   * `ref_file_suffix` - suffix for search reference files (Optional, default `_kaldi_score`).
-<<<<<<< HEAD
 * `electricity` - converts Electricity dataset to `TimeSeriesForecastingAnnotation`.
   * `data_path_file` - Path to dataset file in .csv format.
   * `num_encoder_steps` - The maximum number of historical timestamps that model use.
-=======
 * `yolo_labeling` - converts object detection dataset with annotation in YOLO labeling format to `DetectionAnnotation`.
   * `data_dir` - path to directory with annotation files in txt format and images.
   * `labels_file` - path to file with labels in txt format (optional).
->>>>>>> f59db217
 
 ## <a name="customizing-dataset-meta"></a>Customizing Dataset Meta
 There are situations when we need to customize some default dataset parameters (e.g. replace original dataset label map with own.)
