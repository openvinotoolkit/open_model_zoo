# Annotation Converters

Annotation converter is a function which converts annotation file to suitable for metric evaluation format.
Each annotation converter expects specific annotation file format or data structure, which depends on original dataset.
If converter for your data format is not supported by Accuracy Checker, you can provide your own annotation converter.
Each annotation converter has parameters available for configuration.

Process of conversion can be implemented in two ways:
* via configuration file
* via command line

### Describing annotation conversion in configuration file.

Annotation conversion can be provided in `dataset` section your configuration file to convert annotation inplace before every evaluation.
Each conversion configuration should contain `converter` field filled selected converter name and provide converter specific parameters (more details in supported converters section). All paths can be prefixed via command line with `-s, --source` argument.

You can additionally use optional parameters like:
* `subsample_size` - Dataset subsample size. You can specify the number of ground truth objects or dataset ratio in percentage. Please, be careful to use this option, some datasets does not support subsampling. You can also specify `subsample_seed` if you want to generate subsample with specific random seed.
* `annotation` - path to store converted annotation pickle file. You can use this parameter if you need to reuse converted annotation to avoid subsequent conversions.
* `dataset_meta` - path to store mata information about converted annotation if it is provided.
* `analyze_dataset` - flag which allow to get statistics about converted dataset. Supported annotations: `ClassificationAnnotation`, `DetectionAnnotation`, `MultiLabelRecognitionAnnotation`, `RegressionAnnotation`. Default value is False.

Example of usage:

```yaml
   annotation_conversion:
     # Converter name which will be called for conversion.
     converter: sample
     # Converter specific parameters, can be different depend on converter realization.
     data_dir: sample/sample_dataset
   # (Optional) subsample generation. Can be also used with prepared annotation file.
   subsample_size: 1000
   # (Optional) paths to store annotation files for following usage. In the next evaluation these files will be directly used instead running conversion.
   annotation: sample_dataset.pickle
   dataset_meta: sample_dataset.json
```

### Conversing process via command line.

The command line for annotation conversion looks like:

```bash
convert_annotation <converter_name> <converter_specific parameters>
```
All converter specific options should have format `--<parameter_name> <parameter_value>`
You may refer to `-h, --help` to full list of command line options. Some optional arguments are:

* `-o, --output_dir` - directory to save converted annotation and meta info.
* `-a, --annotation_name` - annotation file name.
* `-m, --meta_name` - meta info file name.

### Supported converters

Accuracy Checker supports following list of annotation converters and specific for them parameters:
* `cifar` - converts [CIFAR](https://www.cs.toronto.edu/~kriz/cifar.html) classification dataset to `ClassificationAnnotation`
  * `data_batch_file` - path to pickle file which contain dataset batch (e.g. test_batch)
  * `has_background` - allows to add background label to original labels (Optional, default value is False).
  * `convert_images` - allows to convert images from pickle file to user specified directory (default value is False).
  * `converted_images_dir` - path to converted images location.
  * `num_classes` - the number of classes in the dataset - 10 or 100 (Optional, default 10)
  * `dataset_meta_file` - path path to json file with dataset meta (e.g. label_map, color_encoding).Optional, more details in [Customizing dataset meta](#customizing-dataset-meta) section.
* `mnist_csv` - convert MNIST dataset for handwritten digit recognition stored in csv format to `ClassificationAnnotation`.
  * `annotation_file` - path to dataset file in csv format.
  * `convert_images` - allows to convert images from annotation file to user specified directory (default value is False).
  * `converted_images_dir` - path to converted images location if enabled `convert_images`.
  * `dataset_meta_file` - path path to json file with dataset meta (e.g. label_map, color_encoding). Optional, more details in [Customizing dataset meta](#customizing-dataset-meta) section.
* `fashion_mnist` - convert [Fashion-MNIST](https://github.com/zalandoresearch/fashion-mnist) dataset to `ClassificationAnnotation`.
  * `annotation_file` - path to labels file in binary format.
  * `data_file` - path to images file in binary format.
  * `convert_images` - allows to convert images from data file to user specified directory (default value is False).
  * `converted_images_dir` - path to converted images location if enabled `convert_images`.
  * `dataset_meta_file` - path path to json file with dataset meta (e.g. label_map, color_encoding). Optional, more details in [Customizing dataset meta](#customizing-dataset-meta) section.
* `imagenet` - convert ImageNet dataset for image classification task to `ClassificationAnnotation`.
  * `annotation_file` - path to annotation in txt format.
  * `labels_file` - path to file with word description of labels (synset_words).
  * `has_background` - allows to add background label to original labels and convert dataset for 1001 classes instead 1000 (default value is False).
  * `dataset_meta_file` - path path to json file with dataset meta (e.g. label_map, color_encoding).Optional, more details in [Customizing dataset meta](#customizing-dataset-meta) section.
* `voc_detection` - converts Pascal VOC annotation for detection task to `DetectionAnnotation`.
  * `imageset_file` - path to file with validation image list.
  * `annotations_dir` - path to directory with annotation files.
  * `images_dir` - path to directory with images related to devkit root (default JPEGImages).
  * `has_background` - allows convert dataset with/without adding background_label. Accepted values are True or False. (default is True)
  * `dataset_meta_file` - path path to json file with dataset meta (e.g. label_map, color_encoding).Optional, more details in [Customizing dataset meta](#customizing-dataset-meta) section.
* `voc_segmentation` - converts Pascal VOC annotation for semantic segmentation task to `SegmentationAnnotation`.
  * `imageset_file` - path to file with validation image list.
  * `images_dir` - path to directory with images related to devkit root (default JPEGImages).
  * `mask_dir` - path to directory with ground truth segmentation masks related to devkit root (default SegmentationClass).
  * `dataset_meta_file` - path path to json file with dataset meta (e.g. label_map, color_encoding).Optional, more details in [Customizing dataset meta](#customizing-dataset-meta) section.
* `mscoco_detection` - converts MS COCO dataset for object detection task to `DetectionAnnotation`.
  * `annotation_file` - path ot annotation file in json format.
  * `has_background` - allows convert dataset with/without adding background_label. Accepted values are True or False. (default is False).
  * `use_full_label_map` - allows to use original label map (with 91 object categories) from paper instead public available(80 categories).
  * `sort_annotations` - allows to save annotations in image id ascend order.
  * `dataset_meta_file` - path path to json file with dataset meta (e.g. label_map, color_encoding).Optional, more details in [Customizing dataset meta](#customizing-dataset-meta) section.
* `mscoco_segmentation` - converts MS COCO dataset for object instance segmentation task to `CocoInstanceSegmentationAnnotation`.
  * `annotation_file` - path ot annotation file in json format.
  * `has_background` - allows convert dataset with/without adding background_label. Accepted values are True or False. (default is False).
  * `use_full_label_map` - allows to use original label map (with 91 object categories) from paper instead public available(80 categories).
  * `sort_annotations` - allows to save annotations in image id ascend order.
  * `dataset_meta_file` - path path to json file with dataset meta (e.g. label_map, color_encoding).Optional, more details in [Customizing dataset meta](#customizing-dataset-meta) section.
* `mscoco_mask_rcnn` - converts MS COCO dataset to `ContainerAnnotation` with `DetectionAnnotation` and `CocoInstanceSegmentationAnnotation` named `detection_annotation` and `segmentation_annotation` respectively.
  * `annotation_file` - path ot annotation file in json format.
  * `has_background` - allows convert dataset with/without adding background_label. Accepted values are True or False. (default is False).
  * `use_full_label_map` - allows to use original label map (with 91 object categories) from paper instead public available(80 categories).
  * `sort_annotations` - allows to save annotations in image id ascend order.
  * `dataset_meta_file` - path path to json file with dataset meta (e.g. label_map, color_encoding).Optional, more details in [Customizing dataset meta](#customizing-dataset-meta) section.
* `mscoco_keypoints` - converts MS COCO dataset for keypoints localization task to `PoseEstimationAnnotation`.
  * `annotation_file` - path ot annotation file in json format.
* `wider` - converts from Wider Face dataset to `DetectionAnnotation`.
  * `annotation_file` - path to txt file, which contains ground truth data in WiderFace dataset format.
  * `label_start` - specifies face label index in label map. Default value is 1. You can provide another value, if you want to use this dataset for separate label validation,
  in case when your network predicts other class for faces.
  * `dataset_meta_file` - path path to json file with dataset meta (e.g. label_map, color_encoding).Optional, more details in [Customizing dataset meta](#customizing-dataset-meta) section.
* `detection_opencv_storage` - converts detection annotation stored in Detection OpenCV storage format to `DetectionAnnotation`.
  * `annotation_file` - path to annotation in xml format.
  * `image_names_file` - path to txt file, which contains image name list for dataset.
  * `label_start` - specifies label index start in label map. Default value is 1. You can provide another value, if you want to use this dataset for separate label validation.
  * `background_label` - specifies which index will be used for background label. You can not provide this parameter if your dataset has not background label.
  * `dataset_meta_file` - path path to json file with dataset meta (e.g. label_map, color_encoding).Optional, more details in [Customizing dataset meta](#customizing-dataset-meta) section.
* `cityscapes` - converts CityScapes Dataset to `SegmentationAnnotation`.
  * `dataset_root_dir` - path to dataset root.
  * `images_subfolder` - path from dataset root to directory with validation images (Optional, default `imgsFine/leftImg8bit/val`).
  * `masks_subfolder` - path from dataset root to directory with ground truth masks (Optional, `gtFine/val`).
  * `masks_suffix` - suffix for mask file names (Optional, default `_gtFine_labelTrainIds`).
  * `images_suffix` - suffix for image file names (Optional, default `_leftImg8bit`).
  * `use_full_label_map` - allows to use full label map with 33 classes instead train label map with 18 classes (Optional, default `False`).
  * `dataset_meta_file` - path path to json file with dataset meta (e.g. label_map, color_encoding).Optional, more details in [Customizing dataset meta](#customizing-dataset-meta) section.
* `vgg_face` - converts VGG Face 2 dataset for facial landmarks regression task to `FacialLandmarksAnnotation`.
  * `landmarks_csv_file` - path to csv file with coordinates of landmarks points.
  * `bbox_csv_file` - path to cvs file which contains bounding box coordinates for faces (optional parameter).
* `lfw` - converts Labeled Faces in the Wild dataset for face reidentification to `ReidentificationClassificationAnnotation`.
  * `pairs_file` - path to file with annotation positive and negative pairs.
  * `train_file` - path to file with annotation positive and negative pairs used for network train (optional parameter).
  * `landmarks_file` - path to file with facial landmarks coordinates for annotation images (optional parameter).
* `mars` - converts MARS person reidentification dataset to `ReidentificationAnnotation`.
  * `data_dir` - path to data directory, where gallery (`bbox_test`) and `query` subdirectories are located.
* `market1501_reid` - converts Market1501 person reidentification dataset to `ReidentificationAnnotation`.
  * `data_dir` - path to data directory, where gallery (`bounding_box_test`) and `query` subdirectories are located.
* `image_processing` - converts dataset for common single image processing tasks (e.g. image denoising, style transferring) to `ImageProcessingAnnotation`. This converter is suitable for tasks where model output produced on specific input image should be compared with target image.
  * `data_dir` - path to folder, where images in low and high resolution are located.
  * `input_suffix` - input file name's suffix (default `in`).
  * `target_suffix` - target ground truth file name's suffix (default `out`).
  * `annotation_loader` - which library will be used for ground truth image reading. Supported: `opencv`, `pillow` (Optional. Default value is pillow). Note, color space of image depends on loader (OpenCV uses BGR, Pillow uses RGB for image reading).
* `super_resolution` - converts dataset for single image super resolution task to `SuperResolutionAnnotation`.
  * `data_dir` - path to folder, where images in low and high resolution are located.
  * `lr_suffix` - low resolution file name's suffix (default lr).
  * `hr_suffix` - high resolution file name's suffix (default hr).
  * `annotation_loader` - which library will be used for ground truth image reading. Supported: `opencv`, `pillow`, `dicom`. (Optional. Default value is pillow). Note, color space of image depends on loader (OpenCV uses BGR, Pillow uses RGB for image reading).
  * `two_streams` - enable 2 input streams where usually first for original image and second for upsampled image. (Optional, default False).
  * `upsample_suffix` - upsample images file name's suffix (default upsample).
* `multi_frame_super_resolution` - converts dataset for super resolution task with multiple input frames usage.
    * `data_dir` - path to folder, where images in low and high resolution are located.
    * `lr_suffix` - low resolution file name's suffix (default lr).
    * `hr_suffix` - high resolution file name's suffix (default hr).
    * `annotation_loader` - which library will be used for ground truth image reading. Supported: `opencv`, `pillow` (Optional. Default value is pillow). Note, color space of image depends on loader (OpenCV uses BGR, Pillow uses RGB for image reading).
    * `number_input_frames` - the number of input frames per inference.
* `multi_target_super_resolution` - converts dataset for single image super resolution task with multiple target resolutions to `ContainerAnnotation` with `SuperResolutionAnnotation` representations for each target resolution.
   * `data_dir` - path to dataset root, where direcotories with low and high resolutions are located.
   * `lr_path` - path to low resolution images direcotry relative to `data_dir`.
   * `hr_mapping` - dictionary which represent mapping between target resolution and directory with images. Keys are also used as keys for `ContainerAnnotation`. All paths should be relative to `data_dir`.
* `icdar_detection` - converts ICDAR13 and ICDAR15 datasets for text detection challenge to `TextDetectionAnnotation`.
  * `data_dir` - path to folder with annotations on txt format.
  * `word_spotting` - if it is true then transcriptions that have lengths less than 3 symbols or transcriptions containing non-alphanumeric symbols will be marked as difficult.
* `icdar13_recognition` - converts ICDAR13 dataset for text recognition task to `CharacterRecognitionAnnotation`.
  * `annotation_file` - path to annotation file in txt format.
* `kondate_nakayosi_recognition` - converts [Kondate](http://web.tuat.ac.jp/~nakagawa/database/en/kondate_about.html) dataset and [Nakayosi](http://web.tuat.ac.jp/~nakagawa/database/en/about_nakayosi.html) for handwritten Japanese text recognition task to `CharacterRecognitionAnnotation`.
  * `annotation_file` - path to annotation file in txt format.
  * `decoding_char_file` - path to decoding_char_file, consisting of all supported characters separated by '\n' in txt format.
* `brats` - converts BraTS dataset format to `BrainTumorSegmentationAnnotation` format.
  * `data_dir` - dataset root directory, which contain subdirectories with validation data (`imagesTr`) and ground truth labels (`labelsTr`).
  Optionally you can provide relative path for these subdirectories (if they have different location) using `image_folder` and `mask_folder` parameters respectively.
  * `mask_channels_first` - allows read gt mask nifti files and transpose in order where channels first (Optional, default False)
  * `labels_file` - path to file, which contains labels (optional, if omitted no labels will be shown)
* `movie_lens_converter` - converts Movie Lens Datasets format to `HitRatioAnnotation` format.
  * `rating_file` - path to file which contains movieId with top score for each userID (for example ml-1m-test-ratings.csv)
  * `negative_file` - path to file which contains negative examples.
  * `users_max_number` - the number of users which will be used for validation (Optional, it gives opportunity to cut list of users. If argument is not provided, full list of users will be used.).
* `brats_numpy` - converts Brain Tumor Segmentation dataset to `BrainTumorSegmentationAnnotation`. This converter works with Numpy representation of BraTS dataset.
  * `data_dir` - path to dataset root directory.
  * `ids_file` - path to file, which contains names of images in dataset
  * `labels_file` - path to file, which contains labels (optional, if omitted no labels will be shown)
  * `data_suffix` - suffix for files with data (default `_data_cropped`)
  * `label_suffix` - suffix for files with groundtruth data (default `_label_cropped`)
  * `boxes_file` - path to file with brain boxes (optional). Set this option with including postprocessor `segmentation-prediction-resample`(see [Postprocessors](../postprocessor/README.md)).
* `wmt` - converts WMT dataset for Machine Translation task to `MachineTranslationAnnotation`.
  * `input_file` - path to file which contains input sentences tokens for translation.
  * `reference_file` - path to file with reference for translation.
* `common_semantic_segmentation` - converts general format of datasets for semantic segmentation task to `SegmentationAnnotation`. The converter expects following dataset structure:
  1. images and GT masks are located in separated directories (e.g. `<dataset_root>/images` for images and `<dataset_root>/masks` for masks respectively)
  2. images and GT masks has common part in names and can have difference in prefix and postfix (e.g. image name is image0001.jpeg, mask for it is gt0001.png are acceptable. In this case base_part - 0001, image_prefix - image, image_postfix - .jpeg, mask_prefix - gt, mask_postfix - .png)
  * `images_dir` - path to directory with images.
  * `masks_dir` - path to directory with GT masks.
  * `image_prefix` - prefix part for image file names. (Optional, default is empty).
  * `image_postfix` - postfix part for image file names (optional, default is `.png`).
  * `mask_prefix` - prefix part for mask file names. (Optional, default is empty).
  * `image_postfix` - postfix part for mask file names (optional, default is `.png`).
  * `mask_loader` - the way how GT mask should be loaded. Supported methods: `pillow`, `opencv`, `nifti`, `numpy`, `scipy`.
  * `dataset_meta_file` - path to json file with prepared dataset meta info. It should contains `label_map` key with dictionary in format class_id: class_name and optionally `segmentation_colors` (if your dataset uses color encoding). Segmentation colors is a list of channel-wise values for each class. (e.g. if your dataset has 3 classes in BGR colors, segmentation colors for it will looks like: `[[255, 0, 0], [0, 255, 0], [0, 0, 255]]`). (Optional, you can provide self-created file as `dataset_meta` in your config).
* `camvid` - converts CamVid dataset format to `SegmentationAnnotation`.
  * `annotation_file` - file in txt format which contains list of validation pairs (`<path_to_image>` `<path_to_annotation>` separated by space)
  * `dataset_meta_file` - path path to json file with dataset meta (e.g. label_map, color_encoding).Optional, more details in [Customizing dataset meta](#customizing-dataset-meta) section.
* `image_retrieval` - converts dataset for image retrieval task to `ReidentificationAnnotation`. Dataset should have following structure:
   1. the dataset root directory contains 2 subdirectory named `gallery` and `queries` for gallery images and query images respectively.
   2. Every of these subdirectories should contains text file with list of pairs: `<path_to_image>` `<image_ID>` (image_path and image_ID should be separated by space),  where `<path_to_image>` is path to the image related dataset root, `<image_ID>` is the number which represent image id in the gallery.
   * `data_dir` - path to dataset root directory.
   * `gallery_annotation_file` - file with gallery images and IDs concordance in txt format (Optional, default value is `<data_dir>/gallery/list.txt`)
   * `queries_annotation_file` - file with queries images and IDs concordance in txt format (Optional, default value is `<data_dir>/queries/list.txt`)
* `cvat_object_detection` - converts [CVAT XML annotation version 1.1](https://github.com/opencv/cvat/blob/develop/cvat/apps/documentation/xml_format.md#xml-annotation-format) format for images to `DetectionAnnotation`.
  * `annotation_file` - path to xml file in appropriate format.
  * `has_background` - allows prepend original labels with special class represented background and convert dataset for n+1 classes instead n (default value is True).
  * `dataset_meta_file` - path path to json file with dataset meta (e.g. label_map, color_encoding).Optional, more details in [Customizing dataset meta](#customizing-dataset-meta) section.
* `cvat_attributes_recognition` - converts [CVAT XML annotation version 1.1](https://github.com/opencv/cvat/blob/develop/cvat/apps/documentation/xml_format.md#xml-annotation-format) format for images to `ClassificationAnnotation` or `ContainerAnnotation` with `ClassificationAnnotation` as value type and attribute names as keys (in multiple attributes case). Used bbox attributes as annotation classes.
  * `annotation_file` - path to xml file in appropriate format.
  * `label` - the dataset label which will be used for attributes collection (e.g. if your dataset contains 2 labels: `face` and `person` and you want recognise attributes for face, you should use `face` as value for this parameter).
* `cvat_age_gender` -  converts [CVAT XML annotation version 1.1](https://github.com/opencv/cvat/blob/develop/cvat/apps/documentation/xml_format.md#xml-annotation-format) format for images which represent dataset for age gender recognition to `ContainerAnnotation` with `ClassificationAnnotation` for gender recognition, `ClassificationAnnotation` for age classification and `RegeressionAnnotation` for age regression. The identifiers for representations following: `gender_annotation`, `age_class_annotation`, `age_regression_annotation`.
  * `annotation_file` - path to xml file in appropriate format.
* `cvat_facial_landmarks` - converts [CVAT XML annotation version 1.1](https://github.com/opencv/cvat/blob/develop/cvat/apps/documentation/xml_format.md#xml-annotation-format) format for images to `FacialLandmarksAnnotation`.
  * `annotation_file` - path to xml file in appropriate format.
* `cvat_pose_estimation` - converts [CVAT XML annotation version 1.1](https://github.com/opencv/cvat/blob/develop/cvat/apps/documentation/xml_format.md#xml-annotation-format) format for images to `PoseEstimationAnnotation`.
  * `annotation_file` - path to xml file in appropriate format.
* `cvat_text_recognition` - converts [CVAT XML annotation version 1.1](https://github.com/opencv/cvat/blob/develop/cvat/apps/documentation/xml_format.md#xml-annotation-format) format for images to `CharacterRecognitionAnnotation`.
  * `annotation_file` - path to xml file in appropriate format.
* `cvat_binary_multilabel_attributes_recognition` - converts [CVAT XML annotation version 1.1](https://github.com/opencv/cvat/blob/develop/cvat/apps/documentation/xml_format.md#xml-annotation-format) format for images to `MultiLabelRecognitionAnnotation`. Used bbox attributes as annotation classes. Each attribute field should contains `T` or `F` values for attribute existence/non-existence on the image respectively.
  * `annotation_file` - path to xml file in appropriate format.
  * `label` - the dataset label which will be used for attributes collection (e.g. if your dataset contains 2 labels: `face` and `person` and you want recognise attributes for face, you should use `face` as value for this parameter).
* `cvat_person_detection_action_recognition` converts dataset with [CVAT XML annotation version 1.1](https://github.com/opencv/cvat/blob/develop/cvat/apps/documentation/xml_format.md#xml-annotation-format) for person detection and action recognition task to `ContainerAnnotation` with `DetectionAnnotation` for person detection quality estimation named `person_annotation` and `ActionDetectionAnnotation` for action recognition named `action_annotation`.
  * `annotation_file` - path to xml file with ground truth.
  * `use_case` - use case, which determines the dataset label map. Supported range actions:
    * `common_3_actions`(seating, standing, raising hand)
    * `common_6_actions`(seating, writing, raising hand, standing, turned around, lie on the desk)
    * `teacher` (standing, writing, demonstrating)
    * `raising_hand` (seating, raising hand)
* `lpr_txt` - converts annotation for license plate recognition task in txt format to `CharacterRecognitionAnnotation`.
  * `annotation_file` - path to txt annotation.
  * `decoding_dictionary` - path to file containing dictionary for output decoding.
* `squad` - converts the Stanford Question Answering Dataset ([SQuAD](https://rajpurkar.github.io/SQuAD-explorer/)) to `Question Answering Annotation`. **Note: This converter not only converts data to metric specific format but also tokenize and encodes input for BERT.**
  * `testing_file` - path to testing file.
  * `vocab_file` - path to model co vocabulary file.
  * `max_seq_length` - maximum total input sequence length after word-piece tokenization (Optional, default value is 128).
  * `max_query_length` - maximum number of tokens for the question (Optional, default value is 64).
  * `doc_stride` -stride size between chunks for splitting up long document (Optional, default value is 128).
  * `lower_case` - allows switching tokens to lower case register. It is useful for working with uncased models (Optional, default value is False)
* `xnli` - converts The Cross-lingual Natural Language Inference Corpus ([XNLI](https://github.com/facebookresearch/XNLI)) to `TextClassificationAnnotattion`. **Note: This converter not only converts data to metric specific format but also tokenize and encodes input for BERT.**
  * `annotation_file` - path to dataset annotation file in tsv format.
  * `vocab_file` -  path to model vocabulary file for WordPiece tokinezation (Optional in case, when another tokenization approach used).
  * `sentence_piece_model_file` - model used for [SentencePiece](https://github.com/google/sentencepiece) tokenization (Optional in case, when another tokenization approach used).
  * `max_seq_length` - maximum total input sequence length after word-piece tokenization (Optional, default value is 128).
  * `lower_case` - allows switching tokens to lower case register. It is useful for working with uncased models (Optional, default value is False).
  * `language_filter` - comma-separated list of used in annotation language tags for selecting records for specific languages only. (Optional, if not used full annotation will be converted).
* `mnli` - converts The Multi-Genre Natural Language Inference Corpus ([MNLI](http://www.nyu.edu/projects/bowman/multinli/)) to `TextClassificationAnnotattion`. **Note: This converter not only converts data to metric specific format but also tokenize and encodes input for BERT.**
  * `annotation_file` - path to dataset annotation file in tsv format.
  * `vocab_file` - path to model vocabulary file for WordPiece tokinezation. (Optional, can be not provided in case, when another tokenization approach used.)
  * `sentence_piece_model_file` - model used for [SentencePiece](https://github.com/google/sentencepiece) tokenization (Optional in case, when another tokenization approach used).
  * `max_seq_length` - maximum total input sequence length after tokenization (Optional, default value is 128).
  * `lower_case` - allows switching tokens to lower case register. It is useful for working with uncased models (Optional, default value is False).
* `mrpc` - converts The Microsoft Research Paraphrase Corpus ([MRPC](https://www.microsoft.com/en-us/download/details.aspx?id=52398)) to `TextClassificationAnnotattion`. **Note: This converter not only converts data to metric specific format but also tokenize and encodes input for BERT.**
  * `annotation_file` - path to dataset annotation file in tsv format.
  * `vocab_file` - path to model vocabulary file for WordPiece tokenization. (Optional, can be not provided in case, when another tokenization approach used.)
  * `sentence_piece_model_file` - model used for [SentencePiece](https://github.com/google/sentencepiece) tokenization (Optional in case, when another tokenization approach used).
  * `max_seq_length` - maximum total input sequence length after tokenization (Optional, default value is 128).
  * `lower_case` - allows switching tokens to lower case register. It is useful for working with uncased models (Optional, default value is False).
* `cola` - converts The Corpus of Linguistic Acceptability ([CoLA](https://nyu-mll.github.io/CoLA/)) to `TextClassificationAnnotattion`. **Note: This converter not only converts data to metric specific format but also tokenize and encodes input for BERT.**
  * `annotation_file` - path to dataset annotation file in tsv format.
  * `vocab_file` - path to model vocabulary file for WordPiece tokinezation. (Optional, can be not provided in case, when another tokenization approach used.)
  * `sentence_piece_model_file` - model used for [SentencePiece](https://github.com/google/sentencepiece) tokenization (Optional in case, when another tokenization approach used).
  * `max_seq_length` - maximum total input sequence length after tokenization (Optional, default value is 128).
  * `lower_case` - allows switching tokens to lower case register. It is useful for working with uncased models (Optional, default value is False).
* `cola` - converts The Corpus of Linguistic Acceptability ([CoLA](https://nyu-mll.github.io/CoLA/)) to `TextClassificationAnnotattion`. **Note: This converter not only converts data to metric specific format but also tokenize and encodes input for BERT.**
  * `annotation_file` - path to dataset annotation file in tsv format.
  * `vocab_file` - path to model vocabulary file for WordPiece tokenization. (Optional, can be not provided in case, when another tokenization approach used.)
  * `sentence_piece_model_file` - model used for [SentencePiece](https://github.com/google/sentencepiece) tokenization (Optional in case, when another tokenization approach used).
  * `max_seq_length` - maximum total input sequence length after tokenization (Optional, default value is 128).
  * `lower_case` - allows switching tokens to lower case register. It is useful for working with uncased models (Optional, default value is False).
* `imdb` - converts [IMDB sentiment dataset](https://ai.stanford.edu/~amaas/data/sentiment/) to `TextClassificationAnnotattion`. **Note: This converter not only converts data to metric specific format but also tokenize and encodes input for BERT.**
  * `annotation_file` - path to dataset annotation file in tsv format.
  * `vocab_file` - path to model vocabulary file for WordPiece tokinezation. (Optional, can be not provided in case, when another tokenization approach used.)
  * `sentence_piece_model_file` - model used for [SentencePiece](https://github.com/google/sentencepiece) tokenization (Optional in case, when another tokenization approach used).
  * `max_seq_length` - maximum total input sequence length after tokenization (Optional, default value is 128).
  * `lower_case` - allows switching tokens to lower case register. It is useful for working with uncased models (Optional, default value is False).
* `bert_xnli_tf_record` - converts The Cross-lingual Natural Language Inference Corpus ([XNLI](https://github.com/facebookresearch/XNLI)) stored in tf records format. This converter usage requires TensorFlow installation. Please make sure that TensorFlow installed before conversion.
  * `annotattion_file` - path to annotation file in tf records format.
* `cmu_panoptic_keypoints` - converts CMU Panoptic dataset to `PoseEstimation3dAnnotation` format.
  * `data_dir` - dataset root directory, which contain subdirectories with validation scenes data.
* `clip_action_recognition` - converts annotation video-based action recognition datasets. Before conversion validation set should be preprocessed using approach described [here](https://github.com/opencv/openvino_training_extensions/tree/develop/pytorch_toolkit/action_recognition#preparation).
  * `annotation_file` - path to annotation file in json format.
  * `data_dir` - path to directory with prepared data (e. g. data/kinetics/frames_data).
  * `clips_per_video` - number of clips per video (Optional, default 3).
  * `clip_duration` - clip duration (Optional, default 16)
  * `temporal_stride` - temporal stride for frames selection (Optional, default 2).
  * `numpy_input` - allows usage numpy files instead images. It can be useful if data required difficult preprocessing steps (e.g. conversion to optical flow) (Optional, default `False`)
  * `subset` - dataset split: `train`, `validation` or `test` (Optional, default `validation`).
  * `dataset_meta_file` - path path to json file with dataset meta (e.g. label_map, color_encoding).Optional, more details in [Customizing dataset meta](#customizing-dataset-meta) section.
  * `num_samples` - select first n samples from dataset (Optional, if not provided full subset of samples will be used).
* `continuous_clip_action_recognition` - converts annotation of video-based MS-ASL dataset to `ClassificationAnnotation`.
  * `annotation_file` - path to annotation file in txt format.
  * `data_dir` - dataset root directory, which contains subdirectories with extracted video frames.
  * `out_fps` - output frame rate of generated video clips.
  * `clip_length` - number of frames of generated video clips.
* `redweb` - converts [ReDWeb](https://sites.google.com/site/redwebcvpr18) dataset for monocular relative depth perception to `DepthEstimationAnnotation`
   * `data_dir` - the dataset root directory, where `imgs` - directory with RGB images and `RD` - directory with relative depth maps are located (Optional, if you want to provide `annotation_file`)
  * `annotation_file`- the file in txt format which contains pairs of image and depth map files. (Optional, if not provided full content of `data_dir` will be considered as dataset.)
* `inpainting` - converts images to `ImageInpaintingAnnotation`.
  * `images_dir` - path to images directory.
  * `masks_dir` - path to mask dataset to be used for inpainting (Optional).
<<<<<<< HEAD
=======
* `aflw2000_3d` - converts [AFLW2000-3D](http://www.cbsr.ia.ac.cn/users/xiangyuzhu/projects/3DDFA/main.htm) dataset for 3d facial landmarks regression task to `FacialLandmarks3DAnnotation`.
   * `data_dir` - directory, where input images and annotation files in matlab format stored.
>>>>>>> 3f21bd86
* `style_transfer` - converts images to `StyleTransferAnnotation`.
  * `images_dir` - path to images directory.

### Customizing dataset meta
There are situations when we need customize some default dataset parameters (e.g. replace original dataset label map with own.)
You are able to overload parameters such as `label_map`, `segmentation_colors`, `backgound_label` using `dataset_meta_file` argument.
dataset meta file is JSON file, which can contains following parameters:
  * `label_map` is dictionary where <CLASS_ID> is key and <CLASS_NAME> - value.
  * `labels` is the list of strings, which represent class names (order is matter, the index of class name used as class id). Can be used instead `label_map`.
  * `background_label` - id of background label in the dataset.
  * `segmentation_colors` (if your dataset for semantic segmentation task uses color encoding). Segmentation colors is a list of channel-wise values for each class. (e.g. if your dataset has 3 classes in BGR colors, segmentation colors for it will looks like: `[[255, 0, 0], [0, 255, 0], [0, 0, 255]]`).
Example of dataset_meta.json content:
```json
{
"label_map": {"0": "background", "1": "cat", "2": "dog"},
"background_label": "0",
"segmentation_colors": [[0, 0, 0], [255, 0, 0], [0, 0, 255]]
}
```<|MERGE_RESOLUTION|>--- conflicted
+++ resolved
@@ -302,11 +302,8 @@
 * `inpainting` - converts images to `ImageInpaintingAnnotation`.
   * `images_dir` - path to images directory.
   * `masks_dir` - path to mask dataset to be used for inpainting (Optional).
-<<<<<<< HEAD
-=======
 * `aflw2000_3d` - converts [AFLW2000-3D](http://www.cbsr.ia.ac.cn/users/xiangyuzhu/projects/3DDFA/main.htm) dataset for 3d facial landmarks regression task to `FacialLandmarks3DAnnotation`.
    * `data_dir` - directory, where input images and annotation files in matlab format stored.
->>>>>>> 3f21bd86
 * `style_transfer` - converts images to `StyleTransferAnnotation`.
   * `images_dir` - path to images directory.
 
