--- conflicted
+++ resolved
@@ -93,11 +93,8 @@
 from .antispoofing import AntispoofingDatasetConverter
 from .sound_classification_converter import SoundClassificationFormatConverter
 from .salient_object_detection import SalientObjectDetectionConverter
-<<<<<<< HEAD
 from .common_object_detection import CommonDetectionConverter
-=======
 from .wflw import WFLWConverter
->>>>>>> 1c675bc6
 
 __all__ = [
     'BaseFormatConverter',
@@ -180,9 +177,6 @@
     'AntispoofingDatasetConverter',
     'SoundClassificationFormatConverter',
     'SalientObjectDetectionConverter',
-<<<<<<< HEAD
     'CommonDetectionConverter',
-=======
     'WFLWConverter',
->>>>>>> 1c675bc6
 ]