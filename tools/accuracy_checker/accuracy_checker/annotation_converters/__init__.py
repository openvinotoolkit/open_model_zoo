--- conflicted
+++ resolved
@@ -46,12 +46,10 @@
 from .cvat_multilabel_recognition import CVATMultilabelAttributesRecognitionConverter
 from .cvat_human_pose import CVATPoseEstimationConverter
 from .cvat_person_detection_action_recognition import CVATPersonDetectionActionRecognitionConverter
-<<<<<<< HEAD
 from .libriSpeech import LibriSpeechFormatConverter
-=======
 from .squad import SQUADConverter
 from .xnli import XNLIDatasetConverter
->>>>>>> 37a78141
+
 
 __all__ = [
     'BaseFormatConverter',
@@ -93,10 +91,7 @@
     'CVATMultilabelAttributesRecognitionConverter',
     'CVATPoseEstimationConverter',
     'CVATPersonDetectionActionRecognitionConverter',
-<<<<<<< HEAD
-    'LibriSpeechFormatConverter'
-=======
+    'LibriSpeechFormatConverter',
     'SQUADConverter',
     'XNLIDatasetConverter'
->>>>>>> 37a78141
 ]