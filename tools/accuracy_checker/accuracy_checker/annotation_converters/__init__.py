"""
Copyright (c) 2019 Intel Corporation

Licensed under the Apache License, Version 2.0 (the "License");
you may not use this file except in compliance with the License.
You may obtain a copy of the License at

      http://www.apache.org/licenses/LICENSE-2.0

Unless required by applicable law or agreed to in writing, software
distributed under the License is distributed on an "AS IS" BASIS,
WITHOUT WARRANTIES OR CONDITIONS OF ANY KIND, either express or implied.
See the License for the specific language governing permissions and
limitations under the License.
"""

from .format_converter import BaseFormatConverter
from .convert import make_subset, save_annotation, analyze_dataset
from .market1501 import Market1501Converter
from .mars import MARSConverter
from .pascal_voc import PascalVOCDetectionConverter
from .sample_converter import SampleConverter
from .wider import WiderFormatConverter
from .detection_opencv_storage import DetectionOpenCVStorageFormatConverter
from .lfw import LFWConverter
from .vgg_face_regression import VGGFaceRegressionConverter
from .super_resolution_converter import SRConverter
from .imagenet import ImageNetFormatConverter
from .icdar import ICDAR13RecognitionDatasetConverter, ICDAR15DetectionDatasetConverter
from .ms_coco import MSCocoDetectionConverter, MSCocoKeypointsConverter
from .cityscapes import CityscapesConverter
from .ncf_converter import MovieLensConverter
from .brats import BratsConverter, BratsNumpyConverter
from .cifar10 import Cifar10FormatConverter
from .mnist import MNISTCSVFormatConverter
from .wmt import WMTConverter
from .common_semantic_segmentation import CommonSegmentationConverter
<<<<<<< HEAD
from .cvat_object_detection import CVATObjectDetectionConverter
from .cvat_attributes_recognition import CVATForAttributesRecognition
=======
from .cvat_attributes_recognition import CVATAttributesRecognitionConverter
>>>>>>> 68112235

__all__ = [
    'BaseFormatConverter',
    'make_subset',
    'save_annotation',
    'analyze_dataset',

    'ImageNetFormatConverter',
    'Market1501Converter',
    'SampleConverter',
    'PascalVOCDetectionConverter',
    'WiderFormatConverter',
    'MARSConverter',
    'DetectionOpenCVStorageFormatConverter',
    'LFWConverter',
    'VGGFaceRegressionConverter',
    'SRConverter',
    'ICDAR13RecognitionDatasetConverter',
    'ICDAR15DetectionDatasetConverter',
    'MSCocoKeypointsConverter',
    'MSCocoDetectionConverter',
    'CityscapesConverter',
    'MovieLensConverter',
    'BratsConverter',
    'BratsNumpyConverter',
    'Cifar10FormatConverter',
    'MNISTCSVFormatConverter',
    'WMTConverter',
    'CommonSegmentationConverter',
<<<<<<< HEAD
    'CVATObjectDetectionConverter'
    'CVATForAttributesRecognition'
=======
    'CVATAttributesRecognitionConverter'
>>>>>>> 68112235
]<|MERGE_RESOLUTION|>--- conflicted
+++ resolved
@@ -35,12 +35,8 @@
 from .mnist import MNISTCSVFormatConverter
 from .wmt import WMTConverter
 from .common_semantic_segmentation import CommonSegmentationConverter
-<<<<<<< HEAD
 from .cvat_object_detection import CVATObjectDetectionConverter
-from .cvat_attributes_recognition import CVATForAttributesRecognition
-=======
 from .cvat_attributes_recognition import CVATAttributesRecognitionConverter
->>>>>>> 68112235
 
 __all__ = [
     'BaseFormatConverter',
@@ -70,10 +66,6 @@
     'MNISTCSVFormatConverter',
     'WMTConverter',
     'CommonSegmentationConverter',
-<<<<<<< HEAD
-    'CVATObjectDetectionConverter'
-    'CVATForAttributesRecognition'
-=======
+    'CVATObjectDetectionConverter',
     'CVATAttributesRecognitionConverter'
->>>>>>> 68112235
 ]