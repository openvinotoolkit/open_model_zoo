"""
Copyright (c) 2019 Intel Corporation

Licensed under the Apache License, Version 2.0 (the "License");
you may not use this file except in compliance with the License.
You may obtain a copy of the License at

      http://www.apache.org/licenses/LICENSE-2.0

Unless required by applicable law or agreed to in writing, software
distributed under the License is distributed on an "AS IS" BASIS,
WITHOUT WARRANTIES OR CONDITIONS OF ANY KIND, either express or implied.
See the License for the specific language governing permissions and
limitations under the License.
"""

from copy import deepcopy
from pathlib import Path
import warnings

from .annotation_converters import BaseFormatConverter, save_annotation, make_subset, analyze_dataset
from .config import (
    ConfigValidator, StringField, PathField, ListField,
    DictField, BaseField, NumberField, ConfigError, BoolField
)
from .utils import JSONDecoderWithAutoConversion, read_json, get_path, contains_all, set_image_metadata, OrderedSet
from .representation import BaseRepresentation, ReIdentificationClassificationAnnotation, ReIdentificationAnnotation
from .data_readers import DataReaderField, REQUIRES_ANNOTATIONS


class DatasetConfig(ConfigValidator):
    """
    Specifies configuration structure for dataset
    """
    name = StringField()
    annotation = PathField(optional=True, check_exists=False)
    data_source = PathField(optional=True, check_exists=False)
    dataset_meta = PathField(optional=True, check_exists=False)
    metrics = ListField(allow_empty=False, optional=True)
    postprocessing = ListField(allow_empty=False, optional=True)
    preprocessing = ListField(allow_empty=False, optional=True)
    reader = DataReaderField(optional=True)
    annotation_conversion = DictField(optional=True)
    subsample_size = BaseField(optional=True)
    shuffle = BoolField(optional=True)
    subsample_seed = NumberField(value_type=int, min_value=0, optional=True)
    analyze_dataset = BaseField(optional=True)
    segmentation_masks_source = PathField(is_directory=True, optional=True)
    batch = NumberField(value_type=int, min_value=1, optional=True)


class Dataset:
    def __init__(self, config_entry, delayed_annotation_loading=False):
        self._config = config_entry
        self.batch = self.config.get('batch')
        self.iteration = 0
        dataset_config = DatasetConfig('Dataset')
        dataset_config.validate(self._config)
        if not delayed_annotation_loading:
            self._load_annotation()

    def _load_annotation(self):
        annotation, meta = None, None
        use_converted_annotation = True
        if 'annotation' in self._config:
            annotation_file = Path(self._config['annotation'])
            if annotation_file.exists():
                annotation = read_annotation(get_path(annotation_file))
                meta = self._load_meta()
                use_converted_annotation = False
        if not annotation and 'annotation_conversion' in self._config:
            annotation, meta = self._convert_annotation()

        if not annotation:
            raise ConfigError('path to converted annotation or data for conversion should be specified')

        subsample_size = self._config.get('subsample_size')
        if subsample_size is not None:
            subsample_seed = self._config.get('subsample_seed', 666)
            shuffle = self._config.get('shuffle', True)

            annotation = create_subset(annotation, subsample_size, subsample_seed, shuffle)

        if self._config.get('analyze_dataset', False):
<<<<<<< HEAD
            meta['segmentation_masks_source'] = self._config.get('segmentation_masks_source')
            analyze_dataset(annotation, meta)
            del meta['segmentation_masks_source']
=======
            meta = analyze_dataset(annotation, meta)
>>>>>>> f6fed4a8

        if use_converted_annotation and contains_all(self._config, ['annotation', 'annotation_conversion']):
            annotation_name = self._config['annotation']
            meta_name = self._config.get('dataset_meta')
            if meta_name:
                meta_name = Path(meta_name)
            save_annotation(annotation, meta, Path(annotation_name), meta_name)

        self._annotation = annotation
        self._meta = meta or {}
        self.name = self._config.get('name')
        self.subset = None

    @property
    def annotation(self):
        return self._annotation

    @property
    def config(self):
        return deepcopy(self._config) #read-only

    def __len__(self):
        if self.subset:
            return len(self.subset)
        return len(self._annotation)

    @property
    def metadata(self):
        return deepcopy(self._meta) #read-only

    @property
    def labels(self):
        return self._meta.get('label_map', {})

    @property
    def size(self):
        return self.__len__()

    @property
    def full_size(self):
        return len(self._annotation)

    def __call__(self, context, *args, **kwargs):
        batch_input_ids, batch_annotation = self.__getitem__(self.iteration)
        self.iteration += 1
        context.annotation_batch = batch_annotation
        context.identifiers_batch = [annotation.identifier for annotation in batch_annotation]
        context.input_ids_batch = batch_input_ids

    def __getitem__(self, item):
        if self.batch is None:
            self.batch = 1
        if self.size <= item * self.batch:
            raise IndexError

        batch_start = item * self.batch
        batch_end = min(self.size, batch_start + self.batch)
        if self.subset:
            batch_ids = self.subset[batch_start:batch_end]
            return batch_ids, [self._annotation[idx] for idx in batch_ids]
        batch_ids = range(batch_start, batch_end)

        return batch_ids, self._annotation[batch_start:batch_end]

    def make_subset(self, ids=None, start=0, step=1, end=None, accept_pairs=False):
        pairwise_subset = isinstance(
            self._annotation[0], (ReIdentificationAnnotation, ReIdentificationClassificationAnnotation)
        )
        if ids:
            self.subset = ids if not pairwise_subset else self._make_subset_pairwise(ids, accept_pairs)
            return
        if not end:
            end = self.size
        ids = range(start, end, step)
        self.subset = ids if not pairwise_subset else self._make_subset_pairwise(ids, accept_pairs)

    def _make_subset_pairwise(self, ids, add_pairs=False):
        subsample_set = OrderedSet()
        pairs_set = OrderedSet()
        if isinstance(self._annotation[0], ReIdentificationClassificationAnnotation):
            identifier_to_index = {annotation.identifier: index for index, annotation in enumerate(self._annotation)}
            for idx in ids:
                subsample_set.add(idx)
                current_annotation = self._annotation[idx]
                positive_pairs = [
                    identifier_to_index[pair_identifier] for pair_identifier in current_annotation.positive_pairs
                ]
                pairs_set |= positive_pairs
                negative_pairs = [
                    identifier_to_index[pair_identifier] for pair_identifier in current_annotation.positive_pairs
                ]
                pairs_set |= negative_pairs
        else:
            for idx in ids:
                subsample_set.add(idx)
                selected_annotation = self._annotation[idx]
                if not selected_annotation.query:
                    query_for_person = [
                        idx for idx, annotation in enumerate(self._annotation)
                        if annotation.person_id == selected_annotation.person_id and annotation.query
                    ]
                    pairs_set |= OrderedSet(query_for_person)
                else:
                    gallery_for_person = [
                        idx for idx, annotation in enumerate(self._annotation)
                        if annotation.person_id == selected_annotation.person_id and not annotation.query
                    ]
                    pairs_set |= OrderedSet(gallery_for_person)

        if add_pairs:
            subsample_set |= pairs_set

        return list(subsample_set)

    def set_annotation_metadata(self, annotation, image, data_source):
        set_image_metadata(annotation, image)
        annotation.set_data_source(data_source)
        segmentation_mask_source = self.config.get('segmentation_masks_source')
        annotation.set_segmentation_mask_source(segmentation_mask_source)

    def _load_meta(self):
        meta_data_file = self._config.get('dataset_meta')
        return read_json(meta_data_file, cls=JSONDecoderWithAutoConversion) if meta_data_file else None

    def _convert_annotation(self):
        conversion_params = self._config.get('annotation_conversion')
        converter = conversion_params['converter']
        annotation_converter = BaseFormatConverter.provide(converter, conversion_params)
        results = annotation_converter.convert()
        annotation = results.annotations
        meta = results.meta
        errors = results.content_check_errors
        if errors:
            warnings.warn('Following problems were found during conversion:\n{}'.format('\n'.join(errors)))

        return annotation, meta

    def reset(self, reload_annotation=False):
        self.subset = None
        if reload_annotation:
            self._load_annotation()

    def set_annotation(self, annotation):
        subsample_size = self._config.get('subsample_size')
        if subsample_size is not None:
            subsample_seed = self._config.get('subsample_seed', 666)

            annotation = create_subset(annotation, subsample_size, subsample_seed)

        if self._config.get('analyze_dataset', False):
            self.metadata = analyze_dataset(annotation, self.metadata)

        self._annotation = annotation
        self.name = self._config.get('name')
        self.subset = None


def read_annotation(annotation_file: Path):
    annotation_file = get_path(annotation_file)

    result = []
    with annotation_file.open('rb') as file:
        while True:
            try:
                result.append(BaseRepresentation.load(file))
            except EOFError:
                break

    return result


def create_subset(annotation, subsample_size, subsample_seed, shuffle=True):
    if isinstance(subsample_size, str):
        if subsample_size.endswith('%'):
            try:
                subsample_size = float(subsample_size[:-1])
            except ValueError:
                raise ConfigError('invalid value for subsample_size: {}'.format(subsample_size))
            if subsample_size <= 0:
                raise ConfigError('subsample_size should be > 0')
            subsample_size *= len(annotation) / 100
            subsample_size = int(subsample_size) or 1
    try:
        subsample_size = int(subsample_size)
    except ValueError:
        raise ConfigError('invalid value for subsample_size: {}'.format(subsample_size))
    if subsample_size < 1:
        raise ConfigError('subsample_size should be > 0')
    return make_subset(annotation, subsample_size, subsample_seed, shuffle)


class DatasetWrapper:
    def __init__(self, data_reader, annotation_reader=None, tag='', dataset_config=None):
        self.tag = tag
        self.data_reader = data_reader
        self.annotation_reader = annotation_reader
        self._batch = 1 if not annotation_reader else annotation_reader.batch
        self.subset = None
        self.dataset_config = dataset_config or {}
        if not annotation_reader:
            self._identifiers = [file.name for file in self.data_reader.data_source.glob('*')]

    def __getitem__(self, item):
        if self.batch is None:
            self.batch = 1
        if self.size <= item * self.batch:
            raise IndexError
        batch_annotation = []
        if self.annotation_reader:
            batch_annotation_ids, batch_annotation = self.annotation_reader[item]
            batch_identifiers = [annotation.identifier for annotation in batch_annotation]
            batch_input = [self.data_reader(identifier=identifier) for identifier in batch_identifiers]
            for annotation, input_data in zip(batch_annotation, batch_input):
                set_image_metadata(annotation, input_data)
                annotation.set_data_source(self.data_reader.data_source)
                segmentation_mask_source = self.annotation_reader.config.get('segmentation_masks_source')
                annotation.set_segmentation_mask_source(segmentation_mask_source)
            return batch_annotation_ids, batch_annotation, batch_input, batch_identifiers
        batch_start = item * self.batch
        batch_end = min(self.size, batch_start + self.batch)
        batch_input_ids = self.subset[batch_start:batch_end] if self.subset else range(batch_start, batch_end)
        batch_identifiers = [self._identifiers[idx] for idx in batch_input_ids]
        batch_input = [self.data_reader(identifier=identifier) for identifier in batch_identifiers]

        return batch_input_ids, batch_annotation, batch_input, batch_identifiers

    def __len__(self):
        if self.annotation_reader:
            return self.annotation_reader.size
        if self.subset:
            return len(self.subset)
        return len(self._identifiers)

    def make_subset(self, ids=None, start=0, step=1, end=None, accept_pairs=False):
        if self.annotation_reader:
            self.annotation_reader.make_subset(ids, start, step, end, accept_pairs)
        if ids:
            self.subset = ids
            return
        if not end:
            end = self.size
        self.subset = range(start, end, step)
        if self.data_reader.name in REQUIRES_ANNOTATIONS:
            self.data_reader.subset = self.subset

    @property
    def batch(self):
        return self._batch

    @batch.setter
    def batch(self, batch):
        if self.annotation_reader:
            self.annotation_reader.batch = batch
        self._batch = batch

    def reset(self, reload_annotation=False):
        if self.subset:
            self.subset = None
        if self.annotation_reader:
            self.annotation_reader.reset(reload_annotation)
        self.data_reader.reset()

    @property
    def full_size(self):
        if self.annotation_reader:
            return self.annotation_reader.full_size
        return len(self._identifiers)

    @property
    def size(self):
        return self.__len__()

    @property
    def multi_infer(self):
        return getattr(self.data_reader, 'multi_infer', False)<|MERGE_RESOLUTION|>--- conflicted
+++ resolved
@@ -82,13 +82,9 @@
             annotation = create_subset(annotation, subsample_size, subsample_seed, shuffle)
 
         if self._config.get('analyze_dataset', False):
-<<<<<<< HEAD
             meta['segmentation_masks_source'] = self._config.get('segmentation_masks_source')
-            analyze_dataset(annotation, meta)
+            meta = analyze_dataset(annotation, meta)
             del meta['segmentation_masks_source']
-=======
-            meta = analyze_dataset(annotation, meta)
->>>>>>> f6fed4a8
 
         if use_converted_annotation and contains_all(self._config, ['annotation', 'annotation_conversion']):
             annotation_name = self._config['annotation']
@@ -239,7 +235,9 @@
             annotation = create_subset(annotation, subsample_size, subsample_seed)
 
         if self._config.get('analyze_dataset', False):
+            self.metadata['segmentation_masks_source'] = self._config.get('segmentation_masks_source')
             self.metadata = analyze_dataset(annotation, self.metadata)
+            del self.metadata['segmentation_masks_source']
 
         self._annotation = annotation
         self.name = self._config.get('name')
