--- conflicted
+++ resolved
@@ -46,11 +46,6 @@
     get_cpu_info = None
 
 try:
-<<<<<<< HEAD
-    from openvino.inference_engine import IEBlob, IETensorDesc
-except ImportError:
-    IEBlob, IETensorDesc = None, None
-=======
     from openvino.inference_engine import Blob, TensorDesc
 except ImportError:
     try:
@@ -60,7 +55,6 @@
         TensorDesc = IETensorDesc
     except ImportError:
         Blob, TensorDesc = None, None
->>>>>>> 3f21bd86
 
 
 HETERO_KEYWORD = 'HETERO:'
@@ -330,16 +324,6 @@
                 input_shapes = {layer_name: data.shape for layer_name, data in infer_inputs.items()}
                 self._reshape_input(input_shapes)
             if self._use_set_blob:
-<<<<<<< HEAD
-                for key, input_data in infer_inputs.items():
-                    layout = self._target_layout_mapping.get(key, self.exec_network.inputs[key].layout)
-                    tensor_desc = IETensorDesc(
-                        self.exec_network.inputs[key].precision,
-                        self.exec_network.inputs[key].shape,
-                        layout
-                    )
-                    self.exec_network.requests[0].set_blob(key, IEBlob(tensor_desc, input_data))
-=======
                 has_info = hasattr(self.exec_network, 'input_info')
                 for key, input_data in infer_inputs.items():
                     ie_input_info = self.exec_network.input_info.input_data if has_info else self.exec_network.inputs
@@ -350,7 +334,6 @@
                         layout
                     )
                     self.exec_network.requests[0].set_blob(key, Blob(tensor_desc, input_data))
->>>>>>> 3f21bd86
             result = self.exec_network.infer(infer_inputs) if not self._use_set_blob else self.exec_network.infer()
             results.append(result)
 
@@ -662,11 +645,7 @@
         layout_mismatch = (
             data_layout is not None and len(input_layout) == len(data_layout) and input_layout != data_layout
         )
-<<<<<<< HEAD
-        if layout_mismatch and IEBlob is not None and self.network is None:
-=======
         if layout_mismatch and Blob is not None and self.network is None:
->>>>>>> 3f21bd86
             self._target_layout_mapping[input_blob] = data_layout
             self._use_set_blob = True
             return data
