--- conflicted
+++ resolved
@@ -289,17 +289,8 @@
                                            self.config['_list_hidden_states'][0] : hidden_state[0],
                                            self.config['_list_hidden_states'][1] : hidden_state[1]}
 
-                    benchmark = kwargs.get('benchmark')
-                    if benchmark:
-                        benchmark(network_inputs_data)
-
                     result = self.exec_network.infer(network_inputs_data)
 
-                    raw_outputs_callback = kwargs.get('output_callback')
-                    if raw_outputs_callback:
-                        raw_outputs_callback(result, network=self.network, exec_network=self.exec_network)
-
-<<<<<<< HEAD
                     if not output_node:
                         output_nodes = list(result.keys())
                         output_nodes.remove(self.audio_hidden_state[0])
@@ -319,26 +310,13 @@
                     input_shapes = {layer_name: data.shape for layer_name, data in infer_inputs.items()}
                     self._reshape_input(input_shapes)
 
-                benchmark = kwargs.get('benchmark')
-
-                if benchmark:
-                    benchmark(infer_inputs)
-
                 result = self.exec_network.infer(infer_inputs)
-
-                raw_outputs_callback = kwargs.get('output_callback')
-
-                if raw_outputs_callback:
-                    raw_outputs_callback(result, network=self.network, exec_network=self.exec_network)
                 results.append(result)
-=======
-            result = self.exec_network.infer(infer_inputs)
-            results.append(result)
->>>>>>> 9ef91c63
 
         if metadata is not None:
             for meta_ in metadata:
                 meta_['input_shape'] = self.inputs_info_for_meta()
+
         self._do_reshape = False
 
         return results
