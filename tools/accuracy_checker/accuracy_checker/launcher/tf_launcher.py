--- conflicted
+++ resolved
@@ -16,13 +16,9 @@
 
 import re
 from pathlib import Path
-<<<<<<< HEAD
+import numpy as np
+
 from .launcher import Launcher
-=======
-import numpy as np
-
-from .launcher import Launcher, LauncherConfigValidator
->>>>>>> bcc6bda9
 from ..config import BaseField, ListField, PathField, StringField, ConfigError
 from ..utils import contains_any, contains_all
 
