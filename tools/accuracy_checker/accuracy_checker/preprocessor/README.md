# Preprocessors

Preprocessor is function which processes input data before model inference.
Every preprocessor has parameters available for configuration.
Accuracy Checker supports following set of preprocessors:

* `resize` - resizing the image to a new width and height.
  * `dst_width` and `dst_height` are destination width and height for image resizing respectively.
    You can also use `size` instead in case when destination sizes are equal for both dimensions.
  * `resize_realization` - parameter specifies functionality of which library will be used for resize: `opencv`, `pillow` or `tf` (default `opencv` is used). For enabling `tf` you need to install TensorFlow first.
  For compatibility with previous releases you can also use boolean constants for selection resizing backend:
    * `use_pillow` parameter specifies usage of Pillow library for resizing.
    * `use_tensorflow` parameter specifies usage of TensorFlow Image for resizing. Requires TensorFlow installation.
    Accuracy Checker uses OpenCV as default image reader.
  * `interpolation` specifies method that will be used.
    Possible values depend on image processing library:
      * **OpenCV**: Nearest, Linear, Cubic, Area, Max, Lanczos4, Bits, Bits32
      * **Pillow**: None, Nearest, Cubic, Bicubic, Box, Bilinear, Lanczos, Antialias, Hamming, Linear
      * **TensorFlow**: Bilinear, Area, Bicubic
      `Linear` used as default for OpenCV, `Bilinear` as default for Pillow and TensorFlow. 
  * `aspect_ratio_scale` allows resize with changing or saving image aspect ratio. May be done using one of these ways: 
    - `width` - rescale width (height has fixed size, provided as `dst_height` or `size`, width size will be rescaled to save aspect ratio).
    - `height` - rescale height (width has fixed size, provided as `dst_width` or `size`, height size will be rescales to save aspect ratio).
    - `greater` - rescale greater from image sizes (smaller dimension has fixed size, greater will be rescaled to save aspect ratio)
    - `fit_to_window` - adaptive resize keeping aspect ratio for fit image into window with fixed size `[dst_height x dst_width]`,
         but trying to make the image as big as possible.
    - `frcnn_keep_aspect_ratio` - adaptive resize keeping aspect ratio for fit image into window with fixed size `[max_size x max_size]`,
         but trying to make the minimal dimension of image to be equal to `min_size` or as close to `min_size` as possible, where
         `min_size = min(dst_width, dst_height)`,
         `max_size = max(dst_width, dst_height)`.
    - `ctpn_keep_aspect_ratio` - adaptive resize keeping aspect ratio for fit image into window with fixed size `[max_size x min_size]` using this algorithm:
      1. Try to resize min original image size to minimal destination size.
      2. If scaled max size greater than maximal destination size, rescale minimal size to get max size equal to max destination size.
    - `east_keep_aspect_ratio` - adaptive resize keeping aspect ratio using this algorithm:
      1. If max image size greater max destination size, make max image size equal to max destination size.
      2. Make image height and width divisible by min destination size without remainder.
* `auto_resize` - automatic resizing image to input layer shape. (supported only for one input layer case, use OpenCV for image resize)
* `normalization` - changing the range of pixel intensity values.
  * `mean` values which will be subtracted from image channels.
     You can specify one value for all channels or list of comma separated channel-wise values.
  * `std` specifies values, on which pixels will be divided.
     You can specify one value for all channels or list of comma separated channel-wise values.
     These parameters support work with precomputed values of frequently used datasets (e.g. `cifar10` or `imagenet`).
* `resize3d` - resizing 3d image (e.g. MRI scans) to new size:
  * `size` in format `(H,W,D)`. All values will be interpolated with 1st-order spline.
* `crop_brats`  -  performing crop of 3d images (e.g. MRI scans) by cropping all non-zero voxels. Also sets bounding boxes for `segmentation_prediction_resample` preprocessor (see [Postprocessors](../postprocessor/README.md))
* `normalize_brats` - normalization of 3d images (e.g. MRI scans) with z-score normalization
  * `masked` - specifies type of masking:
    * `none` for not applying mask
    * `ignore` for ignoring "empty" voxels in statistic calculation
    * `nullify` for nullifying initially "empty" voxels at the end
    * `all` for `ignore` and `nullify`
  * `cutoff` - cuts minimum and value to `-cutoff` and `cutoff` respectively
  * `shift_value` - adds to all values
  * `normalize_value` - divides all values
* `swap_modalities` - swapping modalities of MRI scan (works as channel swapping)
  * `modality_order` - new order
* `bgr_to_rgb` - reversing image channels. Convert image in BGR format to RGB.
* `bgr_to_gray` - converting image in BGR to gray scale color space.
* `rgb_to_bgr` - reversing image channels. Convert image in RGB format to BGR.
* `rgb_to_gray` - converting image in RGB to gray scale color space.
* `select_channel` - select channel only one specified channel from multichannel image.
  * `channel` - channel id in image (e.g. if you read image in RGB and want to select green channel, you need to specify 1 as channel)
* `flip` - image mirroring around specified axis.
  * `mode` specifies the axis for flipping (`vertical` or `horizontal`).
* `crop` - central cropping for image.
  * `dst_width` and `dst_height` are destination width and height for image resizing respectively. You can also use `size` instead in case when destination sizes are equal or
  `central_fraction` to define fraction of size to crop (float value (0, 1]))
  * `use_pillow` parameter specifies usage of Pillow library for cropping.
* `crop_rectangle` - cropping region of interest using coordinates given as annotation metadata.
* `extend_around_rect` - scaling region of interest using annotation metadata.
  * `augmentation_param` is scale factor for augmentation.
* `point_aligment` - aligning keypoints stored in annotation metadata.
  * `draw_points` - allows visualize points.
  * `normalize` - allows to use normalization for keypoints.
  * `dst_width` and `dst_height` are destination width and height for keypoints resizing respectively. You can also use `size` instead in case when destination sizes are equal.
* `padding` - padding for image.
  * `stride` - stride for padding.
  * `pad_value` - value for filling space around original image.
  * `dst_width` and `dst_height` are destination width and height for padded image respectively.
    You can also use `size` instead in case when destination sizes are equal for both dimensions.
  * `pad_type` - padding space location. Supported: `center`, `left_top`, `right_bottom` (Default is `center`).
  * `use_numpy` - allow to use numpy for padding instead default OpenCV.
  * `numpy_pad_mode` - if using numpy for padding, numpy padding mode, including constant, edge, mean, etc. (Default is `constant`)
* `tiling` - image tiling.
  * `margin` - margin for tiled fragment of image.
  * `dst_width` and `dst_height` are destination width and height of tiled fragment respectively.
    You can also use `size` instead in case when destination sizes are equal for both dimensions.
* `crop3d` - central cropping for 3D data.
  * `dst_width`, `dst_height` and `dst_volume` are destination width, height and volume for cropped 3D-image respectively.
    You can also use `size` instead in case when destination sizes are equal for all three dimensions.
* `normalize3d` - normalizing 3D-images using mean and std values per channel of current image for subtraction and division respectively.
* `tf_convert_image_dtype` - cast image values to floating point values in range [0, 1]. Requires TensorFlow installation.
* `decode_by_vocabulary` - Decode words to set of indexes using model vocab.
  * `vocabulary_file` - path to vocabulary file for decoding. Path can be prefixed with `--models` argument.
  * `unk_index` - index of unknown symbol in vocab.
*  `pad_with_eos` - supplement the input sequence to a specific size using a line terminator character or index.
  * `eos_symbol` or `eos_index` - line terminator symbol or index of this symbol in vocab for encoded sequence respectively.
  *  `sequence_len` - length of sequence after supplement.
* `centernet_affine_transform` - CenterNet affine transformation, used for image resizing.
  * `dst_width` and `dst_height` are destination width, and height for image. You can also use size instead in case when destination sizes are equal.
  * `scale` - scale factor for image (default is 1).
* `free_form_mask` - Applies free-form mask to the image.
  * `parts` - Number of parts to draw mask.
  * `max_brush_width` - Maximum brush width to draw mask.
  * `max_length` - Maximum line length to draw mask.
  * `max_vertex` - Maximum number vertex to draw mask.
* `rect_mask` - Applies rectangle mask to the image.
  * `dst_width` and `dst_height` are width, and height of mask. You can also use `size` instead in case when destination sizes are equal.
* `custom_mask` - Applies masks from custom mask dataset.
  * `mask_dir` - path to mask dataset to be used for inpainting.
  * `inverse_mask` - inverse mask before apply
  * `mask_loader` - which reader to use to load masks. The following readers can be used:
    * `opencv_imread` - read images using OpenCV library. Default color space is BGR.
    * `pillow_imread` - read images using Pillow library. Default color space is RGB.
    * `scipy_imread` - read images using similar approach as in `scipy.misc.imread`.
    * `numpy_reader` - read numpy dumped files.
    * `tf_imread`- read images using TensorFlow. Default color space is RGB. Requires TensorFlow installation.
<<<<<<< HEAD
* `warp_affine` - warp affine transformation. (supported only with OpenCV)
  * `src_landmarks` - source landmarks to set as markers for the warp affine transformation.
  * `dst_landmarks` - destination and target landmarks to transform `src_landmarks` to.
=======
* `resample_audio` - converts audio to new sample rate
  * `sample_rate` - sets new sample rate
* `clip_audio` - slices audio into several parts with equal duration
  * `duration` - sets duration in seconds
  * `max_clips` - sets the maximum number of clips (by default `1`)
>>>>>>> 26a84ba5
<|MERGE_RESOLUTION|>--- conflicted
+++ resolved
@@ -116,14 +116,11 @@
     * `scipy_imread` - read images using similar approach as in `scipy.misc.imread`.
     * `numpy_reader` - read numpy dumped files.
     * `tf_imread`- read images using TensorFlow. Default color space is RGB. Requires TensorFlow installation.
-<<<<<<< HEAD
 * `warp_affine` - warp affine transformation. (supported only with OpenCV)
   * `src_landmarks` - source landmarks to set as markers for the warp affine transformation.
   * `dst_landmarks` - destination and target landmarks to transform `src_landmarks` to.
-=======
 * `resample_audio` - converts audio to new sample rate
   * `sample_rate` - sets new sample rate
 * `clip_audio` - slices audio into several parts with equal duration
   * `duration` - sets duration in seconds
-  * `max_clips` - sets the maximum number of clips (by default `1`)
->>>>>>> 26a84ba5
+  * `max_clips` - sets the maximum number of clips (by default `1`)