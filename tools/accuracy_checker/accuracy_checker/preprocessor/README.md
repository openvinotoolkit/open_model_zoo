# Preprocessors

Preprocessor is function which processes input data before model inference.
Every preprocessor has parameters available for configuration.
Accuracy Checker supports following set of preprocessors:

* `resize` - resizing the image to a new width and height.
  * `dst_width` and `dst_height` are destination width and height for image resizing respectively.
    You can also use `size` instead in case when destination sizes are equal for both dimensions.
  * `resize_realization` - parameter specifies functionality of which library will be used for resize: `opencv`, `pillow` or `tf` (default `opencv` is used). For enabling `tf` you need to install TensorFlow first.
  For compatibility with previous releases you can also use boolean constants for selection resizing backend:
    * `use_pillow` parameter specifies usage of Pillow library for resizing.
    * `use_tensorflow` parameter specifies usage of TensorFlow Image for resizing. Requires TensorFlow installation.
    Accuracy Checker uses OpenCV as default image reader.
  * `interpolation` specifies method that will be used.
    Possible values depend on image processing library:
      * **OpenCV**: Nearest, Linear, Cubic, Area, Max, Lanczos4, Bits, Bits32
      * **Pillow**: None, Nearest, Cubic, Bicubic, Box, Bilinear, Lanczos, Antialias, Hamming, Linear
      * **TensorFlow**: Bilinear, Area, Bicubic
      `Linear` used as default for OpenCV, `Bilinear` as default for Pillow and TensorFlow. 
  * `aspect_ratio_scale` allows resize with changing or saving image aspect ratio. May be done using one of these ways: 
    - `width` - rescale width (height has fixed size, provided as `dst_height` or `size`, width size will be rescaled to save aspect ratio).
    - `height` - rescale height (width has fixed size, provided as `dst_width` or `size`, height size will be rescales to save aspect ratio).
    - `greater` - rescale greater from image sizes (smaller dimension has fixed size, greater will be rescaled to save aspect ratio)
    - `fit_to_window` - adaptive resize keeping aspect ratio for fit image into window with fixed size `[dst_height x dst_width]`,
         but trying to make the image as big as possible.
    - `frcnn_keep_aspect_ratio` - adaptive resize keeping aspect ratio for fit image into window with fixed size `[max_size x max_size]`,
         but trying to make the minimal dimension of image to be equal to `min_size` or as close to `min_size` as possible, where
         `min_size = min(dst_width, dst_height)`,
         `max_size = max(dst_width, dst_height)`.
    - `ctpn_keep_aspect_ratio` - adaptive resize keeping aspect ratio for fit image into window with fixed size `[max_size x min_size]` using this algorithm:
      1. Try to resize min original image size to minimal destination size.
      2. If scaled max size greater than maximal destination size, rescale minimal size to get max size equal to max destination size.
    - `east_keep_aspect_ratio` - adaptive resize keeping aspect ratio using this algorithm:
      1. If max image size greater max destination size, make max image size equal to max destination size.
      2. Make image height and width divisible by min destination size without remainder.
* `auto_resize` - automatic resizing image to input layer shape. (supported only for one input layer case, use OpenCV for image resize)
* `normalization` - changing the range of pixel intensity values.
  * `mean` values which will be subtracted from image channels.
     You can specify one value for all channels or list of comma separated channel-wise values.
  * `std` specifies values, on which pixels will be divided.
     You can specify one value for all channels or list of comma separated channel-wise values.
     These parameters support work with precomputed values of frequently used datasets (e.g. `cifar10` or `imagenet`).
* `resize3d` - resizing 3d image (e.g. MRI scans) to new size:
  * `size` in format `(H,W,D)`. All values will be interpolated with 1st-order spline.
* `crop_brats`  -  performing crop of 3d images (e.g. MRI scans) by cropping all non-zero voxels. Also sets bounding boxes for `segmentation_prediction_resample` preprocessor (see [Postprocessors](../postprocessor/README.md))
* `normalize_brats` - normalization of 3d images (e.g. MRI scans) with z-score normalization
  * `masked` - specifies type of masking:
    * `none` for not applying mask
    * `ignore` for ignoring "empty" voxels in statistic calculation
    * `nullify` for nullifying initially "empty" voxels at the end
    * `all` for `ignore` and `nullify`
  * `cutoff` - cuts minimum and value to `-cutoff` and `cutoff` respectively
  * `shift_value` - adds to all values
  * `normalize_value` - divides all values
* `swap_modalities` - swapping modalities of MRI scan (works as channel swapping)
  * `modality_order` - new order
* `bgr_to_rgb` - reversing image channels. Convert image in BGR format to RGB.
* `bgr_to_gray` - converting image in BGR to gray scale color space.
* `rgb_to_bgr` - reversing image channels. Convert image in RGB format to BGR.
* `rgb_to_gray` - converting image in RGB to gray scale color space.
* `select_channel` - select channel only one specified channel from multichannel image.
  * `channel` - channel id in image (e.g. if you read image in RGB and want to select green channel, you need to specify 1 as channel)
* `flip` - image mirroring around specified axis.
  * `mode` specifies the axis for flipping (`vertical` or `horizontal`).
* `crop` - central cropping for image.
  * `dst_width` and `dst_height` are destination width and height for image resizing respectively. You can also use `size` instead in case when destination sizes are equal or
  `central_fraction` to define fraction of size to crop (float value (0, 1]))
  * `use_pillow` parameter specifies usage of Pillow library for cropping.
* `crop_rectangle` - cropping region of interest using coordinates given as annotation metadata.
* `extend_around_rect` - scaling region of interest using annotation metadata.
  * `augmentation_param` is scale factor for augmentation.
* `point_aligment` - aligning keypoints stored in annotation metadata.
  * `draw_points` - allows visualize points.
  * `normalize` - allows to use normalization for keypoints.
  * `dst_width` and `dst_height` are destination width and height for keypoints resizing respectively. You can also use `size` instead in case when destination sizes are equal.
* `padding` - padding for image.
  * `stride` - stride for padding.
  * `pad_value` - value for filling space around original image.
  * `dst_width` and `dst_height` are destination width and height for padded image respectively.
    You can also use `size` instead in case when destination sizes are equal for both dimensions.
  * `pad_type` - padding space location. Supported: `center`, `left_top`, `right_bottom` (Default is `center`).
  * `use_numpy` - allow to use numpy for padding instead default OpenCV.
  * `numpy_pad_mode` - if using numpy for padding, numpy padding mode, including constant, edge, mean, etc. (Default is `constant`)
* `tiling` - image tiling.
  * `margin` - margin for tiled fragment of image.
  * `dst_width` and `dst_height` are destination width and height of tiled fragment respectively.
    You can also use `size` instead in case when destination sizes are equal for both dimensions.
* `crop3d` - central cropping for 3D data.
  * `dst_width`, `dst_height` and `dst_volume` are destination width, height and volume for cropped 3D-image respectively.
    You can also use `size` instead in case when destination sizes are equal for all three dimensions.
* `normalize3d` - normalizing 3D-images using mean and std values per channel of current image for subtraction and division respectively.
* `tf_convert_image_dtype` - cast image values to floating point values in range [0, 1]. Requires TensorFlow installation.
* `decode_by_vocabulary` - Decode words to set of indexes using model vocab.
  * `vocabulary_file` - path to vocabulary file for decoding. Path can be prefixed with `--models` argument.
  * `unk_index` - index of unknown symbol in vocab.
*  `pad_with_eos` - supplement the input sequence to a specific size using a line terminator character or index.
  * `eos_symbol` or `eos_index` - line terminator symbol or index of this symbol in vocab for encoded sequence respectively.
  *  `sequence_len` - length of sequence after supplement.
* `centernet_affine_transform` - CenterNet affine transformation, used for image resizing.
  * `dst_width` and `dst_height` are destination width, and height for image. You can also use size instead in case when destination sizes are equal.
  * `scale` - scale factor for image (default is 1).
* `free_form_mask` - Applies free-form mask to the image.
  * `parts` - Number of parts to draw mask.
  * `max_brush_width` - Maximum brush width to draw mask.
  * `max_length` - Maximum line length to draw mask.
  * `max_vertex` - Maximum number vertex to draw mask.
* `rect_mask` - Applies rectangle mask to the image.
  * `dst_width` and `dst_height` are width, and height of mask. You can also use `size` instead in case when destination sizes are equal.
* `custom_mask` - Applies masks from custom mask dataset.
  * `mask_dir` - path to mask dataset to be used for inpainting.
  * `inverse_mask` - inverse mask before apply
  * `mask_loader` - which reader to use to load masks. The following readers can be used:
    * `opencv_imread` - read images using OpenCV library. Default color space is BGR.
    * `pillow_imread` - read images using Pillow library. Default color space is RGB.
    * `scipy_imread` - read images using similar approach as in `scipy.misc.imread`.
    * `numpy_reader` - read numpy dumped files.
    * `tf_imread`- read images using TensorFlow. Default color space is RGB. Requires TensorFlow installation.
* `warp_affine` - warp affine transformation. (supported only with OpenCV)
  * `src_landmarks` - source landmarks to set as markers for the warp affine transformation.
  * `dst_landmarks` - destination and target landmarks to transform `src_landmarks` to.
* `resample_audio` - converts audio to new sample rate
  * `sample_rate` - sets new sample rate
* `clip_audio` - slices audio into several parts with equal duration
  * `duration` - sets duration in seconds
<<<<<<< HEAD
  * `max_clips` - sets the maximum number of clips (by default `1`)
=======
  * `max_clips` - sets the maximum number of clips (by default `1`)
* `audio_normalization` - normalize audio record with mean sample subtraction and division on standard deviation of samples.
* `similarity_transform_box` - apply to image similarity transformation to get rectangle region stored in annotation metadata/
    * `box_scale` - box scale factor (Optional, default 1).
    * `dst_width` and `dst_height` are destination width and height for transformed image respectively.
    You can also use `size` instead in case when destination sizes are equal for both dimensions.
>>>>>>> 3f21bd86
<|MERGE_RESOLUTION|>--- conflicted
+++ resolved
@@ -123,13 +123,9 @@
   * `sample_rate` - sets new sample rate
 * `clip_audio` - slices audio into several parts with equal duration
   * `duration` - sets duration in seconds
-<<<<<<< HEAD
-  * `max_clips` - sets the maximum number of clips (by default `1`)
-=======
   * `max_clips` - sets the maximum number of clips (by default `1`)
 * `audio_normalization` - normalize audio record with mean sample subtraction and division on standard deviation of samples.
 * `similarity_transform_box` - apply to image similarity transformation to get rectangle region stored in annotation metadata/
     * `box_scale` - box scale factor (Optional, default 1).
     * `dst_width` and `dst_height` are destination width and height for transformed image respectively.
-    You can also use `size` instead in case when destination sizes are equal for both dimensions.
->>>>>>> 3f21bd86
+    You can also use `size` instead in case when destination sizes are equal for both dimensions.