# Preprocessors

Preprocessor is function which processes input data before model inference.
Every preprocessor has parameters available for configuration.
Accuracy Checker supports following set of preprocessors:

* `resize` - resizing the image to a new width and height.
  * `dst_width` and `dst_height` are destination width and height for image resizing respectively.
    You can also use `size` instead in case when destination sizes are equal for both dimensions.
  * `resize_realization` - parameter specifies functionality of which library will be used for resize: `opencv`, `pillow` or `tf` (default `opencv` is used). For enabling `tf` you need to install TensorFlow first.
  For compatibility with previous releases you can also use boolean constants for selection resizing backend:
    * `use_pillow` parameter specifies usage of Pillow library for resizing.
    * `use_tensorflow` parameter specifies usage of TensorFlow Image for resizing. Requires TensorFlow installation.
    Accuracy Checker uses OpenCV as default image reader.
  * `interpolation` specifies method that will be used.
    Possible values depend on image processing library:
      * **OpenCV**: Nearest, Linear, Cubic, Area, Max, Lanczos4, Bits, Bits32
      * **Pillow**: None, Nearest, Cubic, Bicubic, Box, Bilinear, Lanczos, Antialias, Hamming, Linear
      * **TensorFlow**: Bilinear, Area, Bicubic
      `Linear` used as default for OpenCV, `Bilinear` as default for Pillow and TensorFlow. 
  * `aspect_ratio_scale` allows resize with changing or saving image aspect ratio. May be done using one of these ways: 
    - `width` - rescale width (height has fixed size, provided as `dst_height` or `size`, width size will be rescaled to save aspect ratio).
    - `height` - rescale height (width has fixed size, provided as `dst_width` or `size`, height size will be rescales to save aspect ratio).
    - `greater` - rescale greater from image sizes (smaller dimension has fixed size, greater will be rescaled to save aspect ratio)
    - `fit_to_window` - adaptive resize keeping aspect ratio for fit image into window with fixed size `[dst_height x dst_width]`,
         but trying to make the image as big as possible.
    - `frcnn_keep_aspect_ratio` - adaptive resize keeping aspect ratio for fit image into window with fixed size `[max_size x max_size]`,
         but trying to make the minimal dimension of image to be equal to `min_size` or as close to `min_size` as possible, where
         `min_size = min(dst_width, dst_height)`,
         `max_size = max(dst_width, dst_height)`.
    - `ctpn_keep_aspect_ratio` - adaptive resize keeping aspect ratio for fit image into window with fixed size `[max_size x min_size]` using this algorithm:
      1. Try to resize min original image size to minimal destination size.
      2. If scaled max size greater than maximal destination size, rescale minimal size to get max size equal to max destination size.
    - `east_keep_aspect_ratio` - adaptive resize keeping aspect ratio using this algorithm:
      1. If max image size greater max destination size, make max image size equal to max destination size.
      2. Make image height and width divisible by min destination size without remainder.
* `auto_resize` - automatic resizing image to input layer shape. (supported only for one input layer case, use OpenCV for image resize)
* `normalization` - changing the range of pixel intensity values.
  * `mean` values which will be subtracted from image channels.
     You can specify one value for all channels or list of comma separated channel-wise values.
  * `std` specifies values, on which pixels will be divided.
     You can specify one value for all channels or list of comma separated channel-wise values.
     These parameters support work with precomputed values of frequently used datasets (e.g. `cifar10` or `imagenet`).
* `resize3d` - resizing 3d image (e.g. MRI scans) to new size:
  * `size` in format `(H,W,D)`. All values will be interpolated with 1st-order spline.
* `crop_brats`  -  performing crop of 3d images (e.g. MRI scans) by cropping all non-zero voxels. Also sets bounding boxes for `segmentation_prediction_resample` preprocessor (see [Postprocessors](../postprocessor/README.md))
* `normalize_brats` - normalization of 3d images (e.g. MRI scans) with z-score normalization
  * `masked` - specifies type of masking:
    * `none` for not applying mask
    * `ignore` for ignoring "empty" voxels in statistic calculation
    * `nullify` for nullifying initially "empty" voxels at the end
    * `all` for `ignore` and `nullify`
  * `cutoff` - cuts minimum and value to `-cutoff` and `cutoff` respectively
  * `shift_value` - adds to all values
  * `normalize_value` - divides all values
* `swap_modalities` - swapping modalities of MRI scan (works as channel swapping)
  * `modality_order` - new order
* `bgr_to_rgb` - reversing image channels. Convert image in BGR format to RGB.
* `bgr_to_gray` - converting image in BGR to gray scale color space.
* `rgb_to_bgr` - reversing image channels. Convert image in RGB format to BGR.
* `rgb_to_gray` - converting image in RGB to gray scale color space.
* `select_channel` - select channel only one specified channel from multichannel image.
  * `channel` - channel id in image (e.g. if you read image in RGB and want to select green channel, you need to specify 1 as channel)
* `flip` - image mirroring around specified axis.
  * `mode` specifies the axis for flipping (`vertical` or `horizontal`).
* `crop` - central cropping for image.
  * `dst_width` and `dst_height` are destination width and height for image resizing respectively. You can also use `size` instead in case when destination sizes are equal or
  `central_fraction` to define fraction of size to crop (float value (0, 1]))
  * `use_pillow` parameter specifies usage of Pillow library for cropping.
* `crop_rectangle` - cropping region of interest using coordinates given as annotation metadata.
* `extend_around_rect` - scaling region of interest using annotation metadata.
  * `augmentation_param` is scale factor for augmentation.
* `point_aligment` - aligning keypoints stored in annotation metadata.
  * `draw_points` - allows visualize points.
  * `normalize` - allows to use normalization for keypoints.
  * `dst_width` and `dst_height` are destination width and height for keypoints resizing respectively. You can also use `size` instead in case when destination sizes are equal.
* `padding` - padding for image.
  * `stride` - stride for padding.
  * `pad_value` - value for filling space around original image.
  * `dst_width` and `dst_height` are destination width and height for padded image respectively.
    You can also use `size` instead in case when destination sizes are equal for both dimensions.
  * `pad_type` - padding space location. Supported: `center`, `left_top`, `right_bottom` (Default is `center`).
  * `use_numpy` - allow to use numpy for padding instead default OpenCV.
  * `numpy_pad_mode` - if using numpy for padding, numpy padding mode, including constant, edge, mean, etc. (Default is `constant`)
* `tiling` - image tiling.
  * `margin` - margin for tiled fragment of image.
  * `dst_width` and `dst_height` are destination width and height of tiled fragment respectively.
    You can also use `size` instead in case when destination sizes are equal for both dimensions.
* `crop3d` - central cropping for 3D data.
  * `dst_width`, `dst_height` and `dst_volume` are destination width, height and volume for cropped 3D-image respectively.
    You can also use `size` instead in case when destination sizes are equal for all three dimensions.
* `normalize3d` - normalizing 3D-images using mean and std values per channel of current image for subtraction and division respectively.
* `tf_convert_image_dtype` - cast image values to floating point values in range [0, 1]. Requires TensorFlow installation.
* `decode_by_vocabulary` - Decode words to set of indexes using model vocab.
  * `vocabulary_file` - path to vocabulary file for decoding. Path can be prefixed with `--models` argument.
  * `unk_index` - index of unknown symbol in vocab.
*  `pad_with_eos` - supplement the input sequence to a specific size using a line terminator character or index.
  * `eos_symbol` or `eos_index` - line terminator symbol or index of this symbol in vocab for encoded sequence respectively.
  *  `sequence_len` - length of sequence after supplement.
* `centernet_affine_transform` - CenterNet affine transformation, used for image resizing.
  * `dst_width` and `dst_height` are destination width, and height for image. You can also use size instead in case when destination sizes are equal.
  * `scale` - scale factor for image (default is 1).
* `free_form_mask` - Applies free-form mask to the image.
  * `parts` - Number of parts to draw mask.
  * `max_brush_width` - Maximum brush width to draw mask.
  * `max_length` - Maximum line length to draw mask.
  * `max_vertex` - Maximum number vertex to draw mask.
* `rect_mask` - Applies rectangle mask to the image.
  * `dst_width` and `dst_height` are width, and height of mask. You can also use `size` instead in case when destination sizes are equal.
* `custom_mask` - Applies masks from custom mask dataset.
  * `mask_dir` - path to mask dataset to be used for inpainting.
  * `inverse_mask` - inverse mask before apply
  * `mask_loader` - which reader to use to load masks. The following readers can be used:
    * `opencv_imread` - read images using OpenCV library. Default color space is BGR.
    * `pillow_imread` - read images using Pillow library. Default color space is RGB.
    * `scipy_imread` - read images using similar approach as in `scipy.misc.imread`.
    * `numpy_reader` - read numpy dumped files.
    * `tf_imread`- read images using TensorFlow. Default color space is RGB. Requires TensorFlow installation.
* `resample_audio` - converts audio to new sample rate
  * `sample_rate` - sets new sample rate
* `clip_audio` - slices audio into several parts with equal duration
  * `duration` - sets duration in seconds
  * `max_clips` - sets the maximum number of clips (by default `1`)
<<<<<<< HEAD
* `similarity_transform_box` - apply to image similarity transformation to get rectangle region stored in annotation metadata/
    * `box_scale` - box scale factor (Optional, default 1).
    * `dst_width` and `dst_height` are destination width and height for transformed image respectively.
    You can also use `size` instead in case when destination sizes are equal for both dimensions.
=======
* `audio_normalization` - normalize audio record with mean sample subtraction and division on standard deviation of samples.
>>>>>>> 1776f0d8
<|MERGE_RESOLUTION|>--- conflicted
+++ resolved
@@ -121,11 +121,8 @@
 * `clip_audio` - slices audio into several parts with equal duration
   * `duration` - sets duration in seconds
   * `max_clips` - sets the maximum number of clips (by default `1`)
-<<<<<<< HEAD
+* `audio_normalization` - normalize audio record with mean sample subtraction and division on standard deviation of samples.
 * `similarity_transform_box` - apply to image similarity transformation to get rectangle region stored in annotation metadata/
     * `box_scale` - box scale factor (Optional, default 1).
     * `dst_width` and `dst_height` are destination width and height for transformed image respectively.
-    You can also use `size` instead in case when destination sizes are equal for both dimensions.
-=======
-* `audio_normalization` - normalize audio record with mean sample subtraction and division on standard deviation of samples.
->>>>>>> 1776f0d8
+    You can also use `size` instead in case when destination sizes are equal for both dimensions.