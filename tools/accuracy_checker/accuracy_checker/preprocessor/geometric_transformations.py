"""
Copyright (c) 2019 Intel Corporation

Licensed under the Apache License, Version 2.0 (the "License");
you may not use this file except in compliance with the License.
You may obtain a copy of the License at

      http://www.apache.org/licenses/LICENSE-2.0

Unless required by applicable law or agreed to in writing, software
distributed under the License is distributed on an "AS IS" BASIS,
WITHOUT WARRANTIES OR CONDITIONS OF ANY KIND, either express or implied.
See the License for the specific language governing permissions and
limitations under the License.
"""

import math
from collections import namedtuple

import cv2
import numpy as np

from ..config import ConfigError, NumberField, StringField, BoolField, ListField
from ..preprocessor import Preprocessor
from ..utils import get_size_from_config, string_to_tuple, get_size_3d_from_config
from ..logging import warning

try:
    from PIL import Image
except ImportError:
    Image = None

try:
    from skimage.transform import estimate_transform, warp
except ImportError:
    estimate_transform, warp = None, None

# The field .type should be string, the field .parameters should be dict
GeometricOperationMetadata = namedtuple('GeometricOperationMetadata', ['type', 'parameters'])

FLIP_MODES = {'horizontal': 0, 'vertical': 1}


class Flip(Preprocessor):
    __provider__ = 'flip'

    @classmethod
    def parameters(cls):
        parameters = super().parameters()
        parameters.update({
            'mode': StringField(
                choices=FLIP_MODES.keys(), default='horizontal',
                description="Specifies the axis for flipping (vertical or horizontal)."
            )
        })
        return parameters

    def configure(self):
        mode = self.get_value_from_config('mode')
        if isinstance(mode, str):
            self.mode = FLIP_MODES[mode]

    def process(self, image, annotation_meta=None):
        image.data = cv2.flip(image.data, self.mode)
        image.metadata.setdefault(
            'geometric_operations', []).append(GeometricOperationMetadata('flip', {'mode': self.mode}))
        return image


class Crop(Preprocessor):
    __provider__ = 'crop'

    @classmethod
    def parameters(cls):
        parameters = super().parameters()
        parameters.update({
            'size': NumberField(
                value_type=int, optional=True, min_value=1,
                description="Destination size for cropping both dimensions."
            ),
            'dst_width': NumberField(
                value_type=int, optional=True, min_value=1,
                description="Destination width for image cropping respectively."
            ),
            'dst_height': NumberField(
                value_type=int, optional=True, min_value=1,
                description="Destination height for image cropping respectively."
            ),
            'use_pillow': BoolField(
                optional=True, default=False, description="Parameter specifies usage of Pillow library for cropping."
            ),
            'central_fraction' : NumberField(
                value_type=float, min_value=0, max_value=1, optional=True, description="Central Fraction."
            )
        })

        return parameters

    def configure(self):
        self.use_pillow = self.get_value_from_config('use_pillow')
        if self.use_pillow and Image is None:
            raise ValueError(
                'Crop operation with pillow backend, requires Pillow. Please install it or select default backend'
            )
        self.dst_height, self.dst_width = get_size_from_config(self.config, allow_none=True)
        self.central_fraction = self.get_value_from_config('central_fraction')
        if self.dst_height is None and self.dst_width is None and self.central_fraction is None:
            raise ConfigError('sizes for crop or central_fraction should be provided')
        if self.dst_height and self.dst_width and self.central_fraction:
            raise ConfigError('both sizes and central fraction provided  for cropping')

        if not self.central_fraction:
            if self.dst_height is None or self.dst_width is None:
                raise ConfigError('one from crop dimentions is not provided')

    def process(self, image, annotation_meta=None):
        is_simple_case = not isinstance(image.data, list) # otherwise -- pyramid, tiling, etc
        data = image.data

        image.data = self.process_data(
            data, self.dst_height, self.dst_width, self.central_fraction,
            self.use_pillow, is_simple_case, image.metadata
        ) if not isinstance(data, list) else [
            self.process_data(
                fragment, self.dst_height, self.dst_width, self.central_fraction,
                self.use_pillow, is_simple_case, image.metadata
            ) for fragment in image.data
        ]

        return image

    @staticmethod
    def process_data(data, dst_height, dst_width, central_fraction, use_pillow, is_simple_case, metadata):
        height, width = data.shape[:2]
        if not central_fraction:
            new_height = dst_height
            new_width = dst_width
        else:
            new_height = int(height * central_fraction)
            new_width = int(width * central_fraction)

        if use_pillow:
            i = int(round((height - new_height) / 2.))
            j = int(round((width - new_width) / 2.))
            cropped_data = Image.fromarray(data).crop((j, i, j + new_width, i + new_height))
            return np.array(cropped_data)

        if width < new_width or height < new_height:
            resized = np.array([width, height])
            if resized[0] < new_width:
                resized = resized * new_width / resized[0]
            if resized[1] < new_height:
                resized = resized * new_height / resized[1]
            data = cv2.resize(data, tuple(np.ceil(resized).astype(int)))

        height, width = data.shape[:2]
        start_height = (height - new_height) // 2
        start_width = (width - new_width) // 2
        if is_simple_case:
            # support GeometricOperationMetadata array for simple case only -- without tiling, pyramids, etc
            metadata.setdefault('geometric_operations', []).append(GeometricOperationMetadata('crop', {}))

        return data[start_height:start_height + new_height, start_width:start_width + new_width]


class CropRect(Preprocessor):
    __provider__ = 'crop_rect'

    def process(self, image, annotation_meta=None):
        if not annotation_meta:
            warning('operation *crop_rect* required annotation metadata')
            return image
        rect = annotation_meta.get('rect')
        if not rect:
            warning(
                'operation *crop_rect* rect key in annotation meta, please use annotation converter '
                'which allows such transformation'
            )
            return image

        rows, cols = image.data.shape[:2]
        rect_x_min, rect_y_min, rect_x_max, rect_y_max = rect
        start_width, start_height = max(0, rect_x_min), max(0, rect_y_min)

        width = min(start_width + (rect_x_max - rect_x_min), cols)
        height = min(start_height + (rect_y_max - rect_y_min), rows)

        image.data = image.data[int(start_height):int(height), int(start_width):int(width)]
        image.metadata.setdefault('geometric_operations', []).append(GeometricOperationMetadata('crop_rect', {}))
        return image


class ExtendAroundRect(Preprocessor):
    __provider__ = 'extend_around_rect'

    @classmethod
    def parameters(cls):
        parameters = super().parameters()
        parameters.update({
            'augmentation_param' : NumberField(
                value_type=float, optional=True, default=0, description="Scale factor for augmentation."
            )
        })
        return parameters

    def configure(self):
        self.augmentation_param = self.get_value_from_config('augmentation_param')

    def process(self, image, annotation_meta=None):
        if not annotation_meta:
            warning('operation *extend_around_rect* required annotation metadata')
            return image
        rect = annotation_meta.get('rect')
        if not rect:
            warning(
                'operation *extend_around_rect* require rect key in annotation meta, please use annotation converter '
                'which allows such transformation'
            )
            return image
        rect = annotation_meta.get('rect')
        rows, cols = image.data.shape[:2]

        rect_x_left, rect_y_top, rect_x_right, rect_y_bottom = rect or (0, 0, cols, rows)
        rect_x_left = max(0, rect_x_left)
        rect_y_top = max(0, rect_y_top)
        rect_x_right = min(rect_x_right, cols)
        rect_y_bottom = min(rect_y_bottom, rows)

        rect_w = rect_x_right - rect_x_left
        rect_h = rect_y_bottom - rect_y_top

        width_extent = (rect_x_right - rect_x_left + 1) * self.augmentation_param
        height_extent = (rect_y_bottom - rect_y_top + 1) * self.augmentation_param
        rect_x_left = rect_x_left - width_extent
        border_left = abs(min(0, rect_x_left))
        rect_x_left = int(max(0, rect_x_left))

        rect_y_top = rect_y_top - height_extent
        border_top = abs(min(0, rect_y_top))
        rect_y_top = int(max(0, rect_y_top))

        rect_y_bottom += border_top
        rect_y_bottom = int(rect_y_bottom + height_extent + 0.5)
        border_bottom = abs(max(0, rect_y_bottom - rows))

        rect_x_right += border_left
        rect_x_right = int(rect_x_right + width_extent + 0.5)
        border_right = abs(max(0, rect_x_right - cols))

        image.data = cv2.copyMakeBorder(
            image.data, int(border_top), int(border_bottom), int(border_left), int(border_right), cv2.BORDER_REPLICATE
        )

        rect = (
            int(rect_x_left), int(rect_y_top),
            int(rect_x_left) + int(rect_w + width_extent * 2), int(rect_y_top) + int(rect_h + height_extent * 2)
        )
        annotation_meta['rect'] = rect

        image.metadata.setdefault('geometric_operations', []).append(
            GeometricOperationMetadata('extend_around_rect', {})
        )

        return image


class PointAligner(Preprocessor):
    __provider__ = 'point_alignment'

    ref_landmarks = np.array([
        30.2946 / 96, 51.6963 / 112,
        65.5318 / 96, 51.5014 / 112,
        48.0252 / 96, 71.7366 / 112,
        33.5493 / 96, 92.3655 / 112,
        62.7299 / 96, 92.2041 / 112
    ], dtype=np.float64).reshape(5, 2)

    @classmethod
    def parameters(cls):
        parameters = super().parameters()
        parameters.update({
            'draw_points': BoolField(optional=True, default=False, description="Allows visualize points."),
            'normalize': BoolField(
                optional=True, default=True, description="Allows to use normalization for keypoints."),
            'size': NumberField(
                value_type=int, optional=True, min_value=1,
                description="Destination size for keypoints resizing for both destination dimentions."
            ),
            'dst_width': NumberField(
                value_type=int, optional=True, min_value=1, description="Destination width for keypoints resizing."
            ),
            'dst_height': NumberField(
                value_type=int, optional=True, min_value=1, description="Destination height for keypoints resizing."
            ),
        })

        return parameters

    def configure(self):
        self.draw_points = self.get_value_from_config('draw_points')
        self.normalize = self.get_value_from_config('normalize')
        self.dst_height, self.dst_width = get_size_from_config(self.config)

    def process(self, image, annotation_meta=None):
        if not annotation_meta:
            warning('operation *point_alignment* required annotation metadata')
            return image
        keypoints = annotation_meta.get('keypoints')
        if not keypoints:
            warning(
                'operation *point_alignment* require keypoints key in annotation meta, please use annotation converter '
                'which allows such transformation'
            )
            return image
        image.data = self.align(image.data, keypoints)
        image.metadata.setdefault('geometric_operations', []).append(GeometricOperationMetadata('point_alignment', {}))
        return image

    def align(self, img, points):
        if not points:
            return img

        points_number = len(points) // 2
        points = np.array(points).reshape(points_number, 2)

        inp_shape = [1., 1.]
        if self.normalize:
            inp_shape = img.shape

        keypoints = points.copy().astype(np.float64)
        keypoints[:, 0] *= (float(self.dst_width) / inp_shape[1])
        keypoints[:, 1] *= (float(self.dst_height) / inp_shape[0])

        keypoints_ref = np.zeros((points_number, 2), dtype=np.float64)
        keypoints_ref[:, 0] = self.ref_landmarks[:, 0] * self.dst_width
        keypoints_ref[:, 1] = self.ref_landmarks[:, 1] * self.dst_height

        transformation_matrix = self.transformation_from_points(np.array(keypoints_ref), np.array(keypoints))
        img = cv2.resize(img, (self.dst_width, self.dst_height))
        if self.draw_points:
            for point in keypoints:
                cv2.circle(img, (int(point[0]), int(point[1])), 5, (255, 0, 0), -1)

        return cv2.warpAffine(img, transformation_matrix, (self.dst_width, self.dst_height), flags=cv2.WARP_INVERSE_MAP)

    @staticmethod
    def transformation_from_points(points1, points2):
        points1 = points1.astype(np.float64)
        points2 = points2.astype(np.float64)

        c1 = np.mean(points1, axis=0, keepdims=True)
        c2 = np.mean(points2, axis=0, keepdims=True)
        points1 -= c1
        points2 -= c2
        s1 = np.std(points1)
        s2 = np.std(points2)
        points1 /= np.maximum(s1, np.finfo(np.float64).eps)
        points2 /= np.maximum(s1, np.finfo(np.float64).eps)
        points_std_ratio = s2 / np.maximum(s1, np.finfo(np.float64).eps)

        u, _, vt = np.linalg.svd(points1.T @ points2)
        r = (u @ vt).T

        return np.hstack((points_std_ratio * r, c2.T - points_std_ratio * r @ c1.T))


def center_padding(dst_width, dst_height, width, height):
    pad = [int(math.floor((dst_height - height) / 2.0)), int(math.floor((dst_width - width) / 2.0))]
    pad.extend([dst_height - height - pad[0], dst_width - width - pad[1]])

    return pad


def right_bottom_padding(dst_width, dst_height, width, height):
    return [0, 0, dst_height - height, dst_width - width]


def left_top_padding(dst_width, dst_height, width, height):
    return [dst_height - height, dst_width - width, 0, 0]


padding_func = {
    'center': center_padding,
    'left_top': left_top_padding,
    'right_bottom': right_bottom_padding
}


class Padding(Preprocessor):
    __provider__ = 'padding'

    @classmethod
    def parameters(cls):
        parameters = super().parameters()
        parameters.update({
            'stride': NumberField(
                value_type=int, min_value=1, optional=True, default=1, description="Stride for padding."
            ),
            'pad_value': StringField(
                optional=True, default='0,0,0', description="Value for filling space around original image."
            ),
            'size': NumberField(
                value_type=int, optional=True, min_value=1,
                description="Destination size for padded image for both dimensions."),
            'dst_width': NumberField(
                value_type=int, optional=True, min_value=1, description="Destination width for padded image."
            ),
            'dst_height': NumberField(
                value_type=int, optional=True, min_value=1, description="Destination height for padded image."
            ),
            'pad_type': StringField(
                choices=padding_func.keys(), optional=True, default='center',
                description="Padding space location. Supported: {}".format(', '.join(padding_func))
            ),
            'use_numpy': BoolField(
                optional=True, default=False, description="Allow to use numpy for padding instead default OpenCV."
            ),
            'numpy_pad_mode': StringField(
                optional=True, default='constant',
                choices=['constant', 'edge', 'maximum', 'minimum', 'mean', 'median', 'wrap'],
                description="If use_numpy is True, Numpy padding mode,including constant, edge, mean, etc."
            )
        })

        return parameters

    def configure(self):
        self.stride = self.get_value_from_config('stride')
        pad_val = self.get_value_from_config('pad_value')
        if isinstance(pad_val, int):
            self.pad_value = (pad_val, pad_val, pad_val)
        if isinstance(pad_val, str):
            self.pad_value = string_to_tuple(pad_val, int)
        self.dst_height, self.dst_width = get_size_from_config(self.config, allow_none=True)
        self.pad_func = padding_func[self.get_value_from_config('pad_type')]
        self.use_numpy = self.get_value_from_config('use_numpy')
        self.numpy_pad_mode = self.get_value_from_config('numpy_pad_mode')

    def process(self, image, annotation_meta=None):
        height, width, _ = image.data.shape
        pref_height = self.dst_height or image.metadata.get('preferable_height', height)
        pref_width = self.dst_width or image.metadata.get('preferable_width', width)
        height = min(height, pref_height)
        pref_height = math.ceil(pref_height / float(self.stride)) * self.stride
        pref_width = max(pref_width, width)
        pref_width = math.ceil(pref_width / float(self.stride)) * self.stride
        pad = self.pad_func(pref_width, pref_height, width, height)
        image.metadata['padding'] = pad
        padding_realization_func = self._opencv_padding if not self.use_numpy else self._numpy_padding
        image.data = padding_realization_func(image.data, pad)

        image.metadata.setdefault('geometric_operations', []).append(
            GeometricOperationMetadata('padding',
                                       {
                                           'pad': pad,
                                           'dst_width': self.dst_width,
                                           'dst_height': self.dst_height,
                                           'pref_width': pref_width,
                                           'pref_height': pref_height,
                                           'width': width,
                                           'height': height
                                       }))

        return image

    def _opencv_padding(self, image, pad):
        return cv2.copyMakeBorder(
            image, pad[0], pad[2], pad[1], pad[3], cv2.BORDER_CONSTANT, value=self.pad_value
        )

    def _numpy_padding(self, image, pad):
        pad_values = (
            (self.pad_value[0], self.pad_value[0]),
            (self.pad_value[1], self.pad_value[1]),
            (self.pad_value[2], self.pad_value[2])
        )
        if self.numpy_pad_mode != 'constant':
            return np.pad(
                image, ((pad[0], pad[2]), (pad[1], pad[3]), (0, 0)),
                mode=self.numpy_pad_mode
            )
        return np.pad(
            image, ((pad[0], pad[2]), (pad[1], pad[3]), (0, 0)),
            mode=self.numpy_pad_mode, constant_values=pad_values
        )


class Tiling(Preprocessor):
    __provider__ = 'tiling'

    @classmethod
    def parameters(cls):
        parameters = super().parameters()
        parameters.update({
            'margin': NumberField(value_type=int, min_value=1, description="Margin for tiled fragment of image."),
            'size': NumberField(
                value_type=int, optional=True, min_value=1,
                description="Destination size of tiled fragment for both dimentions."
            ),
            'dst_width'  : NumberField(
                value_type=int, optional=True, min_value=1, description="Destination width of tiled fragment."
            ),
            'dst_height' : NumberField(
                value_type=int, optional=True, min_value=1, description="Destination height of tiled fragment."
            ),
        })
        return parameters

    def configure(self):
        self.dst_height, self.dst_width = get_size_from_config(self.config)
        self.margin = self.get_value_from_config('margin')

    def process(self, image, annotation_meta=None):
        data = image.data
        image_size = data.shape
        output_height = self.dst_height - 2 * self.margin
        output_width = self.dst_width - 2 * self.margin
        data = cv2.copyMakeBorder(data, *np.full(4, self.margin), cv2.BORDER_REFLECT_101)
        num_tiles_h = image_size[0] // output_height + (1 if image_size[0] % output_height else 0)
        num_tiles_w = image_size[1] // output_width + (1 if image_size[1] % output_width else 0)
        tiled_data = []
        for height in range(num_tiles_h):
            for width in range(num_tiles_w):
                offset = [output_height * height, output_width * width]
                tile = data[offset[0]:offset[0] + self.dst_height, offset[1]:offset[1] + self.dst_width, :]
                margin = [0, self.dst_height - tile.shape[0], 0, self.dst_width - tile.shape[1]]
                tile = cv2.copyMakeBorder(tile, *margin, cv2.BORDER_REFLECT_101)
                tiled_data.append(tile)
        image.data = tiled_data
        image.metadata['tiles_shape'] = (num_tiles_h, num_tiles_w)
        image.metadata['multi_infer'] = True

        image.metadata.setdefault('geometric_operations', []).append(
            GeometricOperationMetadata('tiling', {'tiles_shape': (num_tiles_h, num_tiles_w)}))

        return image


class Crop3D(Preprocessor):
    __provider__ = 'crop3d'

    @classmethod
    def parameters(cls):
        parameters = super().parameters()
        parameters.update({
            'size': NumberField(
                value_type=int, optional=True, min_value=1,
                description="Destination size for 3d crop for all dimentions."
            ),
            'dst_width': NumberField(
                value_type=int, optional=True, min_value=1, description="Destination width for 3d crop."
            ),
            'dst_height': NumberField(
                value_type=int, optional=True, min_value=1, description="Destination height for 3d crop."
            ),
            'dst_volume': NumberField(
                value_type=int, optional=True, min_value=1, description="Destination volume for 3d crop."
            )
        })

        return parameters

    def configure(self):
        self.dst_height, self.dst_width, self.dst_volume = get_size_3d_from_config(self.config)

    def process(self, image, annotation_meta=None):
        image.data = self.crop_center(image.data, self.dst_height, self.dst_width, self.dst_volume)
        image.metadata.setdefault('geometric_operations', []).append(GeometricOperationMetadata('crop3d', {}))
        return image

    @staticmethod
    def crop_center(img, cropx, cropy, cropz):

        z, y, x, _ = img.shape

        # Make sure starting index is >= 0
        startx = max(x // 2 - (cropx // 2), 0)
        starty = max(y // 2 - (cropy // 2), 0)
        startz = max(z // 2 - (cropz // 2), 0)

        # Make sure ending index is <= size
        endx = min(startx + cropx, x)
        endy = min(starty + cropy, y)
        endz = min(startz + cropz, z)

        return img[startz:endz, starty:endy, startx:endx, :]


class TransformedCropWithAutoScale(Preprocessor):
    __provider__ = 'transformed_crop_with_auto_scale'

    @classmethod
    def parameters(cls):
        parameters = super().parameters()
        parameters.update({
            'size': NumberField(
                value_type=int, optional=True, min_value=1,
                description="Destination sizes for both dimensions of heatmaps output."
            ),
            'dst_width': NumberField(
                value_type=int, optional=True, min_value=1, description="Width of heatmaps output."
            ),
            'dst_height': NumberField(
                value_type=int, optional=True, min_value=1, description="Height of heatmaps output."
            ),
            'stride': NumberField(
                value_type=int, optional=False,
                description="Stride for network. It is input size of heatmaps / output size of heatmaps."
            )
        })

        return parameters

    def configure(self):
        self.input_height, self.input_width = get_size_from_config(self.config)
        self.stride = self.get_value_from_config('stride')

    def process(self, image, annotation_meta=None):
        data = image.data
        center, scale = self.get_center_scale(annotation_meta['rects'][0], data.shape[1], data.shape[0])
        trans = self.get_transformation_matrix(center, scale, [self.input_width, self.input_height])
        rev_trans = self.get_transformation_matrix(center, scale, [self.input_width // self.stride,
                                                                   self.input_height // self.stride], key=1)
        data = cv2.warpAffine(data, trans, (self.input_width, self.input_height), flags=cv2.INTER_LINEAR)
        image.data = data
        image.metadata.setdefault('rev_trans', rev_trans)
        return image

    @staticmethod
    def get_center_scale(bbox, image_w, image_h):
        aspect_ratio = 0.75
        bbox[0] = np.max((0, bbox[0]))
        bbox[1] = np.max((0, bbox[1]))
        x2 = np.min((image_w - 1, bbox[0] + np.max((0, bbox[2] - 1))))
        y2 = np.min((image_h - 1, bbox[1] + np.max((0, bbox[3] - 1))))
        if x2 >= bbox[0] and y2 >= bbox[1]:
            bbox = [bbox[0], bbox[1], x2 - bbox[0], y2 - bbox[1]]
        cx_bbox = bbox[0] + bbox[2] * 0.5
        cy_bbox = bbox[1] + bbox[3] * 0.5
        center = np.array([np.float32(cx_bbox), np.float32(cy_bbox)])
        if bbox[2] > aspect_ratio * bbox[3]:
            bbox[3] = bbox[2] * 1.0 / aspect_ratio
        elif bbox[2] < aspect_ratio * bbox[3]:
            bbox[2] = bbox[3] * aspect_ratio

        scale = np.array([bbox[2] / 200., bbox[3] / 200.], np.float32) * 1.25

        return center, scale

    @staticmethod
    def get_transformation_matrix(center, scale, output_size, key=0):
        w, _ = scale * 200
        shift_y = [0, -w * 0.5]
        shift_x = [-w * 0.5, 0]
        points = np.array([center, center + shift_x, center + shift_y], dtype=np.float32)
        transformed_points = np.array([
            [output_size[0] * 0.5, output_size[1] * 0.5],
            [0, output_size[1] * 0.5],
            [output_size[0] * 0.5, output_size[1] * 0.5 - output_size[0] * 0.5]], dtype=np.float32)
        if key == 0:
            trans = cv2.getAffineTransform(np.float32(points), np.float32(transformed_points))
        else:
            trans = cv2.getAffineTransform(np.float32(transformed_points), np.float32(points))
        return trans


class ImagePyramid(Preprocessor):
    __provider__ = 'pyramid'

    @classmethod
    def parameters(cls):
        parameters = super().parameters()
        parameters.update(
            {
                'min_size': NumberField(value_type=int, min_value=1, description='min side size for pyramid layer'),
                'factor': NumberField(value_type=float, description='scale factor for pyramid layers')
            }
        )

        return parameters

    def configure(self):
        self.min_size = self.get_value_from_config('min_size')
        self.factor = self.get_value_from_config('factor')

    def process(self, image, annotation_meta=None):
        data = image.data.astype(float)
        height, width, _ = data.shape
        min_layer = min(height, width)
        m = 12.0 / self.min_size
        min_layer = min_layer * m
        scales = []
        factor_count = 0
        while min_layer >= 12:
            scales.append(m * pow(self.factor, factor_count))
            min_layer *= self.factor
            factor_count += 1
        scaled_data = []
        for scale in scales:
            hs = int(np.ceil(height * scale))
            ws = int(np.ceil(width * scale))
            scaled_data.append(cv2.resize(data, (ws, hs)))

        image.data = scaled_data
        image.metadata.update({'multi_infer': True, 'scales': scales})

        return image

<<<<<<< HEAD
class WarpAffine(Preprocessor):
    __provider__ = 'warp_affine'

    @classmethod
    def parameters(cls):
        parameters = super().parameters()
        parameters.update({
            'src_landmarks': ListField(
                description='Source landmark points',
                value_type=ListField(value_type=int)
            ),
            'dst_landmarks': ListField(
                description='Destination landmark points',
                value_type=ListField(value_type=int)
            )
        })
        return parameters

    def configure(self):
        self.src_landmarks = self.get_value_from_config('src_landmarks')
        self.dst_landmarks = self.get_value_from_config('dst_landmarks')
        self.validate(self.src_landmarks, self.dst_landmarks)
    
    def validate(self, point1, point2):
        if len(self.src_landmarks) != len(self.dst_landmarks):
            raise ConfigError('To align points, number of src landmarks and dst landmarks must match')
        if len(self.src_landmarks) <= 0:
            raise ConfigError('One or more landmark points are required')
        if not all(len(c) == 2 for c in self.src_landmarks) or \
            not all(len(c) == 2 for c in self.dst_landmarks):
            raise ConfigError('Coordinate values must be a list of size 2')

    def process(self, image, annotation_meta=None):
        is_simple_case = not isinstance(image.data, list)
        
        def process_data(data):
            height, width, _ = data.shape
            src = np.array(self.src_landmarks, dtype=np.float32)
            dst = np.array(self.dst_landmarks, dtype=np.float32)
            M = cv2.estimateAffinePartial2D(src, dst, method=cv2.LMEDS)[0]
            data = cv2.warpAffine(data, M, (height, width), borderValue=0.0).copy()
            return data

        if is_simple_case:
            image.data = process_data(image.data)
            return image
        
        image.data = [process_data(images) for images in image.data]
        return image
=======

class SimilarityTransfom(Preprocessor):
    __provider__ = 'similarity_transform_box'

    @classmethod
    def parameters(cls):
        params = super().parameters()
        params.update({
            'box_scale': NumberField(value_type=float, min_value=0, description='Scale factor for box', default=1.),
            'size': NumberField(
                value_type=int, optional=True, min_value=1, description="Destination sizes for both dimensions."
            ),
            'dst_width': NumberField(
                value_type=int, optional=True, min_value=1, description="Destination width for image resizing."
            ),
            'dst_height': NumberField(
                value_type=int, optional=True, min_value=1, description="Destination height for image resizing."
            )
        })
        return params

    def configure(self):
        if estimate_transform is None:
            raise ConfigError('similarity_transform_box requires skimage installation. Please install it before usage.')
        self.box_scale = self.get_value_from_config('box_scale')
        self.dst_height, self.dst_width = get_size_from_config(self.config)

    def process(self, image, annotation_meta=None):
        left, top, right, bottom = annotation_meta.get('rect', [0, 0, image.data.shape[0], image.data.shape[1]])
        old_size = (right - left + bottom - top) / 2
        center = np.array([right - (right - left) / 2.0, bottom - (bottom - top) / 2.0])
        size = int(old_size * self.box_scale)
        src_pts = np.array([[center[0] - size / 2, center[1] - size / 2], [center[0] - size / 2, center[1] + size / 2],
                            [center[0] + size / 2, center[1] - size / 2]])
        dst_pts = np.array([[0, 0], [0, self.dst_height - 1], [self.dst_width - 1, 0]])
        tform = estimate_transform('similarity', src_pts, dst_pts)
        image.data = warp(image.data / 255, tform.inverse, output_shape=(self.dst_width, self.dst_height))
        image.data *= 255

        image.metadata['transform_matrix'] = tform.params
        image.metadata['roi_box'] = [left, top, right, bottom]

        return image

    @staticmethod
    def estimate_transform(src, dst):
        num = src.shape[0]
        dim = src.shape[1]

        src_mean = src.mean(axis=0)
        dst_mean = dst.mean(axis=0)

        src_demean = src - src_mean
        dst_demean = dst - dst_mean
        A = dst_demean.T @ src_demean / num

        d = np.ones((dim,), dtype=np.double)
        if np.linalg.det(A) < 0:
            d[dim - 1] = -1

        T = np.eye(dim + 1, dtype=np.double)

        U, S, V = np.linalg.svd(A)

        rank = np.linalg.matrix_rank(A)
        if rank == 0:
            return np.nan * T
        if rank == dim - 1:
            if np.linalg.det(U) * np.linalg.det(V) > 0:
                T[:dim, :dim] = U @ V
            else:
                s = d[dim - 1]
                d[dim - 1] = -1
                T[:dim, :dim] = U @ np.diag(d) @ V
                d[dim - 1] = s
        else:
            T[:dim, :dim] = U @ np.diag(d) @ V

        scale = 1.0 / src_demean.var(axis=0).sum() * (S @ d)

        T[:dim, dim] = dst_mean - scale * (T[:dim, :dim] @ src_mean.T)
        T[:dim, :dim] *= scale

        return T
>>>>>>> 8b96a059
<|MERGE_RESOLUTION|>--- conflicted
+++ resolved
@@ -706,7 +706,6 @@
 
         return image
 
-<<<<<<< HEAD
 class WarpAffine(Preprocessor):
     __provider__ = 'warp_affine'
 
@@ -756,7 +755,6 @@
         
         image.data = [process_data(images) for images in image.data]
         return image
-=======
 
 class SimilarityTransfom(Preprocessor):
     __provider__ = 'similarity_transform_box'
@@ -840,5 +838,4 @@
         T[:dim, dim] = dst_mean - scale * (T[:dim, :dim] @ src_mean.T)
         T[:dim, :dim] *= scale
 
-        return T
->>>>>>> 8b96a059
+        return T