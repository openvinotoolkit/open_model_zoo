--- conflicted
+++ resolved
@@ -706,7 +706,7 @@
 
         return image
 
-<<<<<<< HEAD
+
 class WarpAffine(Preprocessor):
     __provider__ = 'warp_affine'
 
@@ -755,7 +755,7 @@
 
         image.data = [process_data(images) for images in image.data]
         return image
-=======
+
 
 class SimilarityTransfom(Preprocessor):
     __provider__ = 'similarity_transform_box'
@@ -839,5 +839,4 @@
         T[:dim, dim] = dst_mean - scale * (T[:dim, :dim] @ src_mean.T)
         T[:dim, :dim] *= scale
 
-        return T
->>>>>>> 69d43d8f
+        return T