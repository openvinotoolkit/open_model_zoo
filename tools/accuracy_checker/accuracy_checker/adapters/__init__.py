--- conflicted
+++ resolved
@@ -49,12 +49,9 @@
     SSDONNXAdapter,
     MTCNNPAdapter,
     RetinaNetAdapter,
-<<<<<<< HEAD
     FCOSPersonAdapter,
+    ClassAgnosticDetectionAdapter,
     FaceBoxesSSDDecoder
-=======
-    ClassAgnosticDetectionAdapter
->>>>>>> 0687878c
 )
 from .yolo import TinyYOLOv1Adapter, YoloV2Adapter, YoloV3Adapter
 from .classification import ClassificationAdapter
@@ -95,12 +92,8 @@
     'MTCNNPAdapter',
     'CTDETAdapter',
     'RetinaNetAdapter',
-<<<<<<< HEAD
-    'FCOSPersonAdapter',
     'FaceBoxesSSDDecoder',
-=======
     'ClassAgnosticDetectionAdapter',
->>>>>>> 0687878c
 
     'SegmentationAdapter',
     'BrainTumorSegmentationAdapter',
