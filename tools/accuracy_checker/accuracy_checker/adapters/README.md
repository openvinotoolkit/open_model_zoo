# Adapters

Adapter is a function for conversion network infer output to metric specific format.
You can use 2 ways to set adapter for topology:
* Define adapter as a string.

```yml
adapter: classification
```

* Define adapter as a dictionary, using `type:` for setting adapter name. This approach gives opportunity to set additional parameters for adapter if it is required.

```yml
adapter:
  type: reid
  grn_workaround: False
```

AccuracyChecker supports following set of adapters:
* `classification` - converting output of classification model to `ClassificationPrediction` representation.
* `segmentation` - converting output of semantic segmentation model to `SeegmentationPrediction` representation.
  * `make_argmax` - allows to apply argmax operation to output values.
* `segmentation_one_class` - converting output of semantic segmentation to `SeegmentationPrediction` representation. It is suitable for situation when model's output is probability of belong each pixel to foreground class.
  * `threshold` - minimum probability threshold for valid class belonging.
* `tiny_yolo_v1` - converting output of Tiny YOLO v1 model to `DetectionPrediction` representation.
* `reid` - converting output of reidentification model to `ReIdentificationPrediction` representation.
  * `grn_workaround` - enabling processing output with adding Global Region Normalization layer.
* `yolo_v2` - converting output of YOLO v2 family models to `DetectionPrediction` representation.
  * `classes` - number of detection classes (default 20).
  * `anchors` - anchor values provided as comma-separated list or one of precomputed:
    - `yolo_v2` - `[1.3221, 1.73145, 3.19275, 4.00944, 5.05587, 8.09892, 9.47112, 4.84053, 11.2364, 10.0071]`,
    - `tiny_yolo_v2` - `[1.08, 1.19, 3.42, 4.41, 6.63, 11.38, 9.42, 5.11, 16.62, 10.52]`
  * `coords` - number of bbox coordinates (default 4).
  * `num` - num parameter from DarkNet configuration file (default 5).
  * `cells` - number of cells across width and height (default 13).
  * `raw_output` - enabling additional preprocessing for raw YOLO output format (default `False`).
  * `output_format` - setting output layer format:
      - `BHW` - boxes first (default, also default for generated IRs).
      - `HWB` - boxes last.
      Applicable only if network output not 3D (4D with batch) tensor.
* `yolo_v3` - converting output of YOLO v3 family models to `DetectionPrediction` representation.
  * `classes` - number of detection classes (default 80).
  * `anchors` - anchor values provided as comma-separited list or precomputed:
    - `yolo_v3` - `[10.0, 13.0, 16.0, 30.0, 33.0, 23.0, 30.0, 61.0, 62.0, 45.0, 59.0, 119.0, 116.0, 90.0, 156.0, 198.0, 373.0, 326.0]`
    - `tiny_yolo_v3` - `[10.0, 14.0, 23.0, 27.0, 37.0, 58.0, 81.0, 82.0, 135.0, 169.0, 344.0, 319.0]`
  * `coords` - number of bbox coordinates (default 4).
  * `num` - num parameter from DarkNet configuration file (default 3).
  * `anchor_mask` - mask for used anchors for each output layer (Optional, if not provided default way for selecting anchors will be used.)
  * `threshold` - minimal objectness score value for valid detections (default 0.001).
  * `input_width` and `input_height` - network input width and height correspondingly (default 416).
  * `outputs` - the list of output layers names.
  * `raw_output` - enabling additional preprocessing for raw YOLO output format (default `False`).
  * `output_format` - setting output layer format - boxes first (`BHW`)(default, also default for generated IRs), boxes last (`HWB`). Applicable only if network output not 3D (4D with batch) tensor.
  * `cells` - sets grid size for each layer, according `outputs` filed. Works only with `do_reshape=True` or when output tensor dimensions not equal 3.
  * `do_reshape` - forces reshape output tensor to [B,Cy,Cx] or [Cy,Cx,B] format, depending on `output_format` value ([B,Cy,Cx] by default). You may need to specify `cells` value.
* `lpr` - converting output of license plate recognition model to `CharacterRecognitionPrediction` representation.
* `ssd` - converting  output of SSD model to `DetectionPrediction` representation.
* `ssd_mxnet` - converting output of SSD-based models from MXNet framework to `DetectionPrediction` representation.
* `pytorch_ssd_decoder` - converts output of SSD model from PyTorch without embedded decoder.
  * `scores_out` - name of output layer with bounding boxes scores.
  * `boxes_out` - name of output layer with bounding boxes coordinates.
  * `confidence_threshold` - lower bound for valid boxes scores (optional, default 0.05).
  * `nms_threshold` - overlap threshold for NMS (optional, default 0.5).
  * `keep_top_k ` - maximal number of boxes which should be kept (optional, default 200).
  * `feat_size` - features size in format [[feature_width, feature_height], ...] (Optional, default values got from [MLPerf](https://github.com/mlperf/inference/blob/0691366473fd4fbbc4eb432fad990683a5a87099/v0.5/classification_and_detection/python/models/ssd_r34.py#L208))
  * `do_softmax` - boolean flag which says should be softmax applied to detection scores or not. (Optional, default True)
* `ssd_onnx` - converting output of SSD-based model from PyTorch with NonMaxSuppression layer.
  * `labels_out` - name of output layer with labels or regular expression for it searching.
  * `scores_out`- name of output layer with scores or regular expression for it searching.
  * `bboxes_out` - name of output layer with bboxes or regular expression for it searching.
* `tf_object_detection` - converting output of detection models from TensorFlow object detection API to `DetectionPrediction`.
  * `classes_out` - name of output layer with predicted classes.
  * `boxes_out` - name of output layer with predicted boxes coordinates in format [y0, x0, y1, x1].
  *  `scores_out` - name of output layer with detection scores.
  * `num_detections_out` - name of output layer which contains the number of valid detections.
* `faster_rcnn_onnx` - converts output of ONNX Faster RCNN model to `DetectionPrediction`
  * `labels_out` - name of output layer with labels.
  * `scores_out`- name of output layer with scores.
  * `bboxes_out` - name of output layer with bboxes.
* `retinanet` - converting output of RetinaNet-based model.
  * `loc_out` - name of output layer with bounding box deltas.
  * `class_out` - name of output layer with classification probabilities.
* `rfcn_class_agnostic` - convert output of Caffe RFCN model with agnostic bounding box regression approach.
  * `cls_out` - the name of output layer with detected probabilities for each class. The layer shape is [num_boxes, num_classes], where `num_boxes` is number of predicted boxes, `num_classes` - number of classes in the dataset including background.
  * `bbox_out` - the name of output layer with detected boxes deltas. The layer shape is [num_boxes, 8] where  `num_boxes` is number of predicted boxes, 8 (4 for background + 4 for foreground) bouding boxes coordinates.
  * `roid_out` - the name of output layer with regions of interest.
* `face_person_detection` - converting face person detection model output with 2 detection outputs to `ContainerPredition`, where value of parameters `face_out`and `person_out` are used for identification `DetectionPrediction` in container.
  * `face_out` -  face detection output layer name.
  * `person_out` - person detection output layer name.
* `person_attributes` - converting person attributes recognition model output to `MultiLabelRecognitionPrediction`.
  * `attributes_recognition_out` - output layer name with attributes scores. (optional, used if your model has more than one outputs).
* `vehicle_attributes`  - converting vehicle attributes recognition model output to `ContainerPrediction` where value of parameters `color_out`and `type_out` are used for identification `ClassificationPrediction` in container.
  * `color_out` - vehicle color attribute output layer name.
  * `type_out`- vehicle type attribute output layer name.
* `head_pose` - converting head pose estimation model output to `ContainerPrediction` where names of parameters `angle_pitch`, `angle_yaw` and `angle_roll` are used for identification `RegressionPrediction` in container.
  * `angle_pitch` - output layer name for pitch angle.
  * `angle_yaw`- output layer name for yaw angle.
  * `angle_roll` - output layer name for roll angle.
* `age_gender` - converting age gender recognition model output to `ContainerPrediction` with `ClassificationPrediction` named `gender` for gender recognition, `ClassificationPrediction` named `age_classification` and `RegressionPrediction` named `age_error` for age recognition.
  * `age_out` - output layer name for age recognition.
  * `gender_out` - output layer name for gender recognition.
* `action_detection` - converting output of model for person detection and action recognition tasks to `ContainerPrediction` with `DetectionPrdiction` for class agnostic metric calculation and `ActionDetectionPrediction` for action recognition. The representations in container have names `class_agnostic_prediction` and `action_prediction` respectively.
  * `priorbox_out` - name of layer containing prior boxes in SSD format.
  * `loc_out` - name of layer containing box coordinates in SSD format.
  * `main_conf_out` - name of layer containing detection confidences.
  * `add_conf_out_prefix` - prefix for generation name of layers containing action confidences if topology has several following layers or layer name.
  * `add_conf_out_count` - number of layers with action confidences (optional, you can not provide this argument if action confidences contained in one layer).
  * `num_action_classes` - number classes for action recognition.
  * `detection_threshold` - minimal detection confidences level for valid detections.
  * `actions_scores_threshold` - minimal actions confidences level for valid detections.
  * `action_scale` - scale for correct action score calculation.
* `image_processing` - converting output of network for single image processing to `ImageProcessingPrediction`.
  * `reverse_channels` - allow switching output image channels e.g. RGB to BGR (Optional. Default value is False).
  * `mean` - value or list channel-wise values which should be added to result for getting values in range [0, 255] (Optional, default 0)
  * `std` - value or list channel-wise values on which result should be multiplied for getting values in range [0, 255] (Optional, default 255)
  **Important** Usually `mean` and `std` are the same which used in preprocessing, here they are used for reverting these preprocessing operations.
  The order of actions:
  1. Multiply on `std`
  2. Add `mean`
  3. Reverse channels if this option enabled.
  * `target_out` - target model output layer name in case when model has several outputs.
* `super_resolution` - converting output of single image super resolution network to `SuperResolutionPrediction`.
  * `reverse_channels` - allow switching output image channels e.g. RGB to BGR (Optional. Default value is False).
  * `mean` - value or list channel-wise values which should be added to result for getting values in range [0, 255] (Optional, default 0)
  * `std` - value or list channel-wise values on which result should be multiplied for getting values in range [0, 255] (Optional, default 255)
  * `cast_to_uint8` - perform casting output image pixels to [0, 255] range.
  **Important** Usually `mean` and `std` are the same which used in preprocessing, here they are used for reverting these preprocessing operations.
  The order of actions:
  1. Multiply on `std`
  2. Add `mean`
  3. Reverse channels if this option enabled.
  * `target_out` - super resolution model output layer name in case when model has several outputs.
* `multi_target_super_resolution` - converting output super resolution network with multiple outputs to `ContainerPrediction` with `SuperResolutionPrediction` for each output.
  * `reverse_channels` - allow switching output image channels e.g. RGB to BGR (Optional. Default value is False).
  * `mean` - value or list channel-wise values which should be added to result for getting values in range [0, 255] (Optional, default 0)
  * `std` - value or list channel-wise values on which result should be multiplied for getting values in range [0, 255] (Optional, default 255)
  * `cast_to_uint8` - perform casting output image pixels to [0, 255] range.
  **Important** Usually `mean` and `std` are the same which used in preprocessing, here they are used for reverting these preprocessing operations.
  The order of actions:
  1. Multiply on `std`
  2. Add `mean`
  3. Reverse channels if this option enabled.
  * `target_mapping` - dictionary where keys are meaningful name for solved task which will be used as keys inside `ConverterPrediction`,  values - output layer names.
* `super_resolution_yuv` - converts output of super resolution model, which return output in YUV format, to `SuperResolutionPrediction`. Each output layer contains only 1 channel.
  * `y_output` - Y channel output layer.
  * `u_output` - U channel output layer.
  * `v_output` - V channel output layer.
  * `target_color` - taret color space for super resolution image - `bgr` and `rgb` are supported. (Optional, default `bgr`).
* `landmarks_regression` - converting output of model for landmarks regression to `FacialLandmarksPrediction`.
* `pixel_link_text_detection` - converting output of PixelLink like model for text detection to `TextDetectionPrediction`.
  * `pixel_class_out` - name of layer containing information related to text/no-text classification for each pixel.
  * `pixel_link_out` - name of layer containing information related to linkage between pixels and their neighbors.
  * `pixel_class_confidence_threshold` - confidence threshold for valid segmentation mask (Optional, default 0.8).
  * `pixel_link_confidence_threshold` - confidence threshold for valid pixel links (Optional, default 0.8).
  * `min_area` - minimal area for valid text prediction (Optional, default 0).
  * `min_height` - minimal height for valid text prediction (Optional, default 0).
* `ctpn_text_detection` - converting output of CTPN like model for text detection to `TextDetectionPrediction`.
  * `cls_prob_out` - name of output layer with class probabilities.
  * `bbox_pred_out` - name of output layer with predicted boxes.
  * `min_size` - minimal valid detected text proposals size (Optional, default 8).
  * `min_ratio` - minimal width / height ratio for valid text line (Optional, default 0.5).
  * `line_min_score` - minimal confidence for text line (Optional, default 0.9).
  * `text_proposals_width` - minimal width for text proposal (Optional, default 16).
  * `min_num_proposals` - minimal number for text proposals (Optional, default 2).
  * `pre_nms_top_n` - saved top n proposals before NMS applying (Optional, default 12000).
  * `post_nms_top_n` - saved top n proposals after NMS applying (Optional, default 1000).
  * `nms_threshold` - overlap threshold for NMS (Optional, default 0.7).
* `east_text_detection` - converting output of EAST like model for text detection to `TextDetectionPrediction`.
  * `score_map_out` - the name of output layer which contains score map.
  * `geometry_map_out` - the name of output layer which contains geometry map.
  * `score_map_threshold` - threshold for score map (Optional, default 0.8).
  * `nms_threshold` - threshold for text boxes NMS (Optional, default 0.2).
  * `box_threshold` - minimal confidence threshold for text boxes (Optional, default 0.1).
* `human_pose_estimation` - converting output of model for human pose estimation to `PoseEstimationPrediction`.
  * `part_affinity_fields_out` - name of output layer with keypoints pairwise relations (part affinity fields).
  * `keypoints_heatmap_out` - name of output layer with keypoints heatmaps.
  The output layers can be omitted if model has only one output layer - concatenation of this 2.
* `beam_search_decoder` - realization CTC Beam Search decoder for symbol sequence recognition, converting model output to `CharacterRecognitionPrediction`.
  * `beam_size` -  size of the beam to use during decoding (default 10).
  * `blank_label` - index of the CTC blank label.
  * `softmaxed_probabilities` - indicator that model uses softmax for output layer (default False).
* `ctc_greedy_search_decoder` - realization CTC Greedy Search decoder for symbol sequence recognition, converting model output to `CharacterRecognitionPrediction`.
  * `blank_label` - index of the CTC blank label (default 0).
* `gaze_estimation` - converting output of gaze estimation model to `GazeVectorPrediction`.
* `hit_ratio_adapter` - converting output NCF model to `HitRatioPrediction`.
* `brain_tumor_segmentation` - converting output of brain tumor segmentation model to `BrainTumorSegmentationPrediction`.
  * `make_argmax`  - allows to apply argmax operation to output values. (default - `False`)
  * `label_order` - sets mapping from output classes to dataset classes. For example: `label_order: [3,1,2]` means that class with id 3 from model's output matches with class with id 1 from dataset,  class with id 1 from model's output matches with class with id 2 from dataset, class with id 2 from model's output matches with class with id 3 from dataset.
* `nmt` - converting output of neural machine translation model to `MachineTranslationPrediction`.
  * `vocabulary_file` - file which contains vocabulary for encoding model predicted indexes to words (e. g. vocab.bpe.32000.de). Path can be prefixed with `--models` arguments.
  * `eos_index` - index end of string symbol in vocabulary (Optional, used in cases when launcher does not support dynamic output shape for cut off empty prediction).
<<<<<<< HEAD
* `bert_question_answering_embedding` - converting output of BERT model trained to produce embedding vectors to `QuestionAnsweringEmbeddingPrediction`.
=======
* `narnmt` - converting output of non-autoregressive neural machine translation model to `MachineTranslationPrediction`.
  * `vocabulary_file` - file which contains vocabulary for encoding model predicted indexes to words (e. g. vocab.json). Path can be prefixed with `--models` arguments.
  * `merges_file` - file which contains merges for encoding model predicted indexes to words (e. g. merges.txt). Path can be prefixed with `--models` arguments.
  * `output_name` - name of model's output layer if need (optional).
  * `sos_symbol` - string representation of start_of_sentence symbol (default='<s>').
  * `eos_symbol` - string representation of end_of_sentence symbol (default='</s>').
  * `pad_symbol` - string representation of pad symbol (default='<pad>').
  * `remove_extra_symbols` - remove sos/eos/pad symbols from predicted string (default=True)
>>>>>>> ea2df7c8
* `bert_question_answering` - converting output of BERT model trained to solve question answering task to `QuestionAnsweringPrediction`.
* `bert_classification` - converting output of BERT model trained for classification task to `ClassificationPrediction`.
  * `num_classes` - number of predicted classes.
  * `classification_out` - name of output layer with classification probabilities. (Optional, if not provided default first output blob will be used).
* `human_pose_estimation_3d` - converting output of model for 3D human pose estimation to `PoseEstimation3dPrediction`.
  * `features_3d_out` - name of output layer with 3D coordinates maps.
  * `keypoints_heatmap_out` - name of output layer with keypoints heatmaps.
  * `part_affinity_fields_out` - name of output layer with keypoints pairwise relations (part affinity fields).
* `ctdet` - converting output of CenterNet object detection model to `DetectionPrediction`.
  * `center_heatmap_out` - name of output layer with center points heatmaps.
  * `width_height_out` - name of the output layer with object sizes.
  * `regression_out` - name of the regression output with the offset prediction.
* `mask_rcnn` - converting raw outputs of Mask-RCNN to combination of `DetectionPrediction` and `CoCocInstanceSegmentationPrediction`.
  * `classes_out` - name of output layer with information about classes (optional, if your model has detection_output layer as output).
  * `scores_out` - name of output layer with bbox scores (optional, if your model has detection_output layer as output).
  * `boxes_out` - name of output layer with bboxes (optional, if your model has detection_output layer as output).
  * `raw_masks_out` - name of output layer with raw instances masks.
  * `num_detections_out` - name of output layer with number valid detections (used in MaskRCNN models trained with TF Object Detection API).
  * `detection_out` - SSD-like detection output layer name (optional, if your model has scores_out, boxes_out and classes_out).
* `mask_rcnn_with_text` - converting raw outputs of Mask-RCNN with additional Text Recognition head to `TextDetectionPrediction`.
  * `classes_out` - name of output layer with information about classes.
  * `scores_out` - name of output layer with bbox scores.
  * `boxes_out` - name of output layer with bboxes.
  * `raw_masks_out` - name of output layer with raw instances masks.
  * `texts_out` - name of output layer with texts.
  * `confidence_threshold` - confidence threshold that is used to filter out detected instances.
* `yolact` - converting raw outputs of Yolact model to to combination of `DetectionPrediction` and `CoCocInstanceSegmentationPrediction`.
  * `loc_out` - name of output layer which contains box locations.
  * `prior_out` - name of output layer which contains prior boxes.
  * `conf_out` - name of output layer which contains confidence scores for all classes for each box.
  * `mask_out` - name of output layer which contains instance masks.
  * `proto_out` - name of output layer which contains proto for masks calculation.
  * `confidence_threshold` - confidence threshold that is used to filter out detected instances (Optional, default 0.05).
  * `max_detections` - maximum detection used for metrics calculation (Optional, default 100).
* `class_agnostic_detection` - converting 'boxes' [n, 5] output of detection model to `DetectionPrediction` representation.
  * `output_blob` - name of output layer with bboxes.
  * `scale` - scalar value to normalize bbox coordinates.
* `mono_depth` - converting output of monocular depth estimation model to `DepthEstimationPrediction`.
* `inpainting` - converting output of Image Inpainting model to `ImageInpaintingPrediction` representation.
* `style_transfer` - converting output of Style Transfer model to `StyleTransferPrediction` representation.
* `retinaface` - converting output of RetinaFace model to `DetectionPrediction` or representation container with `DetectionPrediction`, `AttributeDetectionPrediction`, `FacialLandmarksPrediction` (depends on provided set of outputs)
   * `scores_outputs` - the list of names for output layers with face detection score in order belonging to 32-, 16-, 8-strides.
   * `bboxes_outputs` - the list of names for output layers with face detection boxes in order belonging to 32-, 16-, 8-strides.
   * `landmarks_outputs` - the list of names for output layers with predicted facial landmarks in order belonging to 32-, 16-, 8-strides (optional, if not provided, only `DetectionPrediction` will be generated).
   * `type_scores_outputs` - the list of names for output layers with attributes detection score in order belonging to 32-, 16-, 8-strides (optional, if not provided, only `DetectionPrediction` will be generated).
* `faceboxes` - converting output of FaceBoxes model to `DetectionPrediction` representation.
  * `scores_out` - name of output layer with bounding boxes scores.
  * `boxes_out` - name of output layer with bounding boxes coordinates.
* `prnet` - converting output of PRNet model for 3D landmarks regression task to `FacialLandmarks3DPrediction`
    * `landmarks_ids_file` - the file with indeces for landmarks extraction from position heatmap. (Optional, default values defined [here](https://github.com/YadiraF/PRNet/blob/master/Data/uv-data/uv_kpt_ind.txt))
* `person_vehicle_detection` - converts output of person vehicle detection model to `DetectionPrediction` representation. Adapter merges scores, groups predictions into people and vehicles, and assignes labels accordingly.
    * `iou_threshold` - IOU threshold value for NMS operation.
* `face_detection` - converts output of face detection model to `DetectionPrediction ` representation. Operation is performed by mapping model output to the defined anchors, window scales, window translates, and window lengths to generate a list of face candidates.
    * `score_threshold` - Score threshold value used to discern whether a face is valid.
    * `layer_names` - Target output layer base names.
    * `anchor_sizes` - Anchor sizes for each base output layer.
    * `window_scales` - Window scales for each base output layer.
    * `window_lengths` - Window lengths for each base output layer.
* `face_detection_refinement` - converts output of face detection refinement model to `DetectionPrediction` representation. Adapter refines candidates generated in previous stage model.
    * `threshold` - Score threshold to determine as valid face candidate.
* `attribute_classification` - converts output of attributes classifcation model to `ContainerPrediction` which contains multiple `ClassificationPrediction` for attributes with their scores.
    * `output_layer_map` - dictionary where keys are output layer names of attribute classification model and values are the names of attributes.
* `regression` - converting output of regression model to `RegressionPrediction` representation.
    * `keep_shape` - allow keeping shape of predicted multi dimension array (Optional, default False).
* `mixed` - converts outputs of any model to `ContainerPrediction` which contains multiple types of predictions.
    * `adapters` - Dict where key is output name and value is adapter config map including `output_blob` key to associate the output of model and this adapter.
* `person_vehilce_detection_refinement` - converts output of person vehicle detection refinement model to `DetectionPrediction` representation. Adapter refines proposals generated in previous stage model.
* `head_detection` - converts output of head detection model to `DetectionPrediction ` representation. Operation is performed by mapping model output to the defined anchors, window scales, window translates, and window lengths to generate a list of head candidates.
    * `score_threshold` - Score threshold value used to discern whether a face is valid.
    * `anchor_sizes` - Anchor sizes for each base output layer.
    * `window_scales` - Window scales for each base output layer.
    * `window_lengths` - Window lengths for each base output layer.
* `face_recognition_quality_assessment` - converts output of face recognition quality assessment model to `QualityAssessmentPrediction ` representation.<|MERGE_RESOLUTION|>--- conflicted
+++ resolved
@@ -189,9 +189,7 @@
 * `nmt` - converting output of neural machine translation model to `MachineTranslationPrediction`.
   * `vocabulary_file` - file which contains vocabulary for encoding model predicted indexes to words (e. g. vocab.bpe.32000.de). Path can be prefixed with `--models` arguments.
   * `eos_index` - index end of string symbol in vocabulary (Optional, used in cases when launcher does not support dynamic output shape for cut off empty prediction).
-<<<<<<< HEAD
 * `bert_question_answering_embedding` - converting output of BERT model trained to produce embedding vectors to `QuestionAnsweringEmbeddingPrediction`.
-=======
 * `narnmt` - converting output of non-autoregressive neural machine translation model to `MachineTranslationPrediction`.
   * `vocabulary_file` - file which contains vocabulary for encoding model predicted indexes to words (e. g. vocab.json). Path can be prefixed with `--models` arguments.
   * `merges_file` - file which contains merges for encoding model predicted indexes to words (e. g. merges.txt). Path can be prefixed with `--models` arguments.
@@ -200,7 +198,6 @@
   * `eos_symbol` - string representation of end_of_sentence symbol (default='</s>').
   * `pad_symbol` - string representation of pad symbol (default='<pad>').
   * `remove_extra_symbols` - remove sos/eos/pad symbols from predicted string (default=True)
->>>>>>> ea2df7c8
 * `bert_question_answering` - converting output of BERT model trained to solve question answering task to `QuestionAnsweringPrediction`.
 * `bert_classification` - converting output of BERT model trained for classification task to `ClassificationPrediction`.
   * `num_classes` - number of predicted classes.
