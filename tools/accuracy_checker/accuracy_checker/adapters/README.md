# Adapters

Adapter is a class for converting raw network infer output to specific representation format which is suitable for the further postprocessors work and the metrics calculation. Adapters may have parameters available for configuration. The adapter and its parameters, if necessary, are set through the configuration file.

## Describing how to set adapter in Configuration File

Adapters can be provided in `launchers` section of configuration file for each launcher to use specific adapter.

You can use 2 ways to set adapter for topology:
* Define adapter as a string.

```yml
adapter: classification
```

* Define adapter as a dictionary, using `type:` for setting adapter name. This approach gives opportunity to set additional parameters for adapter if it is required.

```yml
adapter:
  type: reid
  grn_workaround: False
```

## Supported Adapters

AccuracyChecker supports following set of adapters:
* `classification` - converting output of classification model to `ClassificationPrediction` representation.
  * `argmax_output` - identifier that model output is ArgMax layer.
  * `block` - process whole batch as a single data block.
  * `classification_output` - target output layer name.
  * `fixed_output` - in `block` mode enables gathering data from a part of full layer output
  * `fixed_output_index` - index into layer output array to gather data from
  * `label_as_array` - produce ClassificationPrediction's label as array
* `segmentation` - converting output of semantic segmentation model to `SeegmentationPrediction` representation.
  * `make_argmax` - allows applying argmax operation to output values.
* `segmentation_one_class` - converting output of semantic segmentation to `SeegmentationPrediction` representation. It is suitable for situation when model's output is probability of belong each pixel to foreground class.
  * `threshold` - minimum probability threshold for valid class belonging.
* `tiny_yolo_v1` - converting output of Tiny YOLO v1 model to `DetectionPrediction` representation.
* `reid` - converting output of reidentification model to `ReIdentificationPrediction` representation.
  * `grn_workaround` - enabling processing output with adding Global Region Normalization layer.
  * `joining_method` - method used to join embeddings (optional, supported methods are `sum` and `concatenation`, default - `sum`).
* `yolo_v2` - converting output of YOLO v2 family models to `DetectionPrediction` representation.
  * `classes` - number of detection classes (default 20).
  * `anchors` - anchor values provided as comma-separated list or one of precomputed:
    - `yolo_v2` - `[1.3221, 1.73145, 3.19275, 4.00944, 5.05587, 8.09892, 9.47112, 4.84053, 11.2364, 10.0071]`,
    - `tiny_yolo_v2` - `[1.08, 1.19, 3.42, 4.41, 6.63, 11.38, 9.42, 5.11, 16.62, 10.52]`
  * `coords` - number of bbox coordinates (default 4).
  * `num` - num parameter from DarkNet configuration file (default 5).
  * `cells` - number of cells across width and height (default 13).
  * `raw_output` - enabling additional preprocessing for raw YOLO output format (default `False`).
  * `output_format` - setting output layer format:
      - `BHW` - boxes first (default, also default for generated IRs).
      - `HWB` - boxes last.
      Applicable only if network output not 3D (4D with batch) tensor.
* `yolo_v3` - converting output of YOLO v3 family models to `DetectionPrediction` representation.
  * `classes` - number of detection classes (default 80).
  * `anchors` - anchor values provided as comma-separated list or precomputed:
    - `yolo_v3` - `[10.0, 13.0, 16.0, 30.0, 33.0, 23.0, 30.0, 61.0, 62.0, 45.0, 59.0, 119.0, 116.0, 90.0, 156.0, 198.0, 373.0, 326.0]`
    - `tiny_yolo_v3` - `[10.0, 14.0, 23.0, 27.0, 37.0, 58.0, 81.0, 82.0, 135.0, 169.0, 344.0, 319.0]`
  * `coords` - number of bbox coordinates (default 4).
  * `num` - num parameter from DarkNet configuration file (default 3).
  * `anchor_mask` - mask for used anchors for each output layer (Optional, if not provided default way for selecting anchors will be used.)
  * `threshold` - minimal objectness score value for valid detections (default 0.001).
  * `outputs` - the list of output layers names.
  * `raw_output` - enabling additional preprocessing for raw YOLO output format (default `False`).
  * `output_format` - setting output layer format - boxes first (`BHW`)(default, also default for generated IRs), boxes last (`HWB`). Applicable only if network output not 3D (4D with batch) tensor.
  * `cells` - sets grid size for each layer, according `outputs` filed. Works only with `do_reshape=True` or when output tensor dimensions not equal 3.
  * `do_reshape` - forces reshape output tensor to [B,Cy,Cx] or [Cy,Cx,B] format, depending on `output_format` value ([B,Cy,Cx] by default). You may need to specify `cells` value.
  * `transpose` - transpose output tensor to specified format (optional).
* `yolo_v3_onnx` - converting output of ONNX Yolo V3 model to `DetectionPrediction`.
  * `boxes_out` - the name of layer with bounding boxes
  * `scores_out` - the name of output layer with detection scores for each class and box pair.
  * `indices_out` - the name of output layer with indices triplets (class_id, score_id, bbox_id).
* `yolo_v3_tf2` - converting output of TensorFlow 2 Yolo V3 with embedded box decoding to `DetectionPrediction`.
  * `outputs` - the list of output layers names.
  * `score_threshold` - minimal accepted score for valid boxes (Optional, default 0).
* `yolo_v5` - converting output of YOLO v5 family models to `DetectionPrediction` representation. The parameters are the same as for the `yolo_v3` models.
<<<<<<< HEAD
* `yolof` - converting output of YOLOF model to `DetectionPrediction` representation. The parameters are the same as for the `yolo_v3` models.
  * `topk` - max number of detection candidates.
=======
* `yolor` - converting output of YOLOR model to `DetectionPrediction` representation.
  * `output_name` - name of output layer.
  * `threshold` - minimal objectness score value for valid detections (Optional, default 0.001).
  * `num` - num parameter from DarkNet configuration file (Optional, default 5).
>>>>>>> fb69e987
* `lpr` - converting output of license plate recognition model to `CharacterRecognitionPrediction` representation.
* `aocr` - converting output of attention-ocr model to `CharacterRecognitionPrediction`.
  * `output_blob` - name of output layer with predicted labels or string (Optional, if not provided, first founded output will be used).
  * `labels` - optional, list of supported tokens for decoding raw labels (Optional, default configuration is ascii charmap, this parameter ignored if you have decoding part in the model).
  * `eos_index` - index of end of string token in labels. (Optional, default 2, ignored if you have decoding part in the model).
  * `to_lower_case` - allow converting decoded characters to lower case (Optional, default is `True`).
* `ppocr` - converting PaddlePaddle CRNN-like model output to `CharacterRecognitionPrediction`.
  * `vocabulary_file` - file with recognition symbols for decoding.
  * `remove_duplicates` - allow removing of duplicated symbols (Optional, default value - `True`).
* `ssd` - converting  output of SSD model to `DetectionPrediction` representation.
* `ssd_mxnet` - converting output of SSD-based models from MXNet framework to `DetectionPrediction` representation.
* `pytorch_ssd_decoder` - converts output of SSD model from PyTorch without embedded decoder.
  * `scores_out` - name of output layer with bounding boxes scores.
  * `boxes_out` - name of output layer with bounding boxes coordinates.
  * `confidence_threshold` - lower bound for valid boxes scores (optional, default 0.05).
  * `nms_threshold` - overlap threshold for NMS (optional, default 0.5).
  * `keep_top_k ` - maximal number of boxes which should be kept (optional, default 200).
  * `feat_size` - features size in format [[feature_width, feature_height], ...] (Optional, default values got from [MLPerf](https://github.com/mlcommons/inference/blob/0691366473fd4fbbc4eb432fad990683a5a87099/v0.5/classification_and_detection/python/models/ssd_r34.py#L208))
  * `do_softmax` - boolean flag which says should be softmax applied to detection scores or not. (Optional, default True)
* `ssd_onnx` - converting output of SSD-based model from PyTorch with NonMaxSuppression layer.
  * `labels_out` - name of output layer with labels or regular expression for it searching.
  * `scores_out`- name of output layer with scores or regular expression for it searching. Optional, can be not provided, if your model has concatenation of scores with box coordinates.
  * `bboxes_out` - name of output layer with bboxes or regular expression for it searching.
* `tf_object_detection` - converting output of detection models from TensorFlow object detection API to `DetectionPrediction`.
  * `classes_out` - name of output layer with predicted classes.
  * `boxes_out` - name of output layer with predicted boxes coordinates in format [y0, x0, y1, x1].
  *  `scores_out` - name of output layer with detection scores.
  * `num_detections_out` - name of output layer which contains the number of valid detections.
* `faster_rcnn_onnx` - converts output of ONNX Faster RCNN model to `DetectionPrediction`
  * `labels_out` - name of output layer with labels, optional if labels concatenated with boxes and scores (only boxes output provided and it has shape [N, 6]).
  * `scores_out`- name of output layer with scores, optional if scores concatenated with boxes (boxes output has shape [N, 5]).
  * `bboxes_out` - name of output layer with bboxes.
* `retinanet` - converting output of RetinaNet-based model.
  * `loc_out` - name of output layer with bounding box deltas.
  * `class_out` - name of output layer with classification probabilities.
* `retinanet_multihead` - converting output of RetinaNet model with multiple level outputs.
  * `boxes_outputs` - list of outputs with boxes.
  * `class_outputs` - list of outputs with class probabilities.
  **Important note: the number of boxes outputs and class outputs should be equal.**
  * `ratios` - the list of ratios for anchor generation (Optional, default [1.0, 2.0, 0.5]).
  * `pre_nms_top_k` - keep top k boxes before NMS applied (Optional, default 1000).
  * `post_nms_top_k` - final number of detections after NMS applied (Optional, default 100).
  * `nms_threshold` - threshold for NMS (Optional, default 0.5).
  * `min_conf` - minimal confidence threshold for detections (Optional, default 0.05).
* `retinanet_tf2` - converting output of RetinaNet-based model from TensorFlow 2 official implementation.
  * `boxes_outputs` - list of outputs with boxes.
  * `class_outputs` - list of outputs with class probabilities.
  **Important note: the number of boxes outputs and class outputs should be equal.**
  * `aspect_ratios` - the list of aspect ratios for anchor generation (Optional, default [1.0, 2.0, 0.5]).
  * `min_level` - minimal pyramid level (Optional, default 3).
  * `max_level` - maximal pyramid level (Optional, default 7).
  * `num_scales` - number of anchor scales (Optional, default 3).
  * `anchor_size` - size of anchor box (Optional, default 4).
  * `pre_nms_top_k` - keep top k boxes before NMS applied (Optional, default 5000).
  * `total_size` - final number of detections after NMS applied (Optional, default 100).
  * `nms_threshold` - threshold for NMS (Optional, default 0.5).
  * `score_threshold` - minimal confidence threshold for detections (Optional, default 0.05).
* `rfcn_class_agnostic` - convert output of Caffe RFCN model with agnostic bounding box regression approach.
  * `cls_out` - the name of output layer with detected probabilities for each class. The layer shape is [num_boxes, num_classes], where `num_boxes` is number of predicted boxes, `num_classes` - number of classes in the dataset including background.
  * `bbox_out` - the name of output layer with detected boxes deltas. The layer shape is [num_boxes, 8] where  `num_boxes` is number of predicted boxes, 8 (4 for background + 4 for foreground) bounding boxes coordinates.
  * `roid_out` - the name of output layer with regions of interest.
* `ppdetection` - converts output of PaddlePaddle object detection models to `DetectionPrediction`.
  * `boxes_out` - the name of output layer with predicted boxes in format [[`label`, `score`, `x_min`, `y_min`, `x_max`, `y_max`] ...
  * `num_boxes_out` - the name of output layer with number of predicted boxes for each image in batch.
* `face_person_detection` - converting face person detection model output with 2 detection outputs to `ContainerPredition`, where value of parameters `face_out`and `person_out` are used for identification `DetectionPrediction` in container.
  * `face_out` -  face detection output layer name.
  * `person_out` - person detection output layer name.
* `person_attributes` - converting person attributes recognition model output to `MultiLabelRecognitionPrediction`.
  * `attributes_recognition_out` - output layer name with attributes scores. (optional, used if your model has more than one outputs).
* `vehicle_attributes`  - converting vehicle attributes recognition model output to `ContainerPrediction` where value of parameters `color_out`and `type_out` are used for identification `ClassificationPrediction` in container.
  * `color_out` - vehicle color attribute output layer name.
  * `type_out`- vehicle type attribute output layer name.
* `head_pose` - converting head pose estimation model output to `ContainerPrediction` where names of parameters `angle_pitch`, `angle_yaw` and `angle_roll` are used for identification `RegressionPrediction` in container.
  * `angle_pitch` - output layer name for pitch angle.
  * `angle_yaw`- output layer name for yaw angle.
  * `angle_roll` - output layer name for roll angle.
* `age_gender` - converting age gender recognition model output to `ContainerPrediction` with `ClassificationPrediction` named `gender` for gender recognition, `ClassificationPrediction` named `age_classification` and `RegressionPrediction` named `age_error` for age recognition.
  * `age_out` - output layer name for age recognition.
  * `gender_out` - output layer name for gender recognition.
* `age_recognition` - converting age recognition model output to `ContainerPrediction` with `ClassificationPrediction` named `age_classification` and `RegressionPrediction` named `age_error` for age recognition.
  * `age_out` - output layer name for age recognition (Optional).
* `action_detection` - converting output of model for person detection and action recognition tasks to `ContainerPrediction` with `DetectionPrediction` for class agnostic metric calculation and `ActionDetectionPrediction` for action recognition. The representations in container have names `class_agnostic_prediction` and `action_prediction` respectively.
  * `priorbox_out` - name of layer containing prior boxes in SSD format.
  * `loc_out` - name of layer containing box coordinates in SSD format.
  * `main_conf_out` - name of layer containing detection confidences.
  * `add_conf_out_prefix` - prefix for generation name of layers containing action confidences if topology has several following layers or layer name.
  * `add_conf_out_count` - number of layers with action confidences (optional, you can not provide this argument if action confidences contained in one layer).
  * `num_action_classes` - number classes for action recognition.
  * `detection_threshold` - minimal detection confidences level for valid detections.
  * `actions_scores_threshold` - minimal actions confidences level for valid detections.
  * `action_scale` - scale for correct action score calculation.
* `image_processing` - converting output of network for single image processing to `ImageProcessingPrediction`.
  * `reverse_channels` - allow switching output image channels e.g. RGB to BGR (Optional. Default value is False).
  * `mean` - value or list channel-wise values which should be added to result for getting values in range [0, 255] (Optional, default 0)
  * `std` - value or list channel-wise values on which result should be multiplied for getting values in range [0, 255] (Optional, default 255)
  **Important** Usually `mean` and `std` are the same which used in preprocessing, here they are used for reverting these preprocessing operations.
  The order of actions:
  1. Multiply on `std`
  2. Add `mean`
  3. Reverse channels if this option enabled.
  * `target_out` - target model output layer name in case when model has several outputs.
* `super_resolution` - converting output of single image super resolution network to `SuperResolutionPrediction`.
  * `reverse_channels` - allow switching output image channels e.g. RGB to BGR (Optional. Default value is False).
  * `mean` - value or list channel-wise values which should be added to result for getting values in range [0, 255] (Optional, default 0)
  * `std` - value or list channel-wise values on which result should be multiplied for getting values in range [0, 255] (Optional, default 255)
  * `cast_to_uint8` - perform casting output image pixels to [0, 255] range.
  **Important** Usually `mean` and `std` are the same which used in preprocessing, here they are used for reverting these preprocessing operations.
  The order of actions:
  1. Multiply on `std`
  2. Add `mean`
  3. Reverse channels if this option enabled.
  * `target_out` - super resolution model output layer name in case when model has several outputs.
* `multi_target_super_resolution` - converting output super resolution network with multiple outputs to `ContainerPrediction` with `SuperResolutionPrediction` for each output.
  * `reverse_channels` - allow switching output image channels e.g. RGB to BGR (Optional. Default value is False).
  * `mean` - value or list channel-wise values which should be added to result for getting values in range [0, 255] (Optional, default 0)
  * `std` - value or list channel-wise values on which result should be multiplied for getting values in range [0, 255] (Optional, default 255)
  * `cast_to_uint8` - perform casting output image pixels to [0, 255] range.
  **Important** Usually `mean` and `std` are the same which used in preprocessing, here they are used for reverting these preprocessing operations.
  The order of actions:
  1. Multiply on `std`
  2. Add `mean`
  3. Reverse channels if this option enabled.
  * `target_mapping` - dictionary where keys are a meaningful name for solved task which will be used as keys inside `ConverterPrediction`,  values - output layer names.
* `super_resolution_yuv` - converts output of super resolution model, which return output in YUV format, to `SuperResolutionPrediction`. Each output layer contains only 1 channel.
  * `y_output` - Y channel output layer.
  * `u_output` - U channel output layer.
  * `v_output` - V channel output layer.
  * `target_color` - taret color space for super resolution image - `bgr` and `rgb` are supported. (Optional, default `bgr`).
* `landmarks_regression` - converting output of model for landmarks regression to `FacialLandmarksPrediction`.
* `pixel_link_text_detection` - converting output of PixelLink like model for text detection to `TextDetectionPrediction`.
  * `pixel_class_out` - name of layer containing information related to text/no-text classification for each pixel.
  * `pixel_link_out` - name of layer containing information related to linkage between pixels and their neighbors.
  * `pixel_class_confidence_threshold` - confidence threshold for valid segmentation mask (Optional, default 0.8).
  * `pixel_link_confidence_threshold` - confidence threshold for valid pixel links (Optional, default 0.8).
  * `min_area` - minimal area for valid text prediction (Optional, default 0).
  * `min_height` - minimal height for valid text prediction (Optional, default 0).
* `ctpn_text_detection` - converting output of CTPN like model for text detection to `TextDetectionPrediction`.
  * `cls_prob_out` - name of output layer with class probabilities.
  * `bbox_pred_out` - name of output layer with predicted boxes.
  * `min_size` - minimal valid detected text proposals size (Optional, default 8).
  * `min_ratio` - minimal width / height ratio for valid text line (Optional, default 0.5).
  * `line_min_score` - minimal confidence for text line (Optional, default 0.9).
  * `text_proposals_width` - minimal width for text proposal (Optional, default 16).
  * `min_num_proposals` - minimal number for text proposals (Optional, default 2).
  * `pre_nms_top_n` - saved top n proposals before NMS applying (Optional, default 12000).
  * `post_nms_top_n` - saved top n proposals after NMS applying (Optional, default 1000).
  * `nms_threshold` - overlap threshold for NMS (Optional, default 0.7).
* `east_text_detection` - converting output of EAST like model for text detection to `TextDetectionPrediction`.
  * `score_map_out` - the name of output layer which contains score map.
  * `geometry_map_out` - the name of output layer which contains geometry map.
  * `score_map_threshold` - threshold for score map (Optional, default 0.8).
  * `nms_threshold` - threshold for text boxes NMS (Optional, default 0.2).
  * `box_threshold` - minimal confidence threshold for text boxes (Optional, default 0.1).
* `craft_text_detection` - converting output of CRAFT like model for text detection to `TextDetectionPrediction`.
  * `score_out` - the name of output layer which contains score map.
  * `text_threshold` - text confidence threshold (Optional, default 0.7).
  * `link_threshold` - link confidence threshold (Optional, default 0.4).
  * `low_text` - text low-bound score (Optional, default 0.4).
* `ppocr_det` - converting output PPOCR text detection model to `TextDetectionPrediction`
  * `threshold` - segmentation bitmap threshold (Optional, default 0.3).
  * `box_threshold` - predicted boxes filtering by confidence threshold (Optional, detault 0.7).
  * `max_candidates` - maximum detected candidates for considering (Optional, default 1000).
  * `unclip_ratio` - unclip ratio (Optional, default 2).
  * `min_size` - minimum box size (Optional, default 3).
* `human_pose_estimation` - converting output of model for human pose estimation to `PoseEstimationPrediction`.
  * `part_affinity_fields_out` - name of output layer with keypoints pairwise relations (part affinity fields).
  * `keypoints_heatmap_out` - name of output layer with keypoints heatmaps.
  The output layers can be omitted if model has only one output layer - concatenation of this 2.
* `human_pose_estimation_openpose` - converting output of OpenPose-like model for human pose estimation to `PoseEstimationPrediction`.
  * `part_affinity_fields_out` - name of output layer with keypoints pairwise relations (part affinity fields).
  * `keypoints_heatmap_out` - name of output layer with keypoints heatmaps.
  * `upscale_factor` - upscaling factor for heatmaps and part affinity fields before post-processing.
* `human_pose_estimation_ae` - converting output of Associative Embedding-like model for human pose estimation to `PoseEstimationPrediction`.
  * `heatmaps_out` - name of output layer with keypoints heatmaps.
  * `nms_heatmaps_out` - name of output layer with keypoints heatmaps after non-maximum suppression.
  * `embeddings_out` - name of output layer with embedding (tag) maps.
* `beam_search_decoder` - realization CTC Beam Search decoder for symbol sequence recognition, converting model output to `CharacterRecognitionPrediction`.
  * `beam_size` -  size of the beam to use during decoding (default 10).
  * `blank_label` - index of the CTC blank label.
  * `softmaxed_probabilities` - indicator that model uses softmax for output layer (default False).
  * `logits_output` - Name of the output layer of the network to use in decoder
  * `custom_label_map` - Alphabet as a dict of strings. Must include blank symbol for CTC algorithm.
* `ctc_greedy_search_decoder` - realization CTC Greedy Search decoder for symbol sequence recognition, converting model output to `CharacterRecognitionPrediction`.
  * `blank_label` - index of the CTC blank label (default 0).
* `simple_decoder` - the easiest decoder for text recognition models, converts indices of classes to given letters, slices output on the first entry of `eos_label`
  * `eos_label` - label which should finish decoding
  * `custom_label_map` - label map (if not provided by the dataset meta)
  * `start_index` - start index in predicted data (Optional, default 0).
  * `do_lower` - allows converting predicted data to lower case (Optional, default False).
* `ctc_beam_search_decoder` - Python implementation of CTC beam search decoder without LM for speech recognition.
* `ctc_greedy_decoder` - CTC greedy decoder for speech recognition.
* `ctc_beam_search_decoder_with_lm` - Python implementation of CTC beam search decoder with n-gram language model in kenlm binary format for speech recognition.
  * `beam_size` - Size of the beam to use during decoding (default 10).
  * `logarithmic_prob` - Set to "True" to indicate that network gives natural-logarithmic probabilities. Default is False for plain probabilities (after softmax).
  * `probability_out` - Name of the network's output with character probabilities (required)
  * `alphabet` - Alphabet as list of strings. Include an empty string for the CTC blank symbol. Default is space + 26 English letters + apostrophe + blank.
  * `sep` - Word separator character. Use an empty string for character-based LM. Default is space.
  * `lm_file` - Path to LM in binary kenlm format, relative to --model_attributes or --models.  Default is beam search without LM.
  * `lm_alpha` - LM alpha: weight factor for LM score (required when using LM)
  * `lm_beta` - LM beta: score bonus for each additional word, in log_e units (required when using LM)
  * `lm_oov_score` - Replace LM score for out-of-vocabulary words with this value (default -1000, ignored without LM)
  * `lm_vocabulary_offset` - Start of vocabulary strings section in the LM file.  Default is to not filter candidate words using vocabulary (ignored without LM)
  * `lm_vocabulary_length` - Size in bytes of vocabulary strings section in the LM file (ignored without LM)
* `fast_ctc_beam_search_decoder_with_lm` - CTC beam search decoder with n-gram language model in kenlm binary format for speech recognition, depends on `ctcdecode_numpy` Python module located in the `<omz_dir>/demos/speech_recognition_deepspeech_demo/python/ctcdecode-numpy/` directory.
  * `beam_size` - Size of the beam to use during decoding (default 10).
  * `logarithmic_prob` - Set to "True" to indicate that network gives natural-logarithmic probabilities. Default is False for plain probabilities (after softmax).
  * `probability_out` - Name of the network's output with character probabilities (required)
  * `alphabet` - Alphabet as list of strings. Include an empty string for the CTC blank sybmol. Default is space + 26 English letters + apostrophe + blank.
  * `sep` - Set to the empty string for character-based LM. Default is space.
  * `lm_file` - Path to LM in binary kenlm format, relative to --model_attributes or --models.  Default is beam search without LM.
  * `lm_alpha` - LM alpha: weight factor for LM score (required when using LM)
  * `lm_beta` - LM beta: score bonus for each additional word, in log_e units (required when using LM)
* `wav2vec` - decodes output Wav2Vec model to `CharacterRecognitionPrediction`.
  * `alphabet` - list of supported tokens for conversion token_ids.
  * `pad_token` - token, which represents padding in an alphabet (wav2vec uses this token as CTC-blank) Optional, default `<pad>`.
  * `words_delimeter` - token, which represents delimiter between words in sequence. Optional, default `|`.
  * `group_tokens` - allow replacing repeated tokens by one. Optional, default `True`.
  * `lower_case` - allow converting result to lower case. Optional, default `False`.
  * `cleanup_whitespaces` - allow merge extra whitespaces to one. Optional, default `True`.
* `gaze_estimation` - converting output of gaze estimation model to `GazeVectorPrediction`.
* `hit_ratio_adapter` - converting output NCF model to `HitRatioPrediction`.
* `brain_tumor_segmentation` - converting output of brain tumor segmentation model to `BrainTumorSegmentationPrediction`.
  * `segmentation_out` - segmentation output layer name. (Optional, if not provided default first output blob will be used).
  * `make_argmax`  - allows applying argmax operation to output values. (default - `False`)
  * `label_order` - sets mapping from output classes to dataset classes. For example: `label_order: [3,1,2]` means that class with id 3 from model's output matches with class with id 1 from dataset,  class with id 1 from model's output matches with class with id 2 from dataset, class with id 2 from model's output matches with class with id 3 from dataset.
* `nmt` - converting output of neural machine translation model to `MachineTranslationPrediction`.
  * `vocabulary_file` - file which contains vocabulary for encoding model predicted indexes to words (e. g. vocab.bpe.32000.de). Path can be prefixed with `--models` arguments.
  * `eos_index` - index end of string symbol in vocabulary (Optional, used in cases when launcher does not support dynamic output shape for cut off empty prediction).
* `bert_question_answering_embedding` - converting output of BERT model trained to produce embedding vectors to `QuestionAnsweringEmbeddingPrediction`.
* `narnmt` - converting output of non-autoregressive neural machine translation model to `MachineTranslationPrediction`.
  * `vocabulary_file` - file which contains vocabulary for encoding model predicted indexes to words (e. g. vocab.json). Path can be prefixed with `--models` arguments.
  * `merges_file` - file which contains merges for encoding model predicted indexes to words (e. g. merges.txt). Path can be prefixed with `--models` arguments.
  * `output_name` - name of model's output layer if need (optional).
  * `sos_symbol` - string representation of start_of_sentence symbol (default=`<s>`).
  * `eos_symbol` - string representation of end_of_sentence symbol (default=`</s>`).
  * `pad_symbol` - string representation of pad symbol (default=`<pad>`).
  * `remove_extra_symbols` - remove sos/eos/pad symbols from predicted string (default=True)
* `bert_question_answering` - converting output of BERT model trained to solve question answering task to `QuestionAnsweringPrediction`.
* `bidaf_question_answering` - converting output of BiDAF model trained to solve question answering task to `QuestionAnsweringPrediction`.
  * `start_pos_output` - name of output layer with answer start position.
  * `end_pos_output` - name of output layer with answer end position.
* `bert_classification` - converting output of BERT model trained for text classification task to `ClassificationPrediction`.
  * `num_classes` - number of predicted classes.
  * `classification_out` - name of output layer with classification probabilities. (Optional, if not provided default first output blob will be used).
  * `single_score` - highlight that model return single value representing class id or probability belonging to class 1 in binary classification case (Optional, default `False`).
* `bert_ner` - converting output of BERT model trained for named entity recognition task to `SequenceClassificationPrediction`.
  * `classification_out` - name of output layer with classification probabilities. (Optional, if not provided default first output blob will be used).
* `human_pose_estimation_3d` - converting output of model for 3D human pose estimation to `PoseEstimation3dPrediction`.
  * `features_3d_out` - name of output layer with 3D coordinates maps.
  * `keypoints_heatmap_out` - name of output layer with keypoints heatmaps.
  * `part_affinity_fields_out` - name of output layer with keypoints pairwise relations (part affinity fields).
* `ctdet` - converting output of CenterNet object detection model to `DetectionPrediction`.
  * `center_heatmap_out` - name of output layer with center points heatmaps.
  * `width_height_out` - name of the output layer with object sizes.
  * `regression_out` - name of the regression output with the offset prediction.
* `mask_rcnn` - converting raw outputs of Mask-RCNN to combination of `DetectionPrediction` and `CoCoInstanceSegmentationPrediction`.
  * `classes_out` - name of output layer with information about classes (optional, if your model has detection_output layer as output).
  * `scores_out` - name of output layer with bbox scores (optional, if your model has detection_output layer as output).
  * `boxes_out` - name of output layer with bboxes (optional, if your model has detection_output layer as output).
  * `raw_masks_out` - name of output layer with raw instances masks.
  * `num_detections_out` - name of output layer with number valid detections (used in MaskRCNN models trained with TF Object Detection API).
  * `detection_out` - SSD-like detection output layer name (optional, if your model has scores_out, boxes_out and classes_out).
* `mask_rcnn_with_text` - converting raw outputs of Mask-RCNN with additional Text Recognition head to `TextDetectionPrediction`.
  * `classes_out` - name of output layer with information about classes.
  * `scores_out` - name of output layer with bbox scores.
  * `boxes_out` - name of output layer with bboxes.
  * `raw_masks_out` - name of output layer with raw instances masks.
  * `texts_out` - name of output layer with texts.
  * `confidence_threshold` - confidence threshold that is used to filter out detected instances.
* `yolact` - converting raw outputs of Yolact model to combination of `DetectionPrediction` and `CoCoInstanceSegmentationPrediction`.
  * `loc_out` - name of output layer which contains box locations, optional if boxes decoding embedded into model.
  * `prior_out` - name of output layer which contains prior boxes, optional if boxes decoding embedded into model.
  * `boxes_out` - name of output layer which contains decoded output boxes, optional if model has `prior` a `loc` outputs for boxes decoding.
  * `conf_out` - name of output layer which contains confidence scores for all classes for each box.
  * `mask_out` - name of output layer which contains instance masks.
  * `proto_out` - name of output layer which contains proto for masks calculation.
  * `confidence_threshold` - confidence threshold that is used to filter out detected instances (Optional, default 0.05).
  * `max_detections` - maximum detection used for metrics calculation (Optional, default 100).
* `class_agnostic_detection` - converting 'boxes' [n, 5] output of detection model to `DetectionPrediction` representation.
  * `output_blob` - name of output layer with bboxes.
  * `scale` - scalar value or list with 2 values to normalize bbox coordinates.
* `mono_depth` - converting output of monocular depth estimation model to `DepthEstimationPrediction`.
* `inpainting` - converting output of Image Inpainting model to `ImageInpaintingPrediction` representation.
* `style_transfer` - converting output of Style Transfer model to `StyleTransferPrediction` representation.
* `retinaface` - converting output of RetinaFace model to `DetectionPrediction` or representation container with `DetectionPrediction`, `AttributeDetectionPrediction`, `FacialLandmarksPrediction` (depends on provided set of outputs)
   * `scores_outputs` - the list of names for output layers with face detection score in order belonging to 32-, 16-, 8-strides.
   * `bboxes_outputs` - the list of names for output layers with face detection boxes in order belonging to 32-, 16-, 8-strides.
   * `landmarks_outputs` - the list of names for output layers with predicted facial landmarks in order belonging to 32-, 16-, 8-strides (optional, if not provided, only `DetectionPrediction` will be generated).
   * `type_scores_outputs` - the list of names for output layers with attributes detection score in order belonging to 32-, 16-, 8-strides (optional, if not provided, only `DetectionPrediction` will be generated).
   * `nms_threshold` - overlap threshold for NMS (optional, default 0.5).
   * `keep_top_k ` - maximal number of boxes which should be kept (optional).
   * `include_boundaries` - allows including boundaries for NMS (optional, default False).
* `retinaface-pytorch` - converting output of RetinaFace PyTorch model to `DetectionPrediction` or representation container with `DetectionPrediction`, `FacialLandmarksPrediction` (depends on provided set of outputs)
   * `scores_output` - name for output layer with face detection score.
   * `bboxes_output` - name for output layer with face detection boxes.
   * `landmarks_output` - name for output layer with predicted facial landmarks (optional, if not provided, only `DetectionPrediction` will be generated).
   * `nms_threshold` - overlap threshold for NMS (optional, default 0.4).
   * `keep_top_k ` - maximal number of boxes which should be kept (optional, default 750).
   * `include_boundaries` - allows including boundaries for NMS (optional, default False).
   * `confidence_threshold` - confidence threshold that is used to filter out detected instances (optional, default 0.02).
* `faceboxes` - converting output of FaceBoxes model to `DetectionPrediction` representation.
  * `scores_out` - name of output layer with bounding boxes scores.
  * `boxes_out` - name of output layer with bounding boxes coordinates.
* `prnet` - converting output of PRNet model for 3D landmarks regression task to `FacialLandmarks3DPrediction`
    * `landmarks_ids_file` - the file with indices for landmarks extraction from position heatmap. (Optional, default values defined [here](https://github.com/YadiraF/PRNet/blob/master/Data/uv-data/uv_kpt_ind.txt))
* `person_vehicle_detection` - converts output of person vehicle detection model to `DetectionPrediction` representation. Adapter merges scores, groups predictions into people and vehicles, and assigns labels accordingly.
    * `iou_threshold` - IOU threshold value for NMS operation.
* `face_detection` - converts output of face detection model to `DetectionPrediction ` representation. Operation is performed by mapping model output to the defined anchors, window scales, window translates, and window lengths to generate a list of face candidates.
    * `score_threshold` - Score threshold value used to discern whether a face is valid.
    * `layer_names` - Target output layer base names.
    * `anchor_sizes` - Anchor sizes for each base output layer.
    * `window_scales` - Window scales for each base output layer.
    * `window_lengths` - Window lengths for each base output layer.
* `face_detection_refinement` - converts output of face detection refinement model to `DetectionPrediction` representation. Adapter refines candidates generated in previous stage model.
    * `threshold` - Score threshold to determine as valid face candidate.
* `attribute_classification` - converts output of attributes classification model to `ContainerPrediction` which contains multiple `ClassificationPrediction` for attributes with their scores.
    * `output_layer_map` - dictionary where keys are output layer names of attribute classification model and values are the names of attributes.
* `regression` - converting output of regression model to `RegressionPrediction` representation.
    * `keep_shape` - allow keeping shape of predicted multi dimension array (Optional, default False).
* `multi_output_regression` - converting raw output features to `RegressionPrediction` for regression with gt data.
  * `output` - list of target output names.
* `mixed` - converts outputs of any model to `ContainerPrediction` which contains multiple types of predictions.
    * `adapters` - Dict where key is an output name and value is adapter config map including `output_blob` key to associate the output of model and this adapter.
* `person_vehilce_detection_refinement` - converts output of person vehicle detection refinement model to `DetectionPrediction` representation. Adapter refines proposals generated in previous stage model.
* `head_detection` - converts output of head detection model to `DetectionPrediction ` representation. Operation is performed by mapping model output to the defined anchors, window scales, window translates, and window lengths to generate a list of head candidates.
    * `score_threshold` - Score threshold value used to discern whether a face is valid.
    * `anchor_sizes` - Anchor sizes for each base output layer.
    * `window_scales` - Window scales for each base output layer.
    * `window_lengths` - Window lengths for each base output layer.
* `face_recognition_quality_assessment` - converts output of face recognition quality assessment model to `QualityAssessmentPrediction ` representation.
* `duc_segmentation` - converts output of DUC semantic segmentation model to `DUCSegmentationAdapter` representation
    * `ds_rate` - Specifies downsample rate.
    * `cell_width` - Specifies cell width to extract predictions.
    * `label_num` - Specifies number of output label classes.
* `stacked_hourglass` - converts output of Stacked Hourglass Networks for single human pose estimation to `PoseEstimationPrediction`.
   * `score_map_output`- the name of output layers for getting score map (Optional, default output blob will be used if not provided).
* `dna_seq_beam_search` - converts output of DNA sequencing model to `DNASequencePrediction` using beam search decoding.
  * `beam_size` - beam size for CTC Beam Search (Optional, default 5).
  * `threshold` - beam cut threshold (Optional, default 1e-3).
  * `output_blob` - name of output layer with sequence prediction.
* `pwcnet` - converts output of PWCNet network to `OpticalFlowPrediction`.
  * `flow_out` - target output layer name.
* `salient_object_detection` - converts output of salient object detection model to `SalientRegionPrediction`
  * `salient_map_output` - target output layer for getting salience map (Optional, if not provided default output blob will be used).
* `two_stage_detection` - converts output of 2-stage detector to `DetectionPrediction`.
  * `boxes_out` - output with bounding boxes in the format BxNx[x_min, y_min, width, height], where B - network batch size, N - number of detected boxes.
  * `cls_out` - output with classification probabilities in format [BxNxC], where B - network batch size, N - number of detected boxes, C - number of classed.
* `dumb_decoder` - converts  audio recognition model output to  `CharacterRecognitionPrediction`.
  * `alphabet` - model alphabet.
  * `uppercase` - produce prediction in uppercase, default is `True`.
* `detr` - converts output of DETR models family to `DetectionPrediction`.
    * `scores_out` - output layer name with detection scores logits.
    * `boxes_out` - output layer name with detection boxes coordinates in [Cx,Cy,W, H] format, where Cx - x coordinate of box center, Cy - y coordinate of box center, W, H - width and height respectively.
* `ultra_lightweight_face_detection` - converts output of Ultra-Lightweight Face Detection models to `DetectionPrediction` representation.
  * `scores_out` - name of output layer with bounding boxes scores.
  * `boxes_out` - name of output layer with bounding boxes coordinates.
  * `score_threshold` - minimal accepted score for valid boxes (Optional, default 0.7).
* `trimap` - converts greyscale model output to `ImageProcessingPrediction`. Replaces pixel values in cut and keep zones with 0 and 1 respectively. All other postprocessing inherited from `image_processing` adapter.
* `background_matting` - converts output of background matting model to `BackgroundMattingPrediction`.
* `noise_suppression` - converts output of audio denoising model to `NoiseSuppressionPrediction`.
  * `output_blob` - name of output layer with processed signal (Optional, if not provided, first found output from model will be used).
* `kaldi_latgen_faster_mapped` - decodes output Kaldi\* automatic speech recognition model using lattice generation approach with transition model to `CharcterRecognitionPrediction`.
  **Important note** This adapter requires [Kaldi\* installation](https://kaldi-asr.org/doc/install.html)(we recommend to use `67db30cc` commit)
  and providing path to directory with compiled executable apps: `latgen-faster-mapped`, `lattice-scale`, `lattice-add-penalty`, `lattice-best-path`.
  Path directory can be provided using `--kaldi_bin_dir` commandline argument or `KALDI_BIN_DIR` environment variable.
  * `fst_file` - Weighted Finite-State Transducers (WFST) state graph file.
  *`words_file` - words table file.
  * `transition_model_file` - transition model file.
  * `beam` - beam size (Optional, default `1`).
  * `lattice_beam` - lattice beam size (Optional, default `1`).
  * `allow_partial` - allow partial decoding (Optional, default `False`).
  * `acoustic_scale` - acoustic scale for decoding (Optional, default `0.1`).
  * `min_active` - min active paths for decoding (Optional, default `200`).
  * `max_active` - max active paths for decoding (Optional, default `7000`).
  * `inverse_acoustic_scale` - inverse acoustic scale for lattice scaling (Optional, default `0`).
  * `word_insertion_penalty` - add word insertion penalty to the lattice. Penalties are negative log-probs, base e, and are added to the language model' part of the cost (Optional, `0`).
* `kaldi_feat_regression` - converts output features from kaldi models to `RegressionPrediction` with merging whole matrix features and making deprocessing according context window size, if it is necessary.
  * `target_out` - name of target output layer for regression (Optional, if not provided, the first output will be used).
  * `flattenize` - make output features flatten. (Optional, default `False`).
* `quantiles_predictor` - converts output of Time Series Forecasting models to `TimeSeriesForecastingQuantilesPrediction`.
  * `quantiles` - predictions[i]->quantile[i] mapping.
  * `output_name` - name of output node to convert.
* `mask_to_binary_classification` - converts output of model represented as segmentation mask to `ArgMaxClassificationPrediction`. Class label calculated as comparision maximal probability in mask with given threshold.
  * `threshold` - probability threshold for label 1 (Optional, default 0.5).<|MERGE_RESOLUTION|>--- conflicted
+++ resolved
@@ -75,15 +75,12 @@
   * `outputs` - the list of output layers names.
   * `score_threshold` - minimal accepted score for valid boxes (Optional, default 0).
 * `yolo_v5` - converting output of YOLO v5 family models to `DetectionPrediction` representation. The parameters are the same as for the `yolo_v3` models.
-<<<<<<< HEAD
 * `yolof` - converting output of YOLOF model to `DetectionPrediction` representation. The parameters are the same as for the `yolo_v3` models.
   * `topk` - max number of detection candidates.
-=======
 * `yolor` - converting output of YOLOR model to `DetectionPrediction` representation.
   * `output_name` - name of output layer.
   * `threshold` - minimal objectness score value for valid detections (Optional, default 0.001).
   * `num` - num parameter from DarkNet configuration file (Optional, default 5).
->>>>>>> fb69e987
 * `lpr` - converting output of license plate recognition model to `CharacterRecognitionPrediction` representation.
 * `aocr` - converting output of attention-ocr model to `CharacterRecognitionPrediction`.
   * `output_blob` - name of output layer with predicted labels or string (Optional, if not provided, first founded output will be used).
