--- conflicted
+++ resolved
@@ -219,10 +219,6 @@
    * `type_scores_outputs` - the list of names for output layers with attributes detection score in order belonging to 32-, 16-, 8-strides (optional, if not provided, only `DetectionPrediction` will be generated).
 * `faceboxes` - converting output of FaceBoxes model to `DetectionPrediction` representation.
   * `scores_out` - name of output layer with bounding boxes scores.
-<<<<<<< HEAD
-  * `boxes_out` - name of output layer with bounding boxes coordinates.
-=======
   * `boxes_out` - name of output layer with bounding boxes coordinates.
 * `prnet` - converting output of PRNet model for 3D landmarks regression task to `FacialLandmarks3DPrediction`
-    * `landmarks_ids_file` - the file with indeces for landmarks extraction from position heatmap. (Optional, default values defined [here](https://github.com/YadiraF/PRNet/blob/master/Data/uv-data/uv_kpt_ind.txt))
->>>>>>> 3f21bd86
+    * `landmarks_ids_file` - the file with indeces for landmarks extraction from position heatmap. (Optional, default values defined [here](https://github.com/YadiraF/PRNet/blob/master/Data/uv-data/uv_kpt_ind.txt))