"""
Copyright (c) 2018-2021 Intel Corporation

Licensed under the Apache License, Version 2.0 (the "License");
you may not use this file except in compliance with the License.
You may obtain a copy of the License at

      http://www.apache.org/licenses/LICENSE-2.0

Unless required by applicable law or agreed to in writing, software
distributed under the License is distributed on an "AS IS" BASIS,
WITHOUT WARRANTIES OR CONDITIONS OF ANY KIND, either express or implied.
See the License for the specific language governing permissions and
limitations under the License.
"""

from collections import namedtuple
import warnings

import numpy as np

from ..adapters import Adapter
from ..config import BoolField, NumberField, StringField, ConfigValidator, ListField, ConfigError
from ..representation import DetectionPrediction
from ..utils import get_or_parse_value

DetectionBox = namedtuple('DetectionBox', ["x", "y", "w", "h", "confidence", "probabilities"])


class YoloOutputProcessor:
    def __init__(self, coord_correct=None, size_correct=None, conf_correct=None,
                 prob_correct=None, coord_normalizer=(1, 1), size_normalizer=(1, 1)):
        self.coord_correct = coord_correct if coord_correct else lambda x: x
        self.size_correct = size_correct if size_correct else np.exp
        self.conf_correct = conf_correct if conf_correct else lambda x: x
        self.prob_correct = prob_correct if prob_correct else lambda x: x
        self.x_normalizer, self.y_normalizer = coord_normalizer
        self.width_normalizer, self.height_normalizer = size_normalizer

    def __call__(self, bbox, i, j, anchors=None):
        if anchors is None:
            anchors = [1, 1]
        x = (self.coord_correct(bbox.x) + i) / self.x_normalizer
        y = (self.coord_correct(bbox.y) + j) / self.y_normalizer

        w = self.size_correct(bbox.w) * anchors[0] / self.width_normalizer
        h = self.size_correct(bbox.h) * anchors[1] / self.height_normalizer

        confidence = self.conf_correct(bbox.confidence)
        probabilities = self.prob_correct(bbox.probabilities)

        return DetectionBox(x, y, w, h, confidence, probabilities)


class YolofOutputProcessor(YoloOutputProcessor):
    def __init__(self, coord_correct=None, size_correct=None, conf_correct=None,
                 prob_correct=None, coord_normalizer=(1, 1), size_normalizer=(1, 1)):
        super().__init__(coord_correct, size_correct, conf_correct,
                         prob_correct, coord_normalizer, size_normalizer)

    def __call__(self, bbox, i, j, anchors=None):
        if anchors is None:
            anchors = [1, 1]

        x = self.coord_correct(bbox.x) * anchors[0] + i * self.x_normalizer
        y = self.coord_correct(bbox.y) * anchors[1] + j * self.y_normalizer

        w = self.size_correct(bbox.w) * anchors[0]
        h = self.size_correct(bbox.h) * anchors[1]

        confidence = self.conf_correct(bbox.confidence)
        probabilities = self.prob_correct(bbox.probabilities)

        return DetectionBox(x, y, w, h, confidence, probabilities)


class TinyYOLOv1Adapter(Adapter):
    """
    Class for converting output of Tiny YOLO v1 model to DetectionPrediction representation
    """
    __provider__ = 'tiny_yolo_v1'
    prediction_types = (DetectionPrediction, )

    def process(self, raw, identifiers, frame_meta):
        """
        Args:
            identifiers: list of input data identifiers
            raw: output of model
            frame_meta: meta info about prediction
        Returns:
             list of DetectionPrediction objects
        """
        prediction = self._extract_predictions(raw, frame_meta)
        self.select_output_blob(prediction)
        prediction = prediction[self.output_blob]

        PROBABILITY_SIZE = 980
        CONFIDENCE_SIZE = 98
        BOXES_SIZE = 392

        CELLS_X, CELLS_Y = 7, 7
        CLASSES = 20
        OBJECTS_PER_CELL = 2

        result = []
        for identifier, output in zip(identifiers, prediction):
            assert PROBABILITY_SIZE + CONFIDENCE_SIZE + BOXES_SIZE == output.shape[0]

            probability, scale, boxes = np.split(output, [PROBABILITY_SIZE, PROBABILITY_SIZE + CONFIDENCE_SIZE])

            probability = np.reshape(probability, (CELLS_Y, CELLS_X, CLASSES))
            scale = np.reshape(scale, (CELLS_Y, CELLS_X, OBJECTS_PER_CELL))
            boxes = np.reshape(boxes, (CELLS_Y, CELLS_X, OBJECTS_PER_CELL, 4))

            confidence = np.zeros((CELLS_Y, CELLS_X, OBJECTS_PER_CELL, CLASSES + 4))
            for cls in range(CLASSES):
                confidence[:, :, 0, cls] = np.multiply(probability[:, :, cls], scale[:, :, 0])
                confidence[:, :, 1, cls] = np.multiply(probability[:, :, cls], scale[:, :, 1])

            labels, scores, x_mins, y_mins, x_maxs, y_maxs = [], [], [], [], [], []
            for i, j, k in np.ndindex((CELLS_X, CELLS_Y, OBJECTS_PER_CELL)):
                box = boxes[j, i, k]
                box = [(box[0] + i) / float(CELLS_X), (box[1] + j) / float(CELLS_Y), box[2] ** 2, box[3] ** 2]

                label = np.argmax(confidence[j, i, k, :CLASSES])
                score = confidence[j, i, k, label]

                labels.append(label)
                scores.append(score)
                x_mins.append(box[0] - box[2] / 2.0)
                y_mins.append(box[1] - box[3] / 2.0)
                x_maxs.append(box[0] + box[2] / 2.0)
                y_maxs.append(box[1] + box[3] / 2.0)

            result.append(DetectionPrediction(identifier, labels, scores, x_mins, y_mins, x_maxs, y_maxs))

        return result


def entry_index(w, h, n_coords, n_classes, pos, entry):
    row = pos // (w * h)
    col = pos % (w * h)
    return row * w * h * (n_classes + n_coords + 1) + entry * w * h + col


def parse_output(predictions, cells, num, box_size, anchors, processor, threshold=0.001):
    cells_x, cells_y = cells, cells

    labels, scores, x_mins, y_mins, x_maxs, y_maxs = [], [], [], [], [], []

    for x, y, n in np.ndindex((cells_x, cells_y, num)):
        if predictions.shape[0] == predictions.shape[1]:
            bbox = predictions[y, x, n*box_size:(n + 1)*box_size]
        else:
            bbox = predictions[n * box_size:(n + 1) * box_size, y, x]

        raw_bbox = DetectionBox(bbox[0], bbox[1], bbox[2], bbox[3], bbox[4], bbox[5:])
        processed_box = processor(raw_bbox, x, y, anchors[2*n:2*n+2])

        if processed_box.confidence < threshold:
            continue

        label = np.argmax(processed_box.probabilities)

        labels.append(label)
        scores.append(processed_box.probabilities[label] * processed_box.confidence)
        x_mins.append(processed_box.x - processed_box.w / 2.0)
        y_mins.append(processed_box.y - processed_box.h / 2.0)
        x_maxs.append(processed_box.x + processed_box.w / 2.0)
        y_maxs.append(processed_box.y + processed_box.h / 2.0)

    return labels, scores, x_mins, y_mins, x_maxs, y_maxs


class YoloV2Adapter(Adapter):
    """
    Class for converting output of YOLO v2 family models to DetectionPrediction representation
    """
    __provider__ = 'yolo_v2'
    prediction_types = (DetectionPrediction, )

    PRECOMPUTED_ANCHORS = {
        'yolo_v2': [1.3221, 1.73145, 3.19275, 4.00944, 5.05587, 8.09892, 9.47112, 4.84053, 11.2364, 10.0071],
        'tiny_yolo_v2': [1.08, 1.19, 3.42, 4.41, 6.63, 11.38, 9.42, 5.11, 16.62, 10.52]
    }

    @classmethod
    def parameters(cls):
        parameters = super().parameters()
        parameters.update({
            'classes': NumberField(
                value_type=int, optional=True, min_value=1, default=20, description="Number of detection classes."
            ),
            'coords': NumberField(
                value_type=int, optional=True, min_value=1, default=4, description="Number of bbox coordinates."
            ),
            'num': NumberField(
                value_type=int, optional=True, min_value=1, default=5,
                description="Num parameter from DarkNet configuration file."
            ),
            'anchors': StringField(
                optional=True, choices=YoloV2Adapter.PRECOMPUTED_ANCHORS,
                allow_own_choice=True, default='yolo_v2',
                description="Anchor values provided as comma-separated list or one of precomputed: "
                            "{}".format(', '.join(YoloV2Adapter.PRECOMPUTED_ANCHORS))
            ),
            'cells': NumberField(
                value_type=int, optional=True, min_value=1, default=13,
                description="Number of cells across width and height"
            ),
            'raw_output': BoolField(
                optional=True, default=False,
                description="Indicates, that output is in raw format"
            ),
            'output_format': StringField(
                choices=['BHW', 'HWB'], optional=True, default='BHW',
                description="Set output layer format"
            )
        })
        return parameters

    @classmethod
    def validate_config(cls, config, fetch_only=False, **kwargs):
        return super().validate_config(
            config, fetch_only=fetch_only, on_extra_argument=ConfigValidator.WARN_ON_EXTRA_ARGUMENT
        )

    def configure(self):
        self.classes = self.get_value_from_config('classes')
        self.coords = self.get_value_from_config('coords')
        self.num = self.get_value_from_config('num')
        self.anchors = get_or_parse_value(self.get_value_from_config('anchors'), YoloV2Adapter.PRECOMPUTED_ANCHORS)
        self.cells = self.get_value_from_config('cells')
        self.raw_output = self.get_value_from_config('raw_output')
        self.output_format = self.get_value_from_config('output_format')
        if self.raw_output:
            self.processor = YoloOutputProcessor(coord_correct=lambda x: 1. / (1 + np.exp(-x)),
                                                 conf_correct=lambda x: 1. / (1 + np.exp(-x)),
                                                 prob_correct=lambda x: np.exp(x) / np.sum(np.exp(x)),
                                                 coord_normalizer=(self.cells, self.cells),
                                                 size_normalizer=(self.cells, self.cells))
        else:
            self.processor = YoloOutputProcessor(coord_normalizer=(self.cells, self.cells),
                                                 size_normalizer=(self.cells, self.cells))

    def process(self, raw, identifiers, frame_meta):
        """
        Args:
            identifiers: list of input data identifiers
            raw: output of model
            frame_meta: meta info about data processing
        Returns:
            list of DetectionPrediction objects
        """
        predictions = self._extract_predictions(raw, frame_meta)
        self.select_output_blob(predictions)
        predictions = predictions[self.output_blob]
        out_precision = frame_meta[0].get('output_precision', {})
        out_layout = frame_meta[0].get('outpupt_layout', {})
        if self.output_blob in out_precision and predictions.dtype != out_precision[self.output_blob]:
            predictions = predictions.view(out_precision[self.output_blob])
        if self.output_blob in out_layout and out_layout[self.output_blob] == 'NHWC':
            shape = predictions.shape
            predictions = np.transpose(predictions, (0, 3, 1, 2)).reshape(shape)

        result = []
        box_size = self.classes + self.coords + 1
        for identifier, prediction in zip(identifiers, predictions):
            if len(prediction.shape) != 3:
                if self.output_format == 'BHW':
                    new_shape = (self.num * box_size, self.cells, self.cells)
                else:
                    new_shape = (self.cells, self.cells, self.num * box_size)
                prediction = np.reshape(prediction, new_shape)
            labels, scores, x_mins, y_mins, x_maxs, y_maxs = parse_output(prediction, self.cells, self.num,
                                                                          box_size, self.anchors,
                                                                          self.processor)

            result.append(DetectionPrediction(identifier, labels, scores, x_mins, y_mins, x_maxs, y_maxs))

        return result


class YoloV3Adapter(Adapter):
    """
    Class for converting output of YOLO v3 family models to DetectionPrediction representation
    """
    __provider__ = 'yolo_v3'
    prediction_types = (DetectionPrediction, )

    PRECOMPUTED_ANCHORS = {
        'yolo_v3': [
            10.0, 13.0,
            16.0, 30.0,
            33.0, 23.0,
            30.0, 61.0,
            62.0, 45.0,
            59.0, 119.0,
            116.0, 90.0,
            156.0, 198.0,
            373.0, 326.0
        ],
        'tiny_yolo_v3': [
            10.0, 14.0,
            23.0, 27.0,
            37.0, 58.0,
            81.0, 82.0,
            135.0, 169.0,
            344.0, 319.0
        ]
    }

    @classmethod
    def parameters(cls):
        parameters = super().parameters()
        parameters.update({
            'classes': NumberField(
                value_type=int, optional=True, min_value=1, default=80, description="Number of detection classes."
            ),
            'coords': NumberField(
                value_type=int, optional=True, min_value=1, default=4, description="Number of bbox coordinates."
            ),
            'num': NumberField(
                value_type=int, optional=True, min_value=1, default=3,
                description="Num parameter from DarkNet configuration file."
            ),
            'anchors': StringField(
                optional=True, choices=YoloV3Adapter.PRECOMPUTED_ANCHORS.keys(), allow_own_choice=True,
                default='yolo_v3',
                description="Anchor values provided as comma-separated list or one of precomputed: "
                            "{}.".format(', '.join(YoloV3Adapter.PRECOMPUTED_ANCHORS.keys()))),
            'threshold': NumberField(value_type=float, optional=True, min_value=0, default=0.001,
                                     description="Minimal objectiveness score value for valid detections."),
            'outputs': ListField(description="The list of output layers names."),
            'anchor_masks': ListField(optional=True, description='per layer used anchors mask'),
            'do_reshape': BoolField(
                optional=True, default=False,
                description="Reshapes output tensor to [B,Cy,Cx] or [Cy,Cx,B] format, depending on 'output_format'"
                            "value ([B,Cy,Cx] by default). You may need to specify 'cells' value."
            ),
            'transpose': ListField(optional=True, description="Transpose output tensor to specified format."),
            'cells': ListField(
                optional=True, default=[13, 26, 52],
                description="Grid size for each layer, according 'outputs' filed. Works only with 'do_reshape=True' or "
                            "when output tensor dimensions not equal 3."),
            'raw_output': BoolField(
                optional=True, default=False,
                description="Preprocesses output in the original way."
            ),
            'output_format': StringField(
                choices=['BHW', 'HWB'], optional=True, default='BHW',
                description="Set output layer format"
            )
        })

        return parameters

    @classmethod
    def validate_config(cls, config, fetch_only=False, **kwargs):
        return super().validate_config(
            config, fetch_only=fetch_only, on_extra_argument=ConfigValidator.ERROR_ON_EXTRA_ARGUMENT
        )

    def configure(self):
        self.classes = self.get_value_from_config('classes')
        self.coords = self.get_value_from_config('coords')
        self.num = self.get_value_from_config('num')
        self.anchors = get_or_parse_value(self.get_value_from_config('anchors'), YoloV3Adapter.PRECOMPUTED_ANCHORS)
        self.threshold = self.get_value_from_config('threshold')
        self.outputs = self.get_value_from_config('outputs')
        anchor_masks = self.get_value_from_config('anchor_masks')
        self.masked_anchors = None
        if anchor_masks is not None:
            per_layer_anchors = []
            for layer_mask in anchor_masks:
                layer_anchors = []
                for idx in layer_mask:
                    layer_anchors += [self.anchors[idx * 2], self.anchors[idx * 2 + 1]]
                per_layer_anchors.append(layer_anchors)
            self.masked_anchors = per_layer_anchors
        self.do_reshape = self.get_value_from_config('do_reshape')
        self.transpose = self.get_value_from_config('transpose')
        self.cells = self.get_value_from_config('cells')
        if len(self.outputs) != len(self.cells):
            if self.do_reshape:
                raise ConfigError('Incorrect number of output layer ({}) or detection grid size ({}). '
                                  'Must be equal with each other, check "cells" or "outputs" option'
                                  .format(len(self.outputs), len(self.cells)))
            warnings.warn('Number of output layers ({}) not equal to detection grid size ({}). '
                          'Must be equal with each other, if output tensor resize is required'
                          .format(len(self.outputs), len(self.cells)))

        if self.masked_anchors and len(self.masked_anchors) != len(self.outputs):
            raise ConfigError('anchor mask should be specified for all output layers')

        self.raw_output = self.get_value_from_config('raw_output')
        self.output_format = self.get_value_from_config('output_format')
        if self.raw_output:
            self.processor = YoloOutputProcessor(coord_correct=lambda x: 1.0 / (1.0 + np.exp(-x)),
                                                 conf_correct=lambda x: 1.0 / (1.0 + np.exp(-x)),
                                                 prob_correct=lambda x: 1.0 / (1.0 + np.exp(-x)))
        else:
            self.processor = YoloOutputProcessor()

    def process(self, raw, identifiers, frame_meta):
        """
        Args:
            identifiers: list of input data identifiers
            raw: output of model
        Returns:
            list of DetectionPrediction objects
        """

        result = []

        raw_outputs = self._extract_predictions(raw, frame_meta)
        batch = len(identifiers)
        out_precision = frame_meta[0].get('output_precision', {})
        out_layout = frame_meta[0].get('output_layout', {})
        predictions = self.prepare_predictions(batch, raw_outputs, out_precision, out_layout)

        box_size = self.coords + 1 + self.classes
        for identifier, prediction, meta in zip(identifiers, predictions, frame_meta):
            detections = {'labels': [], 'scores': [], 'x_mins': [], 'y_mins': [], 'x_maxs': [], 'y_maxs': []}
            input_shape = list(meta.get('input_shape', {'data': (1, 3, 416, 416)}).values())[0]
            nchw_layout = input_shape[1] == 3
            self.processor.width_normalizer = input_shape[3 if nchw_layout else 2]
            self.processor.height_normalizer = input_shape[2 if nchw_layout else 1]
            for layer_id, p in enumerate(prediction):
                anchors = self.masked_anchors[layer_id] if self.masked_anchors else self.anchors
                num = len(anchors) // 2 if self.masked_anchors else self.num
                if self.transpose:
                    p = np.transpose(p, self.transpose)
                if self.do_reshape or len(p.shape) != 3:
                    try:
                        cells = self.cells[layer_id]
                    except IndexError:
                        raise ConfigError('Number of output layers ({}) is more than detection grid size ({}). '
                                          'Check "cells" option.'.format(len(prediction), len(self.cells)))
                    if self.output_format == 'BHW':
                        new_shape = (num * box_size, cells, cells)
                    else:
                        new_shape = (cells, cells, num * box_size)

                    p = np.reshape(p, new_shape)
                else:
                    # Get grid size from output shape - ignore self.cells value.
                    # N.B.: value p.shape[1] will always contain grid size, but here we use if clause just for
                    # clarification (works ONLY for square grids).
                    cells = p.shape[1] if self.output_format == 'BHW' else p.shape[0]

                self.processor.x_normalizer = cells
                self.processor.y_normalizer = cells

                labels, scores, x_mins, y_mins, x_maxs, y_maxs = parse_output(p, cells, num,
                                                                              box_size, anchors,
                                                                              self.processor, self.threshold)
                detections['labels'].extend(labels)
                detections['scores'].extend(scores)
                detections['x_mins'].extend(x_mins)
                detections['y_mins'].extend(y_mins)
                detections['x_maxs'].extend(x_maxs)
                detections['y_maxs'].extend(y_maxs)

            result.append(DetectionPrediction(
                identifier, detections['labels'], detections['scores'], detections['x_mins'], detections['y_mins'],
                detections['x_maxs'], detections['y_maxs']
            ))

        return result

    def prepare_predictions(self, batch, raw_outputs, out_precision, out_layout):
        predictions = [[] for _ in range(batch)]
        for blob in self.outputs:
            out_blob = raw_outputs[blob]
            if blob in out_precision and out_blob.dtype != out_precision[blob]:
                out_blob = out_blob.view(out_precision[blob])
            if blob in out_layout and out_layout[blob] == 'NHWC':
                shape = out_blob.shape
                out_blob = np.transpose(out_blob, (0, 3, 1, 2)).reshape(shape)
            if batch == 1 and out_blob.shape[0] != batch:
                out_blob = np.expand_dims(out_blob, 0)

            for b in range(batch):
                predictions[b].append(out_blob[b])
        return predictions


class YoloV3ONNX(Adapter):
    __provider__ = 'yolo_v3_onnx'

    @classmethod
    def parameters(cls):
        params = super().parameters()
        params.update({
            'boxes_out': StringField(),
            'scores_out': StringField(),
            'indices_out': StringField()
        })
        return params

    def configure(self):
        self.boxes_out = self.get_value_from_config('boxes_out')
        self.scores_out = self.get_value_from_config('scores_out')
        self.indices_out = self.get_value_from_config('indices_out')

    def process(self, raw, identifiers, frame_meta):
        raw_outputs = self._extract_predictions(raw, frame_meta)
        result = []
        indicies_out = raw_outputs[self.indices_out]
        if len(indicies_out.shape) == 2:
            indicies_out = np.expand_dims(indicies_out, 0)
        for identifier, boxes, scores, indices in zip(
                identifiers, raw_outputs[self.boxes_out], raw_outputs[self.scores_out], indicies_out
        ):
            out_boxes, out_scores, out_classes = [], [], []
            for idx_ in indices:
                if idx_[0] == -1:
                    break
                out_classes.append(idx_[1])
                out_scores.append(scores[tuple(idx_[1:])])
                out_boxes.append(boxes[idx_[2]])
            transposed_boxes = np.array(out_boxes).T if out_boxes else ([], [], [], [])
            x_mins = transposed_boxes[1]
            y_mins = transposed_boxes[0]
            x_maxs = transposed_boxes[3]
            y_maxs = transposed_boxes[2]
            result.append(DetectionPrediction(identifier, out_classes, out_scores, x_mins, y_mins, x_maxs, y_maxs))
        return result


class YoloV3TF2(Adapter):
    __provider__ = 'yolo_v3_tf2'

    @classmethod
    def parameters(cls):
        params = super().parameters()
        params.update({
            'outputs': ListField(description="The list of output layers names."),
            'score_threshold': NumberField(
                description='Minimal accepted box confidence threshold', min_value=0, max_value=1, value_type=float,
                optional=True, default=0
            )
        })
        return params

    def configure(self):
        self.outputs = self.get_value_from_config('outputs')
        self.score_threshold = self.get_value_from_config('score_threshold')

    def process(self, raw, identifiers, frame_meta):
        result = []
        input_shape = list(frame_meta[0].get('input_shape', {'data': (1, 416, 416, 3)}).values())[0]
        is_nchw = input_shape[1] == 3
        input_size = min(input_shape[1], input_shape[2]) if not is_nchw else min(input_shape[2], input_shape[3])
        raw_outputs = self._extract_predictions(raw, frame_meta)
        batch = len(identifiers)
        predictions = [[] for _ in range(batch)]
        for blob in self.outputs:
            for b in range(batch):
                out = raw_outputs[blob][b]
                if is_nchw:
                    out = np.transpose(out, (1, 2, 3, 0))
                out = np.reshape(out, (-1, out.shape[-1]))
                predictions[b].append(out)
        for identifier, outputs, meta in zip(identifiers, predictions, frame_meta):
            original_image_size = meta['image_size'][:2]
            out = np.concatenate(outputs, axis=0)
            coords, score, label = self.postprocess_boxes(out, original_image_size, input_size)
            x_min, y_min, x_max, y_max = coords.T
            result.append(DetectionPrediction(identifier, label, score, x_min, y_min, x_max, y_max))
        return result

    def postprocess_boxes(self, pred_bbox, org_img_shape, input_size):
        valid_scale = [0, np.inf]
        pred_bbox = np.array(pred_bbox)

        pred_xywh = pred_bbox[:, 0:4]
        pred_conf = pred_bbox[:, 4]
        pred_prob = pred_bbox[:, 5:]

        # # (1) (x, y, w, h) --> (xmin, ymin, xmax, ymax)
        pred_coor = np.concatenate([pred_xywh[:, :2] - pred_xywh[:, 2:] * 0.5,
                                    pred_xywh[:, :2] + pred_xywh[:, 2:] * 0.5], axis=-1)
        # # (2) (xmin, ymin, xmax, ymax) -> (xmin_org, ymin_org, xmax_org, ymax_org)
        org_h, org_w = org_img_shape
        resize_ratio = min(input_size / org_w, input_size / org_h)

        dw = (input_size - resize_ratio * org_w) / 2
        dh = (input_size - resize_ratio * org_h) / 2

        pred_coor[:, 0::2] = 1.0 * (pred_coor[:, 0::2] - dw) / resize_ratio
        pred_coor[:, 1::2] = 1.0 * (pred_coor[:, 1::2] - dh) / resize_ratio

        # # (3) clip some boxes those are out of range
        pred_coor = np.concatenate([np.maximum(pred_coor[:, :2], [0, 0]),
                                    np.minimum(pred_coor[:, 2:], [org_w - 1, org_h - 1])], axis=-1)
        invalid_mask = np.logical_or((pred_coor[:, 0] > pred_coor[:, 2]), (pred_coor[:, 1] > pred_coor[:, 3]))
        pred_coor[invalid_mask] = 0

        # # (4) discard some invalid boxes
        bboxes_scale = np.sqrt(np.multiply.reduce(pred_coor[:, 2:4] - pred_coor[:, 0:2], axis=-1))
        scale_mask = np.logical_and((valid_scale[0] < bboxes_scale), (bboxes_scale < valid_scale[1]))

        # # (5) discard some boxes with low scores
        classes = np.argmax(pred_prob, axis=-1)
        scores = pred_conf * pred_prob[np.arange(len(pred_coor)), classes]
        score_mask = scores > self.score_threshold
        mask = np.logical_and(scale_mask, score_mask)
        coors, scores, classes = pred_coor[mask], scores[mask], classes[mask]

        return coors, scores, classes


class YoloV5Adapter(YoloV3Adapter):
    __provider__ = 'yolo_v5'

    def configure(self):
        super().configure()
        if self.raw_output:
            self.processor = YoloOutputProcessor(coord_correct=lambda x: 2.0 / (1.0 + np.exp(-x)) - 0.5,
                                                 size_correct=lambda x: (2.0 / (1.0 + np.exp(-x))) ** 2,
                                                 conf_correct=lambda x: 1.0 / (1.0 + np.exp(-x)),
                                                 prob_correct=lambda x: 1.0 / (1.0 + np.exp(-x)))


<<<<<<< HEAD
class YolofAdapter(YoloV3Adapter):
    __provider__ = 'yolof'
=======
class YolorAdapter(Adapter):
    __provider__ = 'yolor'
    prediction_types = (DetectionPrediction, )
>>>>>>> fb69e987

    @classmethod
    def parameters(cls):
        parameters = super().parameters()
        parameters.update({
<<<<<<< HEAD
            'topk': NumberField(
                value_type=int, optional=True, min_value=1, default=1000, description="Number of detection candidates."
            ),
        })

        return parameters

    def configure(self):
        super().configure()
        self.topk = self.get_value_from_config('topk')
        if self.raw_output:
            self.processor = YolofOutputProcessor(prob_correct=lambda x: 1.0 / (1.0 + np.exp(-x)))

    def process(self, raw, identifiers, frame_meta):
        """
        Args:
            identifiers: list of input data identifiers
            raw: output of model
            frame_meta: meta info about data processing
        Returns:
            list of DetectionPrediction objects
        """

        raw_outputs = self._extract_predictions(raw, frame_meta)

        self.select_output_blob(raw_outputs)
        predictions = raw_outputs[self.output_blob]
        out_precision = frame_meta[0].get('output_precision', {})
        if self.output_blob in out_precision and predictions.dtype != out_precision[self.output_blob]:
            predictions = predictions.view(out_precision[self.output_blob])

        results = []
        cells = self.cells[0]
        for identifier, prediction, meta in zip(identifiers, predictions, frame_meta):
            input_shape = list(meta.get('input_shape', {'data': (1, 3, 608, 608)}).values())[0]
            prob = prediction[:, self.coords:].flatten()
            prob = self.processor.prob_correct(prob)

            # get first topk
            num_topk = min(self.topk, prediction.shape[0])
            topk_idxs = np.argsort(-prob)
            prob = prob[topk_idxs][:num_topk]
            topk_idxs = topk_idxs[:num_topk]

            # filter out the proposals with low confidence score
            keep_idxs = prob > self.threshold
            prob = prob[keep_idxs]
            topk_idxs = topk_idxs[keep_idxs]
            obj_indx = topk_idxs // self.classes
            class_idx = topk_idxs % self.classes

            labels, scores, x_mins, y_mins, x_maxs, y_maxs = [], [], [], [], [], []
            for ind, obj_ind in enumerate(obj_indx):
                bbox = prediction[:, :self.coords][obj_ind]
                raw_bbox = DetectionBox(bbox[0], bbox[1], bbox[2], bbox[3], prob[ind], prob[ind])
                row = obj_ind // (cells * self.num)
                col = (obj_ind - row * cells * self.num) // self.num
                n = (obj_ind - row * cells * self.num) % self.num
                self.processor.x_normalizer = input_shape[3] // cells
                self.processor.y_normalizer = input_shape[2] // cells
                processed_box = self.processor(raw_bbox, col, row, self.anchors[2 * n:2 * n + 2])

                label = class_idx[ind]

                labels.append(label)
                scores.append(processed_box.confidence)
                x_mins.append(processed_box.x - processed_box.w / 2.0)
                y_mins.append(processed_box.y - processed_box.h / 2.0)
                x_maxs.append(processed_box.x + processed_box.w / 2.0)
                y_maxs.append(processed_box.y + processed_box.h / 2.0)

            results.append(DetectionPrediction(identifier, labels, scores, x_mins, y_mins, x_maxs, y_maxs))

        return results
=======
            'threshold': NumberField(value_type=float, optional=True, min_value=0, default=0.001,
                                     description="Minimal objectiveness score value for valid detections."),
            'num': NumberField(value_type=int, optional=True, min_value=1, default=5,
                               description="Num parameter from DarkNet configuration file."),
            'output_name': StringField(optional=True, default=None, description="Name of output.")
        })
        return parameters

    def configure(self):
        self.threshold = self.get_value_from_config('threshold')
        self.num = self.get_value_from_config('num')
        self.output_name = self.get_value_from_config('output_name')
        if self.output_name is None:
            self.output_name = self.output_blob

    @staticmethod
    def xywh2xyxy(x):
        y = np.copy(x)
        y[:, 0] = x[:, 0] - x[:, 2] / 2
        y[:, 1] = x[:, 1] - x[:, 3] / 2
        y[:, 2] = x[:, 0] + x[:, 2] / 2
        y[:, 3] = x[:, 1] + x[:, 3] / 2
        return y

    def process(self, raw, identifiers, frame_meta):
        result = []
        raw_outputs = self._extract_predictions(raw, frame_meta)

        for identifier, output, meta in zip(identifiers, raw_outputs[self.output_name], frame_meta):
            valid_predictions = output[output[..., 4] > self.threshold]
            valid_predictions[:, 5:] *= valid_predictions[:, 4:5]

            boxes = self.xywh2xyxy(valid_predictions[:, :4])

            i, j = (valid_predictions[:, 5:] > self.threshold).nonzero()
            x_mins, y_mins, x_maxs, y_maxs = boxes[i].T
            scores = valid_predictions[i, j + self.num]

            result.append(DetectionPrediction(
                identifier, j, scores, x_mins, y_mins, x_maxs, y_maxs, meta
            ))
        return result
>>>>>>> fb69e987
<|MERGE_RESOLUTION|>--- conflicted
+++ resolved
@@ -624,20 +624,65 @@
                                                  prob_correct=lambda x: 1.0 / (1.0 + np.exp(-x)))
 
 
-<<<<<<< HEAD
-class YolofAdapter(YoloV3Adapter):
-    __provider__ = 'yolof'
-=======
 class YolorAdapter(Adapter):
     __provider__ = 'yolor'
     prediction_types = (DetectionPrediction, )
->>>>>>> fb69e987
 
     @classmethod
     def parameters(cls):
         parameters = super().parameters()
         parameters.update({
-<<<<<<< HEAD
+            'threshold': NumberField(value_type=float, optional=True, min_value=0, default=0.001,
+                                     description="Minimal objectiveness score value for valid detections."),
+            'num': NumberField(value_type=int, optional=True, min_value=1, default=5,
+                               description="Num parameter from DarkNet configuration file."),
+            'output_name': StringField(optional=True, default=None, description="Name of output.")
+        })
+        return parameters
+
+    def configure(self):
+        self.threshold = self.get_value_from_config('threshold')
+        self.num = self.get_value_from_config('num')
+        self.output_name = self.get_value_from_config('output_name')
+        if self.output_name is None:
+            self.output_name = self.output_blob
+
+    @staticmethod
+    def xywh2xyxy(x):
+        y = np.copy(x)
+        y[:, 0] = x[:, 0] - x[:, 2] / 2
+        y[:, 1] = x[:, 1] - x[:, 3] / 2
+        y[:, 2] = x[:, 0] + x[:, 2] / 2
+        y[:, 3] = x[:, 1] + x[:, 3] / 2
+        return y
+
+    def process(self, raw, identifiers, frame_meta):
+        result = []
+        raw_outputs = self._extract_predictions(raw, frame_meta)
+
+        for identifier, output, meta in zip(identifiers, raw_outputs[self.output_name], frame_meta):
+            valid_predictions = output[output[..., 4] > self.threshold]
+            valid_predictions[:, 5:] *= valid_predictions[:, 4:5]
+
+            boxes = self.xywh2xyxy(valid_predictions[:, :4])
+
+            i, j = (valid_predictions[:, 5:] > self.threshold).nonzero()
+            x_mins, y_mins, x_maxs, y_maxs = boxes[i].T
+            scores = valid_predictions[i, j + self.num]
+
+            result.append(DetectionPrediction(
+                identifier, j, scores, x_mins, y_mins, x_maxs, y_maxs, meta
+            ))
+        return result
+
+
+class YolofAdapter(YoloV3Adapter):
+    __provider__ = 'yolof'
+
+    @classmethod
+    def parameters(cls):
+        parameters = super().parameters()
+        parameters.update({
             'topk': NumberField(
                 value_type=int, optional=True, min_value=1, default=1000, description="Number of detection candidates."
             ),
@@ -711,48 +756,4 @@
 
             results.append(DetectionPrediction(identifier, labels, scores, x_mins, y_mins, x_maxs, y_maxs))
 
-        return results
-=======
-            'threshold': NumberField(value_type=float, optional=True, min_value=0, default=0.001,
-                                     description="Minimal objectiveness score value for valid detections."),
-            'num': NumberField(value_type=int, optional=True, min_value=1, default=5,
-                               description="Num parameter from DarkNet configuration file."),
-            'output_name': StringField(optional=True, default=None, description="Name of output.")
-        })
-        return parameters
-
-    def configure(self):
-        self.threshold = self.get_value_from_config('threshold')
-        self.num = self.get_value_from_config('num')
-        self.output_name = self.get_value_from_config('output_name')
-        if self.output_name is None:
-            self.output_name = self.output_blob
-
-    @staticmethod
-    def xywh2xyxy(x):
-        y = np.copy(x)
-        y[:, 0] = x[:, 0] - x[:, 2] / 2
-        y[:, 1] = x[:, 1] - x[:, 3] / 2
-        y[:, 2] = x[:, 0] + x[:, 2] / 2
-        y[:, 3] = x[:, 1] + x[:, 3] / 2
-        return y
-
-    def process(self, raw, identifiers, frame_meta):
-        result = []
-        raw_outputs = self._extract_predictions(raw, frame_meta)
-
-        for identifier, output, meta in zip(identifiers, raw_outputs[self.output_name], frame_meta):
-            valid_predictions = output[output[..., 4] > self.threshold]
-            valid_predictions[:, 5:] *= valid_predictions[:, 4:5]
-
-            boxes = self.xywh2xyxy(valid_predictions[:, :4])
-
-            i, j = (valid_predictions[:, 5:] > self.threshold).nonzero()
-            x_mins, y_mins, x_maxs, y_maxs = boxes[i].T
-            scores = valid_predictions[i, j + self.num]
-
-            result.append(DetectionPrediction(
-                identifier, j, scores, x_mins, y_mins, x_maxs, y_maxs, meta
-            ))
-        return result
->>>>>>> fb69e987
+        return results