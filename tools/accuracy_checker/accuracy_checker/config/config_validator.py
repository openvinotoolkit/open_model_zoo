--- conflicted
+++ resolved
@@ -62,11 +62,8 @@
         error_message = 'Invalid value "{value}" for {field_uri}'.format(value=value, field_uri=field_uri)
         if reason:
             error_message = '{error_message}: {reason}'.format(error_message=error_message, reason=reason)
-<<<<<<< HEAD
+
         return ConfigError(error_message, value, field_uri)
-=======
-        return ConfigError(error_message)
->>>>>>> 8bcd2f0d
 
 
 class _ExtraArgumentBehaviour(enum.Enum):
