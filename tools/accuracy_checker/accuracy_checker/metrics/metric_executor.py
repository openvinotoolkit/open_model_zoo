"""
Copyright (c) 2018-2021 Intel Corporation

Licensed under the Apache License, Version 2.0 (the "License");
you may not use this file except in compliance with the License.
You may obtain a copy of the License at

      http://www.apache.org/licenses/LICENSE-2.0

Unless required by applicable law or agreed to in writing, software
distributed under the License is distributed on an "AS IS" BASIS,
WITHOUT WARRANTIES OR CONDITIONS OF ANY KIND, either express or implied.
See the License for the specific language governing permissions and
limitations under the License.
"""

import warnings
from collections import namedtuple, OrderedDict

from ..config import ConfigValidator, ConfigError, StringField
from ..presenters import BasePresenter, EvaluationResult
from .metric import Metric, FullDatasetEvaluationMetric
from .metric_profiler import ProfilingExecutor

MetricInstance = namedtuple(
    'MetricInstance', ['name', 'metric_type', 'metric_fn', 'reference', 'abs_threshold', 'rel_threshold', 'presenter']
)


class MetricsExecutor:
    """
    Class for evaluating metrics according to dataset configuration entry.
    """

    def __init__(self, metrics_config, dataset=None, state=None):
        self.state = state or {}
        dataset_name = dataset.name if dataset else ''
        if not metrics_config:
            raise ConfigError('{} dataset config must specify "{}"'.format(dataset_name, 'metrics'))

        self._dataset = dataset
        self.profile_metrics = False if dataset is None else dataset.config.get('_profile', False)
        if self.profile_metrics:
            profiler_type = dataset.config.get('_report_type', 'csv')
            self.profiler = ProfilingExecutor(profile_report_type=profiler_type)
            self.profiler.set_dataset_meta(self._dataset.metadata)

        self.metrics = []
        self.need_store_predictions = False
        for metric_config_entry in metrics_config:
            self.register_metric(metric_config_entry)

    @classmethod
    def parameters(cls):
        return {
            'type': StringField(
                choices=Metric.providers, description="Metric providers: {}".format(", ".join(Metric.providers))
            )
        }

    @property
    def dataset(self):
        return self._dataset

    @dataset.setter
    def _set_dataset(self, dataset):
        self._dataset = dataset

    def update_metrics_on_object(self, annotation, prediction):
        """
        Updates metric value corresponding given annotation and prediction objects.
        """

        metric_results = []

        for metric in self.metrics:
            metric_results.append(metric.metric_fn.submit(annotation, prediction))

        return metric_results

    def update_metrics_on_batch(self, batch_ids, annotation, prediction, profile=False):
        """
        Updates metric value corresponding given batch.

        Args:
            annotation: list of batch number of annotation objects.
            prediction: list of batch number of prediction objects.
        """

        results = OrderedDict()
        profile_results = OrderedDict()

        for input_id, single_annotation, single_prediction in zip(batch_ids, annotation, prediction):
            results[input_id] = self.update_metrics_on_object(single_annotation, single_prediction)
            if profile:
                profile_results[input_id] = self.profiler.get_last_report()

        return results, profile_results

    def iterate_metrics(self, annotations, predictions):
        for name, metric_type, functor, reference, abs_threshold, rel_threshold, presenter in self.metrics:
            yield presenter, EvaluationResult(
                name=name,
                metric_type=metric_type,
                evaluated_value=functor(annotations, predictions),
                reference_value=reference,
                abs_threshold=abs_threshold,
                rel_threshold=rel_threshold,
                meta=functor.meta,
            )

    def register_metric(self, metric_config_entry):
        type_ = 'type'
        identifier = 'name'
        reference = 'reference'
        abs_threshold = 'abs_threshold'
        threshold = 'threshold'
        rel_threshold = 'rel_threshold'
        presenter = 'presenter'
        metric_config_validator = ConfigValidator(
            "metrics", on_extra_argument=ConfigValidator.IGNORE_ON_EXTRA_ARGUMENT,
            fields=self.parameters()
        )
        metric_type = metric_config_entry.get(type_)
        metric_config_validator.validate(metric_config_entry, type_)

        metric_identifier = metric_config_entry.get(identifier, metric_type)
        annotation_source = metric_config_entry.get('annotation_source', '')
        prediction_source = metric_config_entry.get('prediction_source', '')
        metric_kwargs = {}
        if self.profile_metrics:
            profiler = self.profiler.register_profiler_for_metric(
                metric_type, metric_identifier, annotation_source, prediction_source
            )
            metric_kwargs['profiler'] = profiler

        metric_fn = Metric.provide(
            metric_type, metric_config_entry, self.dataset, metric_identifier, state=self.state, **metric_kwargs
        )
        metric_presenter = BasePresenter.provide(metric_config_entry.get(presenter, 'print_scalar'))
        threshold_v = metric_config_entry.get(threshold)
        abs_threshold_v = metric_config_entry.get(abs_threshold)
<<<<<<< HEAD
        reference = metric_config_entry.get(reference)
        if reference is not None and not isinstance(reference, (int, float, dict)):
=======
        reference_v = metric_config_entry.get(reference)
        if reference_v is not None and not isinstance(reference_v, (int, float, dict)):
>>>>>>> 8932eed1
            raise ConfigError(
                'reference value should be represented as number or dictionary with numbers for each submetric'
            )
        if threshold_v is not None and abs_threshold_v is not None:
            warnings.warn(
                f'both threshold and abs_threshold are provided for metric {metric_identifier}. '
                f'threshold will be ignored'
            )
        if abs_threshold_v is None:
            abs_threshold_v = threshold_v
        if threshold_v is not None:
            warnings.warn('threshold option is deprecated. Please use abs_threshold instead', DeprecationWarning)

        self.metrics.append(MetricInstance(
            metric_identifier,
            metric_type,
            metric_fn,
<<<<<<< HEAD
            reference,
=======
            reference_v,
>>>>>>> 8932eed1
            abs_threshold_v,
            metric_config_entry.get(rel_threshold),
            metric_presenter
        ))
        if isinstance(metric_fn, FullDatasetEvaluationMetric):
            self.need_store_predictions = True

    def enable_profiling(self, dataset, report_type=None):
        profiler_type = dataset.config.get('_report_type', 'csv') if report_type is None else report_type
        self.profiler = ProfilingExecutor(profile_report_type=profiler_type)
        self.profiler.set_dataset_meta(self._dataset.metadata)
        for metric in self.metrics:
            annotation_source = metric.metric_fn.config.get('annotation_source', '')
            prediction_source = metric.metric_fn.config.get('prediction_source', '')
            profiler = self.profiler.register_profiler_for_metric(
                metric.metric_type, metric.name, annotation_source, prediction_source
            )
            metric.metric_fn.set_profiler(profiler)

    def get_metric_presenters(self):
        return [metric.presenter for metric in self.metrics]

    def get_metrics_direction(self):
        return {metric.name: metric.metric_fn.meta.get('target', 'higher-better') for metric in self.metrics}

    def get_metrics_attributes(self):
        return {
            metric.name: {
                'direction': metric.metric_fn.meta.get('target', 'higher-better'),
                'type': metric.metric_type
            } for metric in self.metrics
        }

    def set_profiling_dir(self, profiler_dir):
        self.profiler.set_profiling_dir(profiler_dir)

    def set_processing_info(self, processing_info):
        self.profiler.set_executing_info(processing_info)

    def reset(self):
        for metric in self.metrics:
            metric.metric_fn.reset()

    @classmethod
    def validate_config(cls, metrics, fetch_only=False, uri_prefix=''):
        metrics_uri = uri_prefix or 'metrics'
        if not metrics:
            if fetch_only:
                upper_level_uri = (
                    metrics_uri.replace('.metrics', '') if metrics_uri.endswith('.metrics') else metrics_uri
                )
                return [ConfigError("Metrics are not provided", metrics, upper_level_uri)]
        errors = []
        for metric_id, metric in enumerate(metrics):
            metric_uri = '{}.{}'.format(metrics_uri, metric_id)
            errors.extend(Metric.validate_config(metric, fetch_only=fetch_only, uri_prefix=metric_uri))

        return errors<|MERGE_RESOLUTION|>--- conflicted
+++ resolved
@@ -140,13 +140,8 @@
         metric_presenter = BasePresenter.provide(metric_config_entry.get(presenter, 'print_scalar'))
         threshold_v = metric_config_entry.get(threshold)
         abs_threshold_v = metric_config_entry.get(abs_threshold)
-<<<<<<< HEAD
-        reference = metric_config_entry.get(reference)
-        if reference is not None and not isinstance(reference, (int, float, dict)):
-=======
         reference_v = metric_config_entry.get(reference)
         if reference_v is not None and not isinstance(reference_v, (int, float, dict)):
->>>>>>> 8932eed1
             raise ConfigError(
                 'reference value should be represented as number or dictionary with numbers for each submetric'
             )
@@ -164,11 +159,7 @@
             metric_identifier,
             metric_type,
             metric_fn,
-<<<<<<< HEAD
-            reference,
-=======
             reference_v,
->>>>>>> 8932eed1
             abs_threshold_v,
             metric_config_entry.get(rel_threshold),
             metric_presenter
