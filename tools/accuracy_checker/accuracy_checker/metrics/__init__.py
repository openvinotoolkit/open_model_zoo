"""
Copyright (c) 2019 Intel Corporation

Licensed under the Apache License, Version 2.0 (the "License");
you may not use this file except in compliance with the License.
You may obtain a copy of the License at

      http://www.apache.org/licenses/LICENSE-2.0

Unless required by applicable law or agreed to in writing, software
distributed under the License is distributed on an "AS IS" BASIS,
WITHOUT WARRANTIES OR CONDITIONS OF ANY KIND, either express or implied.
See the License for the specific language governing permissions and
limitations under the License.
"""

from .metric_executor import MetricsExecutor
from .metric import Metric, PerImageMetricResult

from .classification import (
    ClassificationAccuracy,
    ClassificationAccuracyClasses,
    ClipAccuracy,
    ClassificationF1Score,
    MetthewsCorrelation
)
from .detection import (DetectionMAP, MissRate, Recall, DetectionAccuracyMetric)
from .reid import CMCScore, ReidMAP, PairwiseAccuracy, PairwiseAccuracySubsets, FaceRecognitionTAFAPairMetric
from .semantic_segmentation import SegmentationAccuracy, SegmentationIOU, SegmentationMeanAccuracy, SegmentationFWAcc
from .character_recognition import CharacterRecognitionAccuracy, LabelLevelRecognitionAccuracy
from .regression import (
    MeanAbsoluteErrorOnInterval,
    MeanSquaredErrorOnInterval,

    MeanAbsoluteError,
    MeanSquaredError,

    RootMeanSquaredErrorOnInterval,
    RootMeanSquaredError,

    FacialLandmarksPerPointNormedError,
    FacialLandmarksNormedError,

    PeakSignalToNoiseRatio,
    StructuralSimilarity,

    AngleError
)
from .multilabel_recognition import MultiLabelRecall, MultiLabelPrecision, MultiLabelAccuracy, F1Score
from .text_detection import (
    FocusedTextLocalizationPrecision,
    FocusedTextLocalizationRecall,
    FocusedTextLocalizationHMean,
    IncidentalSceneTextLocalizationPrecision,
    IncidentalSceneTextLocalizationRecall,
    IncidentalSceneTextLocalizationHMean
)
from .coco_metrics import MSCOCOAveragePrecision, MSCOCORecall, MSCOCOKeypointsPrecision, MSCOCOKeypointsRecall
from .coco_orig_metrics import (
    MSCOCOorigAveragePrecision,
    MSCOCOorigRecall,

    MSCOCOOrigSegmAveragePrecision,
    MSCOCOorigSegmRecall,

    MSCOCOOrigKeyPointsAveragePrecision,
)
from .hit_ratio import HitRatioMetric, NDSGMetric
from .machine_translation import BilingualEvaluationUnderstudy
from .question_answering import ExactMatchScore, ScoreF1
from .mpjpe_multiperson import MpjpeMultiperson
<<<<<<< HEAD
from .vas_metrics import VASFRLFWMetric
=======
from .language_modeling import ScorePerplexity
>>>>>>> 26a84ba5

__all__ = [
    'Metric',
    'MetricsExecutor',
    'PerImageMetricResult',

    'ClassificationAccuracy',
    'ClassificationAccuracyClasses',
    'ClipAccuracy',
    'ClassificationF1Score',

    'DetectionMAP',
    'MissRate',
    'Recall',
    'DetectionAccuracyMetric',

    'CMCScore',
    'ReidMAP',
    'PairwiseAccuracy',
    'PairwiseAccuracySubsets',

    'SegmentationAccuracy',
    'SegmentationIOU',
    'SegmentationMeanAccuracy',
    'SegmentationFWAcc',

    'CharacterRecognitionAccuracy',
    'LabelLevelRecognitionAccuracy',

    'MeanAbsoluteError',
    'MeanSquaredError',
    'MeanAbsoluteErrorOnInterval',
    'MeanSquaredErrorOnInterval',
    'RootMeanSquaredError',
    'RootMeanSquaredErrorOnInterval',
    'FacialLandmarksPerPointNormedError',
    'FacialLandmarksNormedError',
    'PeakSignalToNoiseRatio',
    'StructuralSimilarity',
    'AngleError',

    'MultiLabelAccuracy',
    'MultiLabelRecall',
    'MultiLabelPrecision',
    'F1Score',

    'FocusedTextLocalizationHMean',
    'FocusedTextLocalizationRecall',
    'FocusedTextLocalizationPrecision',
    'IncidentalSceneTextLocalizationPrecision',
    'IncidentalSceneTextLocalizationRecall',
    'IncidentalSceneTextLocalizationHMean',

    'MSCOCOAveragePrecision',
    'MSCOCORecall',
    'MSCOCOKeypointsPrecision',
    'MSCOCOKeypointsRecall',
    'MSCOCOorigAveragePrecision',
    'MSCOCOorigRecall',
    'MSCOCOOrigSegmAveragePrecision',
    'MSCOCOorigSegmRecall',
    'MSCOCOOrigKeyPointsAveragePrecision',

    'HitRatioMetric',
    'NDSGMetric',

    'BilingualEvaluationUnderstudy',

    'ScoreF1',
    'ExactMatchScore',

    'MpjpeMultiperson',

<<<<<<< HEAD
    'VASFRLFWMetric'
=======
    'ScorePerplexity',
>>>>>>> 26a84ba5
]<|MERGE_RESOLUTION|>--- conflicted
+++ resolved
@@ -69,11 +69,7 @@
 from .machine_translation import BilingualEvaluationUnderstudy
 from .question_answering import ExactMatchScore, ScoreF1
 from .mpjpe_multiperson import MpjpeMultiperson
-<<<<<<< HEAD
-from .vas_metrics import VASFRLFWMetric
-=======
 from .language_modeling import ScorePerplexity
->>>>>>> 26a84ba5
 
 __all__ = [
     'Metric',
@@ -94,6 +90,7 @@
     'ReidMAP',
     'PairwiseAccuracy',
     'PairwiseAccuracySubsets',
+    'FaceRecognitionTAFAPairMetric',
 
     'SegmentationAccuracy',
     'SegmentationIOU',
@@ -147,9 +144,5 @@
 
     'MpjpeMultiperson',
 
-<<<<<<< HEAD
-    'VASFRLFWMetric'
-=======
     'ScorePerplexity',
->>>>>>> 26a84ba5
 ]