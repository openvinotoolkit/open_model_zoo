"""
Copyright (c) 2019 Intel Corporation

Licensed under the Apache License, Version 2.0 (the "License");
you may not use this file except in compliance with the License.
You may obtain a copy of the License at

      http://www.apache.org/licenses/LICENSE-2.0

Unless required by applicable law or agreed to in writing, software
distributed under the License is distributed on an "AS IS" BASIS,
WITHOUT WARRANTIES OR CONDITIONS OF ANY KIND, either express or implied.
See the License for the specific language governing permissions and
limitations under the License.
"""

import time
import copy

from ..utils import extract_image_representations, contains_any
from ..dataset import Dataset, DatasetWrapper
from ..launcher import create_launcher, InputFeeder
from ..metrics import MetricsExecutor
from ..postprocessor import PostprocessingExecutor
from ..preprocessor import PreprocessingExecutor
from ..adapters import create_adapter
from ..config import ConfigError
from ..data_readers import BaseReader
from ..progress_reporters import ProgressReporter


class ModelEvaluator:
    def __init__(
            self, launcher, adapter, dataset_config
    ):
        self.launcher = launcher
        self.input_feeder = None
        self.adapter = adapter
        self.dataset_config = dataset_config
        self.preprocessor = None
        self.dataset = None
        self.postprocessor = None
        self.metric_executor = None

        self._annotations = []
        self._predictions = []
        self._metrics_results = []

    @classmethod
    def from_configs(cls, config):
        model_config = config['models'][0]
        dataset_config = model_config['datasets']
        launcher_config = model_config['launchers'][0]
        launcher = create_launcher(launcher_config, delayed_model_loading=True)
        config_adapter = launcher_config.get('adapter')
        adapter = None if not config_adapter else create_adapter(config_adapter, None, None)

        return cls(
            launcher, adapter, dataset_config
        )

    def _get_batch_input(self, batch_input, batch_annotation):
        batch_input = self.preprocessor.process(batch_input, batch_annotation)
        _, batch_meta = extract_image_representations(batch_input)
        filled_inputs = self.input_feeder.fill_inputs(batch_input)

        return filled_inputs, batch_meta

    def process_dataset_async(
            self,
            nreq=None,
            subset=None,
            num_images=None,
            check_progress=False,
            dataset_tag='',
            output_callback=None,
            **kwargs
    ):

        def _process_ready_predictions(batch_raw_predictions, batch_identifiers, batch_meta, adapter):
            if adapter:
                return self.adapter.process(batch_raw_predictions, batch_identifiers, batch_meta)

            return batch_raw_predictions

        def _create_subset(subset, num_images):
            if subset is not None:
                self.dataset.make_subset(ids=subset)
            elif num_images is not None:
                self.dataset.make_subset(end=num_images)

        def _set_number_infer_requests(nreq):
            if nreq is None:
                nreq = self.launcher.auto_num_requests()
            if self.launcher.num_requests != nreq:
                self.launcher.num_requests = nreq

        if self.dataset is None or (dataset_tag and self.dataset.tag != dataset_tag):
            self.select_dataset(dataset_tag)

        self.dataset.batch = self.launcher.batch
        progress_reporter = None

        _create_subset(subset, num_images)
        _set_number_infer_requests(nreq)

        if check_progress:
            progress_reporter = ProgressReporter.provide('print', self.dataset.size)

        dataset_iterator = iter(enumerate(self.dataset))
<<<<<<< HEAD
        if nreq is None:
            nreq = self.launcher.auto_num_requests()
        if self.launcher.num_requests != nreq:
            self.launcher.num_requests = nreq
=======

>>>>>>> 9048cab2
        free_irs = self.launcher.infer_requests
        queued_irs = []
        wait_time = 0.01

        while free_irs or queued_irs:
            self._fill_free_irs(free_irs, queued_irs, dataset_iterator, **kwargs)
            free_irs[:] = []

            ready_irs, queued_irs = self._wait_for_any(queued_irs)
            if ready_irs:
                wait_time = 0.01
                while ready_irs:
                    ready_data = ready_irs.pop(0)
                    (
                        batch_id,
                        batch_input_ids,
                        batch_annotation,
                        batch_identifiers,
                        batch_meta,
                        batch_raw_predictions,
                        ir
                    ) = ready_data
                    batch_predictions = _process_ready_predictions(
                        batch_raw_predictions, batch_identifiers, batch_meta, self.adapter
                    )
                    free_irs.append(ir)
                    annotations, predictions = self.postprocessor.process_batch(batch_annotation, batch_predictions)

                    metrics_result = None
                    if self.metric_executor:
                        metrics_result = self.metric_executor.update_metrics_on_batch(
                            batch_input_ids, annotations, predictions
                        )
                        if self.metric_executor.need_store_predictions:
                            self._annotations.extend(annotations)
                            self._predictions.extend(predictions)

                    if output_callback:
                        output_callback(
                            batch_raw_predictions,
                            metrics_result=metrics_result,
                            element_identifiers=batch_identifiers,
                            dataset_indices=batch_input_ids
                        )

                    if progress_reporter:
                        progress_reporter.update(batch_id, len(batch_predictions))
            else:
                time.sleep(wait_time)
                wait_time = max(wait_time * 2, .16)

        if progress_reporter:
            progress_reporter.finish()

    def select_dataset(self, dataset_tag):
        dataset_attributes = create_dataset_attributes(self.dataset_config, dataset_tag)
        self.dataset, self.metric_executor, self.preprocessor, self.postprocessor = dataset_attributes
        if self.dataset.annotation_reader and self.dataset.annotation_reader.metadata:
            self.adapter.label_map = self.dataset.annotation_reader.metadata.get('label_map')

    def process_dataset(
            self,
            subset=None,
            num_images=None,
            check_progress=False,
            dataset_tag='',
            output_callback=None,
            **kwargs
    ):
        if self.dataset is None or (dataset_tag and self.dataset.tag != dataset_tag):
            self.select_dataset(dataset_tag)
        self.dataset.batch = self.launcher.batch
        progress_reporter = None

        if subset is not None:
            self.dataset.make_subset(ids=subset)

        elif num_images is not None:
            self.dataset.make_subset(end=num_images)

        if check_progress:
            progress_reporter = ProgressReporter.provide('print', self.dataset.size)

        for batch_id, (batch_input_ids, batch_annotation, batch_inputs, batch_identifiers) in enumerate(self.dataset):
            filled_inputs, batch_meta = self._get_batch_input(batch_inputs, batch_annotation)
            batch_raw_predictions = self.launcher.predict(filled_inputs, batch_meta, **kwargs)
            if self.adapter:
                self.adapter.output_blob = self.adapter.output_blob or self.launcher.output_blob
                batch_predictions = self.adapter.process(batch_raw_predictions, batch_identifiers, batch_meta)
            else:
                batch_predictions = batch_raw_predictions

            annotations, predictions = self.postprocessor.process_batch(batch_annotation, batch_predictions, batch_meta)
            metrics_result = None
            if self.metric_executor:
                metrics_result = self.metric_executor.update_metrics_on_batch(batch_input_ids, annotations, predictions)
                if self.metric_executor.need_store_predictions:
                    self._annotations.extend(annotations)
                    self._predictions.extend(predictions)

            if output_callback:
                output_callback(
                    batch_raw_predictions,
                    metrics_result=metrics_result,
                    element_identifiers=batch_identifiers,
                    dataset_indices=batch_input_ids
                )

            if progress_reporter:
                progress_reporter.update(batch_id, len(batch_predictions))

        if progress_reporter:
            progress_reporter.finish()

    @staticmethod
    def _wait_for_any(irs):
        if not irs:
            return [], []

        free_indexes = []
        for ir_id, (_, _, _, _, _, ir) in enumerate(irs):
            if ir.wait(0) == 0:
                free_indexes.append(ir_id)
        result = []
        free_indexes.sort(reverse=True)
        for idx in free_indexes:
            batch_id, batch_input_ids, batch_annotation, batch_identifiers, batch_meta, ir = irs.pop(idx)
            result.append((batch_id, batch_input_ids, batch_annotation, batch_identifiers, batch_meta, ir.outputs, ir))

        return result, irs

    def _fill_free_irs(self, free_irs, queued_irs, dataset_iterator, **kwargs):
        for ir in free_irs:
            try:
                batch_id, (batch_input_ids, batch_annotation, batch_inputs, batch_identifiers) = next(dataset_iterator)
            except StopIteration:
                break

            batch_input, batch_meta = self._get_batch_input(batch_inputs, batch_annotation)
            self.launcher.predict_async(ir, batch_input, batch_meta, **kwargs)
            queued_irs.append((batch_id, batch_input_ids, batch_annotation, batch_identifiers, batch_meta, ir))

        return free_irs, queued_irs

    def compute_metrics(self, print_results=True, ignore_results_formatting=False):
        if not self.metric_executor:
            return []
        if self._metrics_results:
            del self._metrics_results
            self._metrics_results = []

        for result_presenter, evaluated_metric in self.metric_executor.iterate_metrics(
                self._annotations, self._predictions):
            self._metrics_results.append(evaluated_metric)
            if print_results:
                result_presenter.write_result(evaluated_metric, ignore_results_formatting=ignore_results_formatting)
        return self._metrics_results

    def print_metrics_results(self, ignore_results_formatting=False):
        if not self._metrics_results:
            self.compute_metrics(True, ignore_results_formatting)
            return
        result_presenters = self.metric_executor.get_metric_presenters()
        for presenter, metric_result in zip(result_presenters, self._metrics_results):
            presenter.write_results(metric_result, ignore_results_formatting)

    @property
    def metrics_results(self):
        if not self.metrics_results:
            self.compute_metrics(print_results=False)
        computed_metrics = copy.deepcopy(self._metrics_results)
        return computed_metrics

    def load_network(self, network=None):
        self.launcher.load_network(network)
        self.input_feeder = InputFeeder(
            self.launcher.config.get('inputs', []), self.launcher.inputs,
            self.launcher.fit_to_input, self.launcher.default_layout
        )
        if self.adapter:
            self.adapter.output_blob = self.launcher.output_blob

    def load_network_from_ir(self, xml_path, bin_path):
        self.launcher.load_ir(xml_path, bin_path)
        self.input_feeder = InputFeeder(
            self.launcher.config.get('inputs', []), self.launcher.inputs,
            self.launcher.fit_to_input, self.launcher.default_layout
        )
        if self.adapter:
            self.adapter.output_blob = self.launcher.output_blob

    def get_network(self):
        return self.launcher.network

    def reset(self):
        if self.metric_executor:
            self.metric_executor.reset()
        del self._annotations
        del self._predictions
        del self._metrics_results
        self._annotations = []
        self._predictions = []
        self._metrics_results = []
        if self.dataset:
            self.dataset.reset()

    def release(self):
        self.launcher.release()


def create_dataset_attributes(config, tag):
    if isinstance(config, list):
        dataset_config = config[0]
    elif isinstance(config, dict):
        dataset_config = config.get(tag)
        if not dataset_config:
            raise ConfigError('suitable dataset for *{}* not found'.format(tag))
    else:
        raise TypeError('unknown type for config, dictionary or list must be')

    dataset_name = dataset_config['name']
    data_reader_config = dataset_config.get('reader', 'opencv_imread')
    data_source = dataset_config.get('data_source')

    if isinstance(data_reader_config, str):
        data_reader = BaseReader.provide(data_reader_config, data_source)
    elif isinstance(data_reader_config, dict):
        data_reader = BaseReader.provide(data_reader_config['type'], data_source, data_reader_config)
    else:
        raise ConfigError('reader should be dict or string')
    annotation_reader = None
    dataset_meta = {}
    metric_dispatcher = None
    if contains_any(dataset_config, ['annotation', 'annotation_conversion']):
        annotation_reader = Dataset(dataset_config)
        dataset_meta = annotation_reader.metadata
    dataset = DatasetWrapper(data_reader, annotation_reader)
    preprocessor = PreprocessingExecutor(
        dataset_config.get('preprocessing'), dataset_name, dataset_meta
    )
    postprocessor = PostprocessingExecutor(dataset_config.get('postprocessing'), dataset_name, dataset_meta)
    if 'metrics' in dataset_config:
        metric_dispatcher = MetricsExecutor(dataset_config.get('metrics', []), annotation_reader)

    return dataset, metric_dispatcher, preprocessor, postprocessor<|MERGE_RESOLUTION|>--- conflicted
+++ resolved
@@ -108,14 +108,7 @@
             progress_reporter = ProgressReporter.provide('print', self.dataset.size)
 
         dataset_iterator = iter(enumerate(self.dataset))
-<<<<<<< HEAD
-        if nreq is None:
-            nreq = self.launcher.auto_num_requests()
-        if self.launcher.num_requests != nreq:
-            self.launcher.num_requests = nreq
-=======
-
->>>>>>> 9048cab2
+
         free_irs = self.launcher.infer_requests
         queued_irs = []
         wait_time = 0.01
