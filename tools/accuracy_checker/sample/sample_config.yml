models:
  - name: SampLeNet_example

    # list of launchers for your topology.
    launchers:
      # launcher framework (e.g. caffe, openvino)
<<<<<<< HEAD
      - framework: dlsdk
        # device for infer (e.g. for dlsdk cpu, gpu, hetero:cpu,gpu ...)
=======
      - framework: openvino
        # device for infer (e.g. for openvino cpu, gpu, hetero:cpu,gpu ...)
>>>>>>> bf766bd1
        device: CPU
        # model topology file (.xml, .onnx, e.t.c.)
        # path to topology is prefixed with directory, specified in "-m/--models" option
        # If you use dlsdk launcher, you can specify model in source framework format in this case Model Optimizer will be used for getting converted model.
        model:   SampLeNet.xml
        # topology weights binary (*.bin) - optional, can be found automatically based on model path if required
        weights: SampLeNet.bin
        # launcher returns raw result, so it should be converted
        # to an appropriate representation with adapter
        adapter: classification
        # batch size
        batch: 1

    # metrics, preprocessing and postprocessing are typically dataset specific, so dataset field
    # specifies data and all other steps required to validate topology
    # there is typically definitions file, which contains options for common datasets and which is merged
    # during evaluation, but since "sample_dataset" is not used anywhere else, this config contains full definition
    datasets:
      # uniquely distinguishable name for dataset
      # note that all other steps are specific for this dataset only
      # if you need to test topology on multiple datasets, you need to specify
      # every step explicitly for each dataset
      - name: sample_dataset
        # directory where input images are searched.
        # prefixed with directory specified in "-s/--source" option
        data_source: sample_dataset/test
        # parameters for annotation conversion to a common annotation representation format.
        annotation_conversion:
          # specified which annotation converter will be used
          #  In order to do this you need to provide your own annotation converter,
          # i.e. implement BaseFormatConverter interface.
          # All annotation converters are stored in accuracy_checker/annotation_converters directory.
          converter: cifar
          # converter specific parameters.
          # Full range available options you can find in accuracy_checker/annotation_converters/README.md
          # relative paths will be merged with "-s/--source" option
          data_batch_file: cifar-10-batches-py/test_batch
          # cifar stores images as binary file, we should convert them to png in first evaluation.
          # Yo do not need to use these options if you have already converted dataset images.
          convert_images: True
          # path to save converted images.
          converted_images_dir: sample_dataset/test
          # number of classes in the dataset, used for label_map generation
          num_classes: 10

        # list of preprocessing, applied to each image during validation
        # order of entries matters
        preprocessing:
          # resize input image to topology input size
          # you may specify size to which image should be resized
          # via dst_width, dst_height fields
          - type: resize
            size: 32
          # topology is trained on RGB images, but OpenCV reads in BGR
          # thence it must be converted to RGB
          - type: bgr_to_rgb
          # dataset mean and standard deviation
          - type: normalization
            # you may specify precomputed statistics manually or use precomputed values, such as ImageNet as well
            mean: (125.307, 122.961, 113.8575)
            std: (51.5865, 50.847, 51.255)

        # list of metrics, calculated on dataset
        metrics:
          - type: accuracy
            top_k: 1<|MERGE_RESOLUTION|>--- conflicted
+++ resolved
@@ -4,13 +4,8 @@
     # list of launchers for your topology.
     launchers:
       # launcher framework (e.g. caffe, openvino)
-<<<<<<< HEAD
-      - framework: dlsdk
-        # device for infer (e.g. for dlsdk cpu, gpu, hetero:cpu,gpu ...)
-=======
       - framework: openvino
         # device for infer (e.g. for openvino cpu, gpu, hetero:cpu,gpu ...)
->>>>>>> bf766bd1
         device: CPU
         # model topology file (.xml, .onnx, e.t.c.)
         # path to topology is prefixed with directory, specified in "-m/--models" option
