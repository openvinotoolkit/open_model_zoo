#!/usr/bin/env python3

# Copyright (c) 2019 Intel Corporation
#
# Licensed under the Apache License, Version 2.0 (the "License");
# you may not use this file except in compliance with the License.
# You may obtain a copy of the License at
#
#      http://www.apache.org/licenses/LICENSE-2.0
#
# Unless required by applicable law or agreed to in writing, software
# distributed under the License is distributed on an "AS IS" BASIS,
# WITHOUT WARRANTIES OR CONDITIONS OF ANY KIND, either express or implied.
# See the License for the specific language governing permissions and
# limitations under the License.

import argparse
import concurrent.futures
import os
import queue
import re
import string
import subprocess
import sys
import threading

from pathlib import Path

import common


class QueuedOutputContext(common.JobContext):
    def __init__(self, output_queue):
        self._output_queue = output_queue

    def print(self, value, *, end='\n', flush=False):
        self._output_queue.put(value + end)

    def subprocess(self, args, **kwargs):
        with subprocess.Popen(args, stdout=subprocess.PIPE, stderr=subprocess.STDOUT,
                universal_newlines=True, **kwargs) as p:
            for line in p.stdout:
                self._output_queue.put(line)
            return p.wait() == 0


class JobWithQueuedOutput():
    def __init__(self, output_queue, future):
        self._output_queue = output_queue
        self._future = future
        self._future.add_done_callback(lambda future: self._output_queue.put(None))

    def complete(self):
        for fragment in iter(self._output_queue.get, None):
            print(fragment, end='', flush=True) # for simplicity, flush every fragment

        return self._future.result()

    def cancel(self):
        self._future.cancel()


<<<<<<< HEAD
def convert_to_onnx(context, model, output_dir, args):
    context.printf('========= {}Converting {} to ONNX',
                   '(DRY RUN) ' if args.dry_run else '', model.name)
=======
def convert_to_onnx(reporter, model, output_dir, args):
    reporter.print_section_heading('{}Converting {} to ONNX',
        '(DRY RUN) ' if args.dry_run else '', model.name)
>>>>>>> 6ecf6519

    conversion_to_onnx_args = [string.Template(arg).substitute(conv_dir=output_dir / model.subdirectory,
                                                               dl_dir=args.download_dir / model.subdirectory)
                               for arg in model.conversion_to_onnx_args]
    cmd = [str(args.python), str(Path(__file__).absolute().parent / model.converter_to_onnx), *conversion_to_onnx_args]

<<<<<<< HEAD
    context.printf('Conversion to ONNX command: {}', common.command_string(cmd))
    context.printf('')
=======
    reporter.print('Conversion to ONNX command: {}', common.command_string(cmd))
    reporter.print(flush=True)
>>>>>>> 6ecf6519

    success = True if args.dry_run else reporter.job_context.subprocess(cmd)
    reporter.print()

    return success

def num_jobs_arg(value_str):
    if value_str == 'auto':
        return os.cpu_count() or 1

    try:
        value = int(value_str)
        if value > 0: return value
    except ValueError:
        pass

    raise argparse.ArgumentTypeError('must be a positive integer or "auto" (got {!r})'.format(value_str))

def main():
    parser = argparse.ArgumentParser()
    parser.add_argument('-d', '--download_dir', type=Path, metavar='DIR',
        default=Path.cwd(), help='root of the directory tree with downloaded model files')
    parser.add_argument('-o', '--output_dir', type=Path, metavar='DIR',
        help='root of the directory tree to place converted files into')
    parser.add_argument('--name', metavar='PAT[,PAT...]',
        help='convert only models whose names match at least one of the specified patterns')
    parser.add_argument('--list', type=Path, metavar='FILE.LST',
        help='convert only models whose names match at least one of the patterns in the specified file')
    parser.add_argument('--all', action='store_true', help='convert all available models')
    parser.add_argument('--print_all', action='store_true', help='print all available models')
    parser.add_argument('--precisions', metavar='PREC[,PREC...]',
        help='run only conversions that produce models with the specified precisions')
    parser.add_argument('-p', '--python', type=Path, metavar='PYTHON', default=sys.executable,
        help='Python executable to run Model Optimizer with')
    parser.add_argument('--mo', type=Path, metavar='MO.PY',
        help='Model Optimizer entry point script')
    parser.add_argument('--add_mo_arg', dest='extra_mo_args', metavar='ARG', action='append',
        help='Extra argument to pass to Model Optimizer')
    parser.add_argument('--dry_run', action='store_true',
        help='Print the conversion commands without running them')
    parser.add_argument('-j', '--jobs', type=num_jobs_arg, default=1,
        help='number of conversions to run concurrently')

    # aliases for backwards compatibility
    parser.add_argument('--add-mo-arg', dest='extra_mo_args', action='append', help=argparse.SUPPRESS)
    parser.add_argument('--dry-run', action='store_true', help=argparse.SUPPRESS)

    args = parser.parse_args()

    mo_path = args.mo
    if mo_path is None:
        try:
            mo_path = Path(os.environ['INTEL_OPENVINO_DIR']) / 'deployment_tools/model_optimizer/mo.py'
        except KeyError:
            sys.exit('Unable to locate Model Optimizer. '
                + 'Use --mo or run setupvars.sh/setupvars.bat from the OpenVINO toolkit.')

    extra_mo_args = args.extra_mo_args or []

    if args.precisions is None:
        requested_precisions = common.KNOWN_PRECISIONS
    else:
        requested_precisions = set(args.precisions.split(','))
        unknown_precisions = requested_precisions - common.KNOWN_PRECISIONS
        if unknown_precisions:
            sys.exit('Unknown precisions specified: {}.'.format(', '.join(sorted(unknown_precisions))))

    models = common.load_models_from_args(parser, args)

    output_dir = args.download_dir if args.output_dir is None else args.output_dir

    def convert(reporter, model):
        if model.mo_args is None:
            reporter.print_section_heading('Skipping {} (no conversions defined)', model.name)
            reporter.print()
            return True

        model_precisions = requested_precisions & model.precisions
        if not model_precisions:
            reporter.print_section_heading('Skipping {} (all conversions skipped)', model.name)
            reporter.print()
            return True

        model_format = model.framework

        if model.conversion_to_onnx_args:
            if not convert_to_onnx(reporter, model, output_dir, args):
                return False
            model_format = 'onnx'

        expanded_mo_args = [
            string.Template(arg).substitute(dl_dir=args.download_dir / model.subdirectory,
                                            mo_dir=mo_path.parent,
                                            conv_dir=output_dir / model.subdirectory,
                                            config_dir=common.MODEL_ROOT / model.subdirectory)
            for arg in model.mo_args]

        for model_precision in sorted(model_precisions):
            mo_cmd = [str(args.python), '--', str(mo_path),
                '--framework={}'.format(model_format),
                '--data_type={}'.format(model_precision),
                '--output_dir={}'.format(output_dir / model.subdirectory / model_precision),
                '--model_name={}'.format(model.name),
                *expanded_mo_args, *extra_mo_args]

            reporter.print_section_heading('{}Converting {} to IR ({})',
                '(DRY RUN) ' if args.dry_run else '', model.name, model_precision)

<<<<<<< HEAD
            context.printf('Conversion command: {}', common.command_string(mo_cmd))
=======
            reporter.print('Conversion command: {}', common.command_string(mo_cmd))
>>>>>>> 6ecf6519

            if not args.dry_run:
                reporter.print(flush=True)

                if not reporter.job_context.subprocess(mo_cmd):
                    return False

            reporter.print()

        return True

    reporter = common.Reporter(common.DirectOutputContext())

    if args.jobs == 1 or args.dry_run:
        results = [convert(reporter, model) for model in models]
    else:
        with concurrent.futures.ThreadPoolExecutor(args.jobs) as executor:
            def start(model):
                output_queue = queue.Queue()
                queued_reporter = common.Reporter(QueuedOutputContext(output_queue))
                return JobWithQueuedOutput(
                    output_queue, executor.submit(convert, queued_reporter, model))

            jobs = list(map(start, models))

            try:
                results = [job.complete() for job in jobs]
            except:
                for job in jobs: job.cancel()
                raise

    failed_models = [model.name for model, successful in zip(models, results) if not successful]

    if failed_models:
        reporter.print('FAILED:')
        for failed_model_name in failed_models:
            reporter.print(failed_model_name)
        sys.exit(1)

if __name__ == '__main__':
    main()<|MERGE_RESOLUTION|>--- conflicted
+++ resolved
@@ -60,28 +60,17 @@
         self._future.cancel()
 
 
-<<<<<<< HEAD
-def convert_to_onnx(context, model, output_dir, args):
-    context.printf('========= {}Converting {} to ONNX',
-                   '(DRY RUN) ' if args.dry_run else '', model.name)
-=======
 def convert_to_onnx(reporter, model, output_dir, args):
     reporter.print_section_heading('{}Converting {} to ONNX',
         '(DRY RUN) ' if args.dry_run else '', model.name)
->>>>>>> 6ecf6519
 
     conversion_to_onnx_args = [string.Template(arg).substitute(conv_dir=output_dir / model.subdirectory,
                                                                dl_dir=args.download_dir / model.subdirectory)
                                for arg in model.conversion_to_onnx_args]
     cmd = [str(args.python), str(Path(__file__).absolute().parent / model.converter_to_onnx), *conversion_to_onnx_args]
 
-<<<<<<< HEAD
-    context.printf('Conversion to ONNX command: {}', common.command_string(cmd))
-    context.printf('')
-=======
     reporter.print('Conversion to ONNX command: {}', common.command_string(cmd))
     reporter.print(flush=True)
->>>>>>> 6ecf6519
 
     success = True if args.dry_run else reporter.job_context.subprocess(cmd)
     reporter.print()
@@ -190,11 +179,7 @@
             reporter.print_section_heading('{}Converting {} to IR ({})',
                 '(DRY RUN) ' if args.dry_run else '', model.name, model_precision)
 
-<<<<<<< HEAD
-            context.printf('Conversion command: {}', common.command_string(mo_cmd))
-=======
             reporter.print('Conversion command: {}', common.command_string(mo_cmd))
->>>>>>> 6ecf6519
 
             if not args.dry_run:
                 reporter.print(flush=True)
