# Copyright (c) 2019 Intel Corporation
#
# Licensed under the Apache License, Version 2.0 (the "License");
# you may not use this file except in compliance with the License.
# You may obtain a copy of the License at
#
#      http://www.apache.org/licenses/LICENSE-2.0
#
# Unless required by applicable law or agreed to in writing, software
# distributed under the License is distributed on an "AS IS" BASIS,
# WITHOUT WARRANTIES OR CONDITIONS OF ANY KIND, either express or implied.
# See the License for the specific language governing permissions and
# limitations under the License.

import collections
import concurrent.futures
import contextlib
import fnmatch
import json
import platform
import queue
import re
import shlex
import shutil
import subprocess
import sys
import threading
import traceback

from pathlib import Path

import requests
import yaml

DOWNLOAD_TIMEOUT = 5 * 60
MODEL_ROOT = Path(__file__).resolve().parents[2] / 'models'

# make sure to update the documentation if you modify these
KNOWN_FRAMEWORKS = {
    'caffe': None,
    'caffe2': 'caffe2_to_onnx.py',
    'dldt': None,
    'mxnet': None,
    'onnx': None,
    'pytorch': 'pytorch_to_onnx.py',
    'tf': None,
}
KNOWN_PRECISIONS = {
    'FP16', 'FP16-INT1', 'FP16-INT8',
    'FP32', 'FP32-INT1', 'FP32-INT8',
}
KNOWN_TASK_TYPES = {
    'action_recognition',
    'classification',
    'colorization',
    'detection',
    'face_recognition',
    'feature_extraction',
    'head_pose_estimation',
    'human_pose_estimation',
    'image_inpainting',
    'image_processing',
    'instance_segmentation',
    'machine_translation',
    'monocular_depth_estimation',
    'object_attributes',
    'optical_character_recognition',
    'question_answering',
    'semantic_segmentation',
    'sound_classification',
    'speech_recognition',
    'style_transfer',
    'token_recognition',
}

KNOWN_QUANTIZED_PRECISIONS = {p + '-INT8': p for p in ['FP16', 'FP32']}
assert KNOWN_QUANTIZED_PRECISIONS.keys() <= KNOWN_PRECISIONS

RE_MODEL_NAME = re.compile(r'[0-9a-zA-Z._-]+')
RE_SHA256SUM = re.compile(r'[0-9a-fA-F]{64}')


class JobContext:
    def __init__(self):
        self._interrupted = False

    def print(self, value, *, end='\n', file=sys.stdout, flush=False):
        raise NotImplementedError

    def printf(self, format, *args, file=sys.stdout, flush=False):
        self.print(format.format(*args), file=file, flush=flush)

    def subprocess(self, args, **kwargs):
        raise NotImplementedError

    def check_interrupted(self):
        if self._interrupted:
            raise RuntimeError("job interrupted")

    def interrupt(self):
        self._interrupted = True


class DirectOutputContext(JobContext):
    def print(self, value, *, end='\n', file=sys.stdout, flush=False):
        print(value, end=end, file=file, flush=flush)

    def subprocess(self, args, **kwargs):
        return subprocess.run(args, **kwargs).returncode == 0


class QueuedOutputContext(JobContext):
    def __init__(self, output_queue):
        super().__init__()
        self._output_queue = output_queue

    def print(self, value, *, end='\n', file=sys.stdout, flush=False):
        self._output_queue.put((file, value + end))

    def subprocess(self, args, **kwargs):
        with subprocess.Popen(args, stdout=subprocess.PIPE, stderr=subprocess.STDOUT,
                universal_newlines=True, **kwargs) as p:
            for line in p.stdout:
                self._output_queue.put((sys.stdout, line))
            return p.wait() == 0


class JobWithQueuedOutput():
    def __init__(self, context, output_queue, future):
        self._context = context
        self._output_queue = output_queue
        self._future = future
        self._future.add_done_callback(lambda future: self._output_queue.put(None))

    def complete(self):
        for file, fragment in iter(self._output_queue.get, None):
            print(fragment, end='', file=file, flush=True) # for simplicity, flush every fragment

        return self._future.result()

    def cancel(self):
        self._context.interrupt()
        self._future.cancel()


def run_in_parallel(num_jobs, f, work_items):
    with concurrent.futures.ThreadPoolExecutor(num_jobs) as executor:
        def start(work_item):
            output_queue = queue.Queue()
            context = QueuedOutputContext(output_queue)
            return JobWithQueuedOutput(
                context, output_queue, executor.submit(f, context, work_item))

        jobs = list(map(start, work_items))

        try:
            return [job.complete() for job in jobs]
        except:
            for job in jobs: job.cancel()
            raise

EVENT_EMISSION_LOCK = threading.Lock()

class Reporter:
    GROUP_DECORATION = '#' * 16 + '||'
    SECTION_DECORATION = '=' * 10
    ERROR_DECORATION = '#' * 10

    def __init__(self, job_context, *,
            enable_human_output=True, enable_json_output=False, event_context={}):
        self.job_context = job_context
        self.enable_human_output = enable_human_output
        self.enable_json_output = enable_json_output
        self.event_context = event_context

    def print_group_heading(self, format, *args):
        if not self.enable_human_output: return
        self.job_context.printf('{} {} {}',
            self.GROUP_DECORATION, format.format(*args), self.GROUP_DECORATION[::-1])
        self.job_context.print('')

    def print_section_heading(self, format, *args):
        if not self.enable_human_output: return
        self.job_context.printf('{} {}', self.SECTION_DECORATION, format.format(*args), flush=True)

    def print_progress(self, format, *args):
        if not self.enable_human_output: return
        self.job_context.print(format.format(*args), end='\r' if sys.stdout.isatty() else '\n', flush=True)

    def end_progress(self):
        if not self.enable_human_output: return
        if sys.stdout.isatty():
            self.job_context.print('')

    def print(self, format='', *args, flush=False):
        if not self.enable_human_output: return
        self.job_context.printf(format, *args, flush=flush)

    def log_warning(self, format, *args, exc_info=False):
        if exc_info:
            self.job_context.print(traceback.format_exc(), file=sys.stderr, end='')
        self.job_context.printf("{} Warning: {}", self.ERROR_DECORATION, format.format(*args), file=sys.stderr)

    def log_error(self, format, *args, exc_info=False):
        if exc_info:
            self.job_context.print(traceback.format_exc(), file=sys.stderr, end='')
        self.job_context.printf("{} Error: {}", self.ERROR_DECORATION, format.format(*args), file=sys.stderr)

    def log_details(self, format, *args):
        print(self.ERROR_DECORATION, '    ', format.format(*args), file=sys.stderr)

    def emit_event(self, type, **kwargs):
        if not self.enable_json_output: return

        # We don't print machine-readable output through the job context, because
        # we don't want it to be serialized. If we serialize it, then the consumer
        # will lose information about the order of events, and we don't want that to happen.
        # Instead, we emit events directly to stdout, but use a lock to ensure that
        # JSON texts don't get interleaved.
        with EVENT_EMISSION_LOCK:
            json.dump({'$type': type, **self.event_context, **kwargs}, sys.stdout, indent=None)
            print()

    def with_event_context(self, **kwargs):
        return Reporter(
            self.job_context,
            enable_human_output=self.enable_human_output,
            enable_json_output=self.enable_json_output,
            event_context={**self.event_context, **kwargs},
        )

class DeserializationError(Exception):
    def __init__(self, problem, contexts=()):
        super().__init__(': '.join(contexts + (problem,)))
        self.problem = problem
        self.contexts = contexts

@contextlib.contextmanager
def deserialization_context(context):
    try:
        yield None
    except DeserializationError as exc:
        raise DeserializationError(exc.problem, (context,) + exc.contexts) from exc

def validate_string(context, value):
    if not isinstance(value, str):
        raise DeserializationError('{}: expected a string, got {!r}'.format(context, value))
    return value

def validate_string_enum(context, value, known_values):
    str_value = validate_string(context, value)
    if str_value not in known_values:
        raise DeserializationError('{}: expected one of {!r}, got {!r}'.format(context, known_values, value))
    return str_value

def validate_relative_path(context, value):
    path = Path(validate_string(context, value))

    if path.anchor or '..' in path.parts:
        raise DeserializationError('{}: disallowed absolute path or parent traversal'.format(context))

    return path

def validate_nonnegative_int(context, value):
    if not isinstance(value, int) or value < 0:
        raise DeserializationError(
            '{}: expected a non-negative integer, got {!r}'.format(context, value))
    return value

class TaggedBase:
    @classmethod
    def deserialize(cls, value):
        try:
            return cls.types[value['$type']].deserialize(value)
        except KeyError:
            raise DeserializationError('Unknown "$type": "{}"'.format(value['$type']))

class FileSource(TaggedBase):
    RE_CONTENT_RANGE_VALUE = re.compile(r'bytes (\d+)-\d+/(?:\d+|\*)')

    types = {}

    @classmethod
    def deserialize(cls, source):
        if isinstance(source, str):
            source = {'$type': 'http', 'url': source}
        return super().deserialize(source)

<<<<<<< HEAD
=======
class FileSourceHttp(FileSource):
    RE_CONTENT_RANGE_VALUE = re.compile(r'bytes (\d+)-\d+/(?:\d+|\*)')

    def __init__(self, url):
        self.url = url

    def __str__(self):
        return str(self.url)

>>>>>>> 245ab775
    @classmethod
    def http_range_headers(cls, offset):
        if offset == 0:
            return {}

        return {
            'Accept-Encoding': 'identity',
            'Range': 'bytes={}-'.format(offset),
        }

    @classmethod
    def handle_http_response(cls, response, chunk_size):
        if response.status_code == requests.codes.partial_content:
            match = cls.RE_CONTENT_RANGE_VALUE.fullmatch(response.headers.get('Content-Range', ''))
            if not match:
                # invalid range reply; return a negative offset to make
                # the download logic restart the download.
                return None, -1

            return response.iter_content(chunk_size=chunk_size), int(match.group(1))

        # either we didn't ask for a range, or the server doesn't support ranges

        if 'Content-Range' in response.headers:
            # non-partial responses aren't supposed to have range information
            return None, -1

        return response.iter_content(chunk_size=chunk_size), 0


class FileSourceHttp(FileSource):
    def __init__(self, url):
        self.url = url

    @classmethod
    def deserialize(cls, source):
        return cls(validate_string('"url"', source['url']))

    def start_download(self, session, chunk_size, offset):
        response = session.get(self.url, stream=True, timeout=DOWNLOAD_TIMEOUT,
            headers=self.http_range_headers(offset))
        response.raise_for_status()

        return self.handle_http_response(response, chunk_size)

FileSource.types['http'] = FileSourceHttp

class FileSourceGoogleDrive(FileSource):
    URL = 'https://docs.google.com/uc?export=download'

    def __init__(self, id):
        self.id = id

    def __str__(self):
        return str(self.URL + '&id=%s' % self.id)

    @classmethod
    def deserialize(cls, source):
        return cls(validate_string('"id"', source['id']))

    def start_download(self, session, chunk_size, offset):
<<<<<<< HEAD
        range_headers = self.http_range_headers(offset)
        URL = 'https://docs.google.com/uc?export=download'
        response = session.get(URL, params={'id' : self.id}, headers=range_headers,
            stream=True, timeout=DOWNLOAD_TIMEOUT)
=======
        # for now the offset is ignored; TODO: try to implement resumption

        response = session.get(self.URL, params={'id' : self.id}, stream=True, timeout=DOWNLOAD_TIMEOUT)
>>>>>>> 245ab775
        response.raise_for_status()

        for key, value in response.cookies.items():
            if key.startswith('download_warning'):
                params = {'id': self.id, 'confirm': value}
<<<<<<< HEAD
                response = session.get(URL, params=params, headers=range_headers,
                    stream=True, timeout=DOWNLOAD_TIMEOUT)
=======
                response = session.get(self.URL, params=params, stream=True, timeout=DOWNLOAD_TIMEOUT)
>>>>>>> 245ab775
                response.raise_for_status()

        return self.handle_http_response(response, chunk_size)

FileSource.types['google_drive'] = FileSourceGoogleDrive

class ModelFile:
    def __init__(self, name, size, sha256, source):
        self.name = name
        self.size = size
        self.sha256 = sha256
        self.source = source

    @classmethod
    def deserialize(cls, file):
        name = validate_relative_path('"name"', file['name'])

        with deserialization_context('In file "{}"'.format(name)):
            size = validate_nonnegative_int('"size"', file['size'])

            sha256 = validate_string('"sha256"', file['sha256'])

            if not RE_SHA256SUM.fullmatch(sha256):
                raise DeserializationError(
                    '"sha256": got invalid hash {!r}'.format(sha256))

            with deserialization_context('"source"'):
                source = FileSource.deserialize(file['source'])

            return cls(name, size, sha256, source)

class Postproc(TaggedBase):
    types = {}

class PostprocRegexReplace(Postproc):
    def __init__(self, file, pattern, replacement, count):
        self.file = file
        self.pattern = pattern
        self.replacement = replacement
        self.count = count

    @classmethod
    def deserialize(cls, postproc):
        return cls(
            validate_relative_path('"file"', postproc['file']),
            re.compile(validate_string('"pattern"', postproc['pattern'])),
            validate_string('"replacement"', postproc['replacement']),
            validate_nonnegative_int('"count"', postproc.get('count', 0)),
        )

    def apply(self, reporter, output_dir):
        postproc_file = output_dir / self.file

        reporter.print_section_heading('Replacing text in {}', postproc_file)

        postproc_file_text = postproc_file.read_text()

        orig_file = postproc_file.with_name(postproc_file.name + '.orig')
        if not orig_file.exists():
            postproc_file.replace(orig_file)

        postproc_file_text, num_replacements = self.pattern.subn(
            self.replacement, postproc_file_text, count=self.count)

        if num_replacements == 0:
            raise RuntimeError('Invalid pattern: no occurrences found')

        if self.count != 0 and num_replacements != self.count:
            raise RuntimeError('Invalid pattern: expected at least {} occurrences, but only {} found'.format(
                self.count, num_replacements))

        postproc_file.write_text(postproc_file_text)

Postproc.types['regex_replace'] = PostprocRegexReplace

class PostprocUnpackArchive(Postproc):
    def __init__(self, file, format):
        self.file = file
        self.format = format

    @classmethod
    def deserialize(cls, postproc):
        return cls(
            validate_relative_path('"file"', postproc['file']),
            validate_string('"format"', postproc['format']),
        )

    def apply(self, reporter, output_dir):
        postproc_file = output_dir / self.file

        reporter.print_section_heading('Unpacking {}', postproc_file)

        shutil.unpack_archive(str(postproc_file), str(output_dir), self.format)
        postproc_file.unlink()  # Remove the archive

Postproc.types['unpack_archive'] = PostprocUnpackArchive

class Model:
    def __init__(self, name, subdirectory, files, postprocessing, mo_args, quantizable, framework,
                 description, license_url, precisions, task_type, conversion_to_onnx_args):
        self.name = name
        self.subdirectory = subdirectory
        self.files = files
        self.postprocessing = postprocessing
        self.mo_args = mo_args
        self.quantizable = quantizable
        self.framework = framework
        self.description = description
        self.license_url = license_url
        self.precisions = precisions
        self.task_type = task_type
        self.conversion_to_onnx_args = conversion_to_onnx_args
        self.converter_to_onnx = KNOWN_FRAMEWORKS[framework]

    @classmethod
    def deserialize(cls, model, name, subdirectory):
        with deserialization_context('In model "{}"'.format(name)):
            if not RE_MODEL_NAME.fullmatch(name):
                raise DeserializationError('Invalid name, must consist only of letters, digits or ._-')

            files = []
            file_names = set()

            for file in model['files']:
                files.append(ModelFile.deserialize(file))

                if files[-1].name in file_names:
                    raise DeserializationError(
                        'Duplicate file name "{}"'.format(files[-1].name))
                file_names.add(files[-1].name)

            postprocessing = []

            for i, postproc in enumerate(model.get('postprocessing', [])):
                with deserialization_context('"postprocessing" #{}'.format(i)):
                    postprocessing.append(Postproc.deserialize(postproc))

            framework = validate_string_enum('"framework"', model['framework'], KNOWN_FRAMEWORKS.keys())

            conversion_to_onnx_args = model.get('conversion_to_onnx_args', None)
            if KNOWN_FRAMEWORKS[framework]:
                if not conversion_to_onnx_args:
                    raise DeserializationError('"conversion_to_onnx_args" is absent. '
                                               'Framework "{}" is supported only by conversion to ONNX.'
                                               .format(framework))
                conversion_to_onnx_args = [validate_string('"conversion_to_onnx_args" #{}'.format(i), arg)
                                           for i, arg in enumerate(model['conversion_to_onnx_args'])]
            else:
                if conversion_to_onnx_args:
                    raise DeserializationError('Conversion to ONNX not supported for "{}" framework'.format(framework))

            if 'model_optimizer_args' in model:
                mo_args = [validate_string('"model_optimizer_args" #{}'.format(i), arg)
                    for i, arg in enumerate(model['model_optimizer_args'])]

                precisions = {'FP16', 'FP32'}
            else:
                if framework != 'dldt':
                    raise DeserializationError('Model not in IR format, but no conversions defined')

                mo_args = None

                files_per_precision = {}

                for file in files:
                    if len(file.name.parts) != 2:
                        raise DeserializationError('Can\'t derive precision from file name {!r}'.format(file.name))
                    p = file.name.parts[0]
                    if p not in KNOWN_PRECISIONS:
                        raise DeserializationError(
                            'Unknown precision {!r} derived from file name {!r}, expected one of {!r}'.format(
                                p, file.name, KNOWN_PRECISIONS))
                    files_per_precision.setdefault(p, set()).add(file.name.parts[1])

                for precision, precision_files in files_per_precision.items():
                    for ext in ['xml', 'bin']:
                        if (name + '.' + ext) not in precision_files:
                            raise DeserializationError('No {} file for precision "{}"'.format(ext.upper(), precision))

                precisions = set(files_per_precision.keys())

            quantizable = model.get('quantizable', False)
            if not isinstance(quantizable, bool):
                raise DeserializationError('"quantizable": expected a boolean, got {!r}'.format(quantizable))

            description = validate_string('"description"', model['description'])

            license_url = validate_string('"license"', model['license'])

            task_type = validate_string_enum('"task_type"', model['task_type'], KNOWN_TASK_TYPES)

            return cls(name, subdirectory, files, postprocessing, mo_args, quantizable, framework,
                description, license_url, precisions, task_type, conversion_to_onnx_args)

def load_models(args):
    models = []
    model_names = set()

    for config_path in sorted(MODEL_ROOT.glob('**/model.yml')):
        subdirectory = config_path.parent.relative_to(MODEL_ROOT)

        with config_path.open('rb') as config_file, \
                deserialization_context('In config "{}"'.format(config_path)):

            model = yaml.safe_load(config_file)

            for bad_key in ['name', 'subdirectory']:
                if bad_key in model:
                    raise DeserializationError('Unsupported key "{}"'.format(bad_key))

            models.append(Model.deserialize(model, subdirectory.name, subdirectory))

            if models[-1].name in model_names:
                raise DeserializationError(
                    'Duplicate model name "{}"'.format(models[-1].name))
            model_names.add(models[-1].name)

    return models

def load_models_or_die(args):
    try:
        return load_models(args)
    except DeserializationError as e:
        indent = '    '

        for i, context in enumerate(e.contexts):
            print(indent * i + context + ':', file=sys.stderr)
        print(indent * len(e.contexts) + e.problem, file=sys.stderr)
        sys.exit(1)

# requires the --print_all, --all, --name and --list arguments to be in `args`
def load_models_from_args(parser, args):
    if args.print_all:
        for model in load_models_or_die(args):
            print(model.name)
        sys.exit()

    filter_args_count = sum([args.all, args.name is not None, args.list is not None])

    if filter_args_count > 1:
        parser.error('at most one of "--all", "--name" or "--list" can be specified')

    if filter_args_count == 0:
        parser.error('one of "--print_all", "--all", "--name" or "--list" must be specified')

    all_models = load_models_or_die(args)

    if args.all:
        return all_models
    elif args.name is not None or args.list is not None:
        if args.name is not None:
            patterns = args.name.split(',')
        else:
            patterns = []
            with args.list.open() as list_file:
                for list_line in list_file:
                    tokens = shlex.split(list_line, comments=True)
                    if not tokens: continue

                    patterns.append(tokens[0])
                    # For now, ignore any other tokens in the line.
                    # We might use them as additional parameters later.

        models = collections.OrderedDict() # deduplicate models while preserving order

        for pattern in patterns:
            matching_models = [model for model in all_models
                if fnmatch.fnmatchcase(model.name, pattern)]

            if not matching_models:
                sys.exit('No matching models: "{}"'.format(pattern))

            for model in matching_models:
                models[model.name] = model

        return list(models.values())

def quote_arg_windows(arg):
    if not arg: return '""'
    if not re.search(r'\s|"', arg): return arg
    # On Windows, only backslashes that precede a quote or the end of the argument must be escaped.
    return '"' + re.sub(r'(\\+)$', r'\1\1', re.sub(r'(\\*)"', r'\1\1\\"', arg)) + '"'

if platform.system() == 'Windows':
    quote_arg = quote_arg_windows
else:
    quote_arg = shlex.quote

def command_string(args):
    return ' '.join(map(quote_arg, args))<|MERGE_RESOLUTION|>--- conflicted
+++ resolved
@@ -286,18 +286,6 @@
             source = {'$type': 'http', 'url': source}
         return super().deserialize(source)
 
-<<<<<<< HEAD
-=======
-class FileSourceHttp(FileSource):
-    RE_CONTENT_RANGE_VALUE = re.compile(r'bytes (\d+)-\d+/(?:\d+|\*)')
-
-    def __init__(self, url):
-        self.url = url
-
-    def __str__(self):
-        return str(self.url)
-
->>>>>>> 245ab775
     @classmethod
     def http_range_headers(cls, offset):
         if offset == 0:
@@ -332,6 +320,9 @@
     def __init__(self, url):
         self.url = url
 
+    def __str__(self):
+        return self.url
+
     @classmethod
     def deserialize(cls, source):
         return cls(validate_string('"url"', source['url']))
@@ -359,27 +350,16 @@
         return cls(validate_string('"id"', source['id']))
 
     def start_download(self, session, chunk_size, offset):
-<<<<<<< HEAD
         range_headers = self.http_range_headers(offset)
-        URL = 'https://docs.google.com/uc?export=download'
-        response = session.get(URL, params={'id' : self.id}, headers=range_headers,
+        response = session.get(self.URL, params={'id' : self.id}, headers=range_headers,
             stream=True, timeout=DOWNLOAD_TIMEOUT)
-=======
-        # for now the offset is ignored; TODO: try to implement resumption
-
-        response = session.get(self.URL, params={'id' : self.id}, stream=True, timeout=DOWNLOAD_TIMEOUT)
->>>>>>> 245ab775
         response.raise_for_status()
 
         for key, value in response.cookies.items():
             if key.startswith('download_warning'):
                 params = {'id': self.id, 'confirm': value}
-<<<<<<< HEAD
                 response = session.get(URL, params=params, headers=range_headers,
                     stream=True, timeout=DOWNLOAD_TIMEOUT)
-=======
-                response = session.get(self.URL, params=params, stream=True, timeout=DOWNLOAD_TIMEOUT)
->>>>>>> 245ab775
                 response.raise_for_status()
 
         return self.handle_http_response(response, chunk_size)
