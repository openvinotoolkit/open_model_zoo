--- conflicted
+++ resolved
@@ -24,11 +24,7 @@
 from openvino.model_zoo.download_engine import cache, file_source, postprocessing, validation
 
 RE_MODEL_NAME = re.compile(r'[0-9a-zA-Z._-]+')
-<<<<<<< HEAD
-EXCLUDED_MODELS = ['hybrid-cs-model-mri']
-=======
-EXCLUDED_MODELS = ['detr-resnet50']
->>>>>>> df1817af
+EXCLUDED_MODELS = []
 
 class ModelFile:
     def __init__(self, name, size, checksum, source):
