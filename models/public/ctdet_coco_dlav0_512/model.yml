# Copyright (c) 2022 Intel Corporation
#
# Licensed under the Apache License, Version 2.0 (the "License");
# you may not use this file except in compliance with the License.
# You may obtain a copy of the License at
#
#      http://www.apache.org/licenses/LICENSE-2.0
#
# Unless required by applicable law or agreed to in writing, software
# distributed under the License is distributed on an "AS IS" BASIS,
# WITHOUT WARRANTIES OR CONDITIONS OF ANY KIND, either express or implied.
# See the License for the specific language governing permissions and
# limitations under the License.

description: >-
  CenterNet object detection model "ctdet_coco_dlav0_512" originally trained with
  PyTorch*. CenterNet models an object as a single point - the center point of its
  bounding box and uses keypoint estimation to find center points and regresses to
  object size. For details see paper <https://arxiv.org/abs/1904.07850>, repository
  <https://github.com/xingyizhou/CenterNet/>.
task_type: detection
files:
  - name: ctdet_coco_dlav0_1x.pth
    size: 221889662
<<<<<<< HEAD
    sha256: 23a4ff7102c47c427bc1f24cec2059b8d837a0253363978d467a70e643b699d3
=======
    checksum: 74565ead2d6c42738f90c0c23abaca04048c9156fdd548130a6b9df94786a6d964b8d6f548a0a44208885243314eea64
>>>>>>> 51fad067
    original_source:
      $type: google_drive
      id: 18yBxWOlhTo32_swSug_HM4q3BeWgxp_N
    source: https://storage.openvinotoolkit.org/repositories/open_model_zoo/public/2022.1/ctdet_coco_dlav0_512/ctdet_coco_dlav0_1x.pth
  - name: CenterNet/src/lib/models/model.py
    size: 3415
    checksum: 470f5591048628d23768d9422d9f960855190d092e31370c0dcdcb73d200adbfa9fa64ab5836ed83d171f1b6a6041147
    source: https://github.com/xingyizhou/CenterNet/raw/8ef87b433529ac8f8bd4f95707f6bc05052c55e9/src/lib/models/model.py
  - name: CenterNet/src/lib/models/networks/dlav0.py
    size: 22682
    checksum: 7b8ced5f89807a8a662917b105a26e5c8107ead638ba9f9ef8bc3e4b893ae10e3c69506960c4602ba5188ff70a7cb075
    source: https://github.com/xingyizhou/CenterNet/raw/8ef87b433529ac8f8bd4f95707f6bc05052c55e9/src/lib/models/networks/dlav0.py
  - name: CenterNet/src/lib/opts.py
    size: 18696
    checksum: d002e405f083412de4e5f9b4df56aab695ca6efde9ba1e8d2230dcbee4e64b171d87ab344fe324530ff547cbcc5fbbd2
    source: https://github.com/xingyizhou/CenterNet/raw/8ef87b433529ac8f8bd4f95707f6bc05052c55e9/src/lib/opts.py
postprocessing:
  # disable imports and usages of components we don't need
  - $type: regex_replace
    file: CenterNet/src/lib/models/model.py
    pattern: 'from \.networks\.(msra_resnet|pose_dla_dcn|resnet_dcn|large_hourglass)\b'
    replacement: '# \g<0>'
  - $type: regex_replace
    file: CenterNet/src/lib/models/model.py
    pattern: '''(res|dla|resdcn|hourglass)'''
    replacement: '# \g<0>'
  # disable downloading of weights for the DLA model (they aren't needed)
  - $type: regex_replace
    file: CenterNet/src/lib/models/networks/dlav0.py
    pattern: (?m)pretrained=True,$
    replacement: pretrained=False,
conversion_to_onnx_args:
  - --model-path=$config_dir
  - --model-path=$dl_dir/CenterNet/src/lib
  - --import-module=model
  - --model-name=ctdet_dlav0_34
  - --model-param=weights_path=r"$dl_dir/ctdet_coco_dlav0_1x.pth"
  - --input-names=input.1
  - --input-shapes=1,3,512,512
  - --output-names=center_heatmap,width_height,regression
  - --output-file=$conv_dir/ctdet_coco_dlav0_512.onnx
input_info:
  - name: input.1
    shape: [1, 3, 512, 512]
    layout: NCHW
model_optimizer_args:
  - --mean_values=input.1[104.04, 113.985, 119.85]
  - --scale_values=input.1[73.695, 69.87, 70.89]
  - --output=center_heatmap,width_height,regression
  - --input_model=$conv_dir/ctdet_coco_dlav0_512.onnx
framework: pytorch
quantizable: true
license: https://raw.githubusercontent.com/xingyizhou/CenterNet/master/LICENSE<|MERGE_RESOLUTION|>--- conflicted
+++ resolved
@@ -22,11 +22,7 @@
 files:
   - name: ctdet_coco_dlav0_1x.pth
     size: 221889662
-<<<<<<< HEAD
-    sha256: 23a4ff7102c47c427bc1f24cec2059b8d837a0253363978d467a70e643b699d3
-=======
     checksum: 74565ead2d6c42738f90c0c23abaca04048c9156fdd548130a6b9df94786a6d964b8d6f548a0a44208885243314eea64
->>>>>>> 51fad067
     original_source:
       $type: google_drive
       id: 18yBxWOlhTo32_swSug_HM4q3BeWgxp_N
