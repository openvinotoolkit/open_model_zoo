# fastseg-small

## Use Case and High-Level Description

fastseg-small is an accurate real-time semantic segmentation model, pretrained on [Cityscapes](https://www.cityscapes-dataset.com) dataset for 19 object classes, listed in `<omz_dir>/data/dataset_classes/cityscapes_19cl.txt` file. See Cityscapes classes [definition](https://www.cityscapes-dataset.com/dataset-overview) for more details. The model was built on MobileNetV3 small backbone and modified segmentation head based on LR-ASPP. This model can be used for efficient segmentation on a variety of real-world street images. For model implementation details see original [repository](https://github.com/ekzhang/fastseg).

## Specification

| Metric            | Value                |
|-------------------|----------------------|
| Type              | Semantic segmentation|
| GOps            | 69.2204              |
| MParams           | 1.1                  |
| Source framework  | PyTorch\*            |

## Accuracy

| Metric | Value |
| ------ | ----- |
| mean_iou  | 67.15%|

## Input

### Original model

Image, name: `input0`, shape: `1, 3, 1024, 2048`, format: `B, C, H, W`,
   where:
    - `B` - batch size
    - `C` - number of channels
    - `H` - image height
    - `W` - image width

   Expected color order: RGB.
Mean values: [123.675, 116.28, 103.53], scale values: [58.395, 57.12, 57.375]

### Converted Model

Image, name: `input0`, shape: `1, 3, 1024, 2048`, format: `B, C, H, W`,
   where:
    - `B` - batch size
    - `C` - number of channels
    - `H` - image height
    - `W` - image width

   Expected color order: BGR.

## Output

### Original Model

Float values, which represent scores of a predicted class for each image pixel. The model was trained on Cityscapes dataset with 19 categories of objects. Name: `output0`, shape: `1, 19, 1024, 2048` in `B, N, H, W` format, where
    - `B` - batch size
    - `N` - number of classes
    - `H` - image height
    - `W` - image width

### Converted Model

Float values, which represent scores of a predicted class for each image pixel. The model was trained on Cityscapes dataset with 19 categories of objects. Name: `output0`, shape: `1, 19, 1024, 2048` in `B, N, H, W` format, where
    - `B` - batch size
    - `N` - number of classes
    - `H` - image height
    - `W` - image width
<<<<<<< HEAD
=======

## Download a Model and Convert it into Inference Engine Format

You can download models and if necessary convert them into Inference Engine format using the [Model Downloader and other automation tools](../../../tools/downloader/README.md) as shown in the examples below.

An example of using the Model Downloader:
```
python3 <omz_dir>/tools/downloader/downloader.py --name <model_name>
```

An example of using the Model Converter:
```
python3 <omz_dir>/tools/downloader/converter.py --name <model_name>
```
>>>>>>> 0ae056c5

## Legal Information

The original model is distributed under the following
[license](https://raw.githubusercontent.com/ekzhang/fastseg/master/LICENSE.txt):

```
MIT License

Copyright (c) 2020 Eric Zhang

Permission is hereby granted, free of charge, to any person obtaining a copy
of this software and associated documentation files (the "Software"), to deal
in the Software without restriction, including without limitation the rights
to use, copy, modify, merge, publish, distribute, sublicense, and/or sell
copies of the Software, and to permit persons to whom the Software is
furnished to do so, subject to the following conditions:

The above copyright notice and this permission notice shall be included in all
copies or substantial portions of the Software.

THE SOFTWARE IS PROVIDED "AS IS", WITHOUT WARRANTY OF ANY KIND, EXPRESS OR
IMPLIED, INCLUDING BUT NOT LIMITED TO THE WARRANTIES OF MERCHANTABILITY,
FITNESS FOR A PARTICULAR PURPOSE AND NONINFRINGEMENT. IN NO EVENT SHALL THE
AUTHORS OR COPYRIGHT HOLDERS BE LIABLE FOR ANY CLAIM, DAMAGES OR OTHER
LIABILITY, WHETHER IN AN ACTION OF CONTRACT, TORT OR OTHERWISE, ARISING FROM,
OUT OF OR IN CONNECTION WITH THE SOFTWARE OR THE USE OR OTHER DEALINGS IN THE
SOFTWARE.
```<|MERGE_RESOLUTION|>--- conflicted
+++ resolved
@@ -61,8 +61,6 @@
     - `N` - number of classes
     - `H` - image height
     - `W` - image width
-<<<<<<< HEAD
-=======
 
 ## Download a Model and Convert it into Inference Engine Format
 
@@ -77,7 +75,6 @@
 ```
 python3 <omz_dir>/tools/downloader/converter.py --name <model_name>
 ```
->>>>>>> 0ae056c5
 
 ## Legal Information
 
