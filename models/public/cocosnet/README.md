--- conflicted
+++ resolved
@@ -19,11 +19,7 @@
 Metrics were calculated between generated images by model and real validation images from ADE20k dataset.
 For some GAN metrics (IS and FID) you need to use classification model as verification network.
 In our case it is [Inception-V3](../googlenet-v3/README.md) model.
-<<<<<<< HEAD
-For details, please check Accuracy Checker `<omz_dir>/models/public/cocosnet/accuracy-check-pipelined.yml`.
-=======
 For details, please check Accuracy Checker config `<omz_dir>/models/public/cocosnet/accuracy-check-pipelined.yml`.
->>>>>>> 52a13c41
 
 | Metric | Original model | Converted model |
 | ------ | -------------- | --------------- |
