# i3d-rgb-tf

## Use Case and High-Level Description

The `i3d-rgb-tf` is a model for video classification, based on paper ["Quo Vadis, Action Recognition? A New Model and the Kinetics Dataset"](https://arxiv.org/abs/1705.07750). This model use RGB input stream and trained on Kinetics-400 dataset. Additionally, this model has initialize values from Inception v1 model pre-trained on ImageNet dataset.

Originally redistributed as a checkpoint file, was converted to frozen graph.

## Conversion

1. Clone or download original repository:
    ```
    git clone https://github.com/deepmind/kinetics-i3d.git
    ```
1. (Optional) Checkout the commit that the conversion was tested on:
    ```
    git checkout 0667e88
    ```
1. Install prerequisites, tested with:
    ```
    tensorflow==1.11
    tensorflow-probability==0.4.0
    dm-sonnet==1.26
    ```
<<<<<<< HEAD
1. Copy `<omz_dir>/models/public/i3d-rgb-tf/freeze.py` to root directory of original repository and run it:
=======
1. Copy `<omz_dir>/models/public/i3d-rgb-tf/freeze.py` script to root directory of original repository and run it:
>>>>>>> 52a13c41
    ```
    python freeze.py
    ```

## Specification

| Metric            | Value              |
|-------------------|--------------------|
| Type              | Action recognition |
| GFLOPs            | 278.981            |
| MParams           | 12.69              |
| Source framework  | TensorFlow\*       |

## Accuracy

Accuracy validations performed on validation part of [Kinetics-400](https://www.deepmind.com/research/open-source/kinetics) dataset.  Subset consists of 400 randomly chosen videos from this dataset.

| Metric | Converted Model | Converted Model (subset 400) |
| ------ | --------------- | ---------------------------- |
| Top 1  | 65.96%          | 64.83%                        |
| Top 5  | 86.01%          | 84.58%                        |

## Input

### Original Model

Video clip, name - `Placeholder`, shape - `1, 79, 224, 224, 3`, format is `B, D, H, W, C`, where:

- `B` - batch size
- `D` - duration of input clip
- `H` - height
- `W` - width
- `C` - channel

Channel order is `RGB`. Mean value - 127.5, scale value - 127.5.

### Converted Model

Video clip, name - `Placeholder`, shape - `1, 79, 224, 224, 3`, format is `B, D, H, W, C`, where:

- `B` - batch size
- `D` - duration of input clip
- `H` - height
- `W` - width
- `C` - channel

Channel order is `RGB`.

## Output

### Original Model

Action classifier according to [Kinetics-400](https://www.deepmind.com/research/open-source/kinetics) action classes, name - `Softmax`, shape - `1, 400`, format is `B, C`, where:

- `B` - batch size
- `C` - predicted probabilities for each class in  [0, 1] range

### Converted Model

Action classifier according to [Kinetics-400](https://www.deepmind.com/research/open-source/kinetics) action classes, name - `Softmax`, shape - `1, 400`, format is `B, C`, where:

- `B` - batch size
- `C` - predicted probabilities for each class in [0, 1] range

## Download a Model and Convert it into Inference Engine Format

You can download models and if necessary convert them into Inference Engine format using the [Model Downloader and other automation tools](../../../tools/model_tools/README.md) as shown in the examples below.

An example of using the Model Downloader:
```
omz_downloader --name <model_name>
```

An example of using the Model Converter:
```
omz_converter --name <model_name>
```

## Demo usage

The model can be used in the following demos provided by the Open Model Zoo to show its capabilities:

* [Action Recognition Python\* Demo](../../../demos/action_recognition_demo/python/README.md)

## Legal Information

The original model is distributed under the
[Apache License, Version 2.0](https://raw.githubusercontent.com/deepmind/kinetics-i3d/0667e889a5904b4dc122e0ded4c332f49f8df42c/LICENSE). A copy of the license is provided in `<omz_dir>/models/public/licenses/APACHE-2.0.txt`.<|MERGE_RESOLUTION|>--- conflicted
+++ resolved
@@ -22,11 +22,7 @@
     tensorflow-probability==0.4.0
     dm-sonnet==1.26
     ```
-<<<<<<< HEAD
-1. Copy `<omz_dir>/models/public/i3d-rgb-tf/freeze.py` to root directory of original repository and run it:
-=======
 1. Copy `<omz_dir>/models/public/i3d-rgb-tf/freeze.py` script to root directory of original repository and run it:
->>>>>>> 52a13c41
     ```
     python freeze.py
     ```
