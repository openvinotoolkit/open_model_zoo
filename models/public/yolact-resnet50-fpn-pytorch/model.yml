--- conflicted
+++ resolved
@@ -45,11 +45,7 @@
     source: https://raw.githubusercontent.com/dbolya/yolact/57b8f2d95e62e2e649b382f516ab41f949b57239/layers/interpolate.py
   - name: yolact/yolact_resnet50_54_800000.pth
     size: 127300392
-<<<<<<< HEAD
-    sha256: c12bb7a7e0343281db7f1407b376970bb52651f121d0b60bc4a49207acb6d6d7
-=======
     checksum: 7ef5b5367fd30871c77814500bbecbaf32f0a9e5721bba0a1cc4479e78e4d6ed25363ebfe6982b94189a11da1e45cf78
->>>>>>> 51fad067
     original_source:
       $type: google_drive
       id: 1yp7ZbbDwvMiFJEq4ptVKTYTI2VeRDXl0
