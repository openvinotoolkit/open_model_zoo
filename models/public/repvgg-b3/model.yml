# Copyright (c) 2022 Intel Corporation
#
# Licensed under the Apache License, Version 2.0 (the "License");
# you may not use this file except in compliance with the License.
# You may obtain a copy of the License at
#
#      http://www.apache.org/licenses/LICENSE-2.0
#
# Unless required by applicable law or agreed to in writing, software
# distributed under the License is distributed on an "AS IS" BASIS,
# WITHOUT WARRANTIES OR CONDITIONS OF ANY KIND, either express or implied.
# See the License for the specific language governing permissions and
# limitations under the License.

description: >-
  RepVGG-B3 is a heavyweight RepVGG image classification model pre-trained on ImageNet
  dataset in 200 epochs. RepVGG is architecture of convolutional neural network, which
  has a VGG-like inference-time body and a structural re-parameterization technique.
  The 3x3 layers are arranged into five stages. RepVGG-B stages have 1, 4, 6, 16,
  1 layers respectively. The layer width for these models is determined by uniform
  scaling the classic width setting of [64a, 128a, 256a, 512b]. RepVGG-B3 model has
  multipliers a = 3 and b = 5.

  The model input is a blob that consists of a single image of "1, 3, 224, 224" in
  "RGB" order.

  The model output is typical object classifier for the 1000 different classifications
  matching with those in the ImageNet database.

  For details see repository <https://github.com/DingXiaoH/RepVGG> and paper <https://arxiv.org/abs/2101.03697>.
task_type: classification
files:
  - name: repvgg.py
    size: 12745
    checksum: 3d41d82d256eb4bb8b0216e177bcf84458cf4cb0dcd15809fee1e4c30d304bce7f3136caedc717e863c7e67b97c0d87d
    source: https://raw.githubusercontent.com/DingXiaoH/RepVGG/faba6fb5cbc27a3956e2e0522e27e065b824c757/repvgg.py
  - name: RepVGG-B3-200epochs-train.pth
    size: 492817293
<<<<<<< HEAD
    sha256: ddb6ba07d090d7369486e7c90a2ebbd706af399cf40c619812fa52f6d91d928d
=======
    checksum: 647371bdfad380c1001d16c2dae0cd244974b11b2464933f7508c1ae3e82976eab2e0f940a5192a3a75db7363d0e8db4
>>>>>>> 51fad067
    original_source:
      $type: google_drive
      id: 1wBpq5317iPKk3-qblBHnx35bY_WumAlU
    source: https://storage.openvinotoolkit.org/repositories/open_model_zoo/public/2022.1/repvgg-b3/RepVGG-B3-200epochs-train.pth
conversion_to_onnx_args:
  - --model-path=$dl_dir
  - --model-name=RepVGG
  - --import-module=repvgg
  - --model-param=num_blocks=[4, 6, 16, 1]
  - --model-param=width_multiplier=[3, 3, 3, 5]
  - --model-param=deploy=True
  - --weights=$conv_dir/RepVGG-B3-200epochs.pth
  - --input-shape=1,3,224,224
  - --input-names=input
  - --output-names=output
  - --output-file=$conv_dir/repvgg-b3.onnx
input_info:
  - name: input
    shape: [1, 3, 224, 224]
    layout: NCHW
model_optimizer_args:
  - --input_model=$conv_dir/repvgg-b3.onnx
  - --mean_values=input[123.675,116.28,103.53]
  - --scale_values=input[58.624,57.12,57.375]
  - --reverse_input_channels
  - --output=output
framework: pytorch
license: https://raw.githubusercontent.com/DingXiaoH/RepVGG/main/LICENSE<|MERGE_RESOLUTION|>--- conflicted
+++ resolved
@@ -36,11 +36,7 @@
     source: https://raw.githubusercontent.com/DingXiaoH/RepVGG/faba6fb5cbc27a3956e2e0522e27e065b824c757/repvgg.py
   - name: RepVGG-B3-200epochs-train.pth
     size: 492817293
-<<<<<<< HEAD
-    sha256: ddb6ba07d090d7369486e7c90a2ebbd706af399cf40c619812fa52f6d91d928d
-=======
     checksum: 647371bdfad380c1001d16c2dae0cd244974b11b2464933f7508c1ae3e82976eab2e0f940a5192a3a75db7363d0e8db4
->>>>>>> 51fad067
     original_source:
       $type: google_drive
       id: 1wBpq5317iPKk3-qblBHnx35bY_WumAlU
