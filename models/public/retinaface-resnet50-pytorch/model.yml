# Copyright (c) 2022 Intel Corporation
#
# Licensed under the Apache License, Version 2.0 (the "License");
# you may not use this file except in compliance with the License.
# You may obtain a copy of the License at
#
#      http://www.apache.org/licenses/LICENSE-2.0
#
# Unless required by applicable law or agreed to in writing, software
# distributed under the License is distributed on an "AS IS" BASIS,
# WITHOUT WARRANTIES OR CONDITIONS OF ANY KIND, either express or implied.
# See the License for the specific language governing permissions and
# limitations under the License.

description: >-
  The "retinaface-resnet50-pytorch" model is a PyTorch* implementation of medium size
  RetinaFace model with ResNet50 backbone for Face Localization. It can output face
  bounding boxes and five facial landmarks in a single forward pass. More details
  provided in the paper <https://arxiv.org/abs/1905.00641> and repository <https://github.com/biubug6/Pytorch_Retinaface>
task_type: detection
files:
  - name: models/retinaface.py
    size: 4865
    checksum: def46f34640a3f597838f48a6defe1a08e2eb624251dde189cac46a3148bf9f1159bf259308fb74b0ba8a8a4f24a02e4
    source: https://raw.githubusercontent.com/biubug6/Pytorch_Retinaface/b984b4b775b2c4dced95c1eadd195a5c7d32a60b/models/retinaface.py
  - name: models/net.py
    size: 4598
    checksum: 6d7791ce8526ddc9068552dff37023a048ef39b25c491e67ee91b0ef780ddba86d895cf88cae5ffc4a181e4849e8383a
    source: https://raw.githubusercontent.com/biubug6/Pytorch_Retinaface/b984b4b775b2c4dced95c1eadd195a5c7d32a60b/models/net.py
  - name: data/config.py
    size: 928
    checksum: 2c139b1b41adf97f09437959fdc24490c7febfa886d4eeb017e63b8f08bda0407735e54de4c8c1ce14be12a18304cd3d
    source: https://raw.githubusercontent.com/biubug6/Pytorch_Retinaface/b984b4b775b2c4dced95c1eadd195a5c7d32a60b/data/config.py
  - name: Resnet50_Final.pth
    size: 109497761
<<<<<<< HEAD
    sha256: 6d1de9c2944f2ccddca5f5e010ea5ae64a39845a86311af6fdf30841b0a5a16d
=======
    checksum: 80453e582f22ff7786b1392fb0ffb54e0e220ffb71a1381ca05de77673b0da3afeae70540076776a448b0972976c7a3c
>>>>>>> 51fad067
    original_source:
      $type: google_drive
      id: 14KX6VqF69MdSPk3Tr9PlDYbq7ArpdNUW
    source: https://storage.openvinotoolkit.org/repositories/open_model_zoo/public/2022.1/retinaface-resnet50-pytorch/Resnet50_Final.pth
postprocessing:
  # disable unnecessary downloads of pretrained ResNet50 weights
  - $type: regex_replace
    file: models/retinaface.py
    pattern: '\(pretrained=.*\)'
    replacement: '(pretrained=False)'
conversion_to_onnx_args:
  - --model-path=$dl_dir
  - --model-path=$config_dir
  - --model-name=create_model
  - --import-module=model
  - --input-shape=1,3,640,640
  - --model-param=weights=r"$dl_dir/Resnet50_Final.pth"
  - --output-file=$conv_dir/retinaface-resnet50-pytorch.onnx
  - --input-names=data
  - --output-names=face_rpn_bbox_pred,face_rpn_cls_prob,face_rpn_landmark_pred
input_info:
  - name: data
    shape: [1, 3, 640, 640]
    layout: NCHW
model_optimizer_args:
  - --input_model=$conv_dir/retinaface-resnet50-pytorch.onnx
  - --mean_values=data[104.0,117.0,123.0]
framework: pytorch
license: https://raw.githubusercontent.com/biubug6/Pytorch_Retinaface/master/LICENSE.MIT<|MERGE_RESOLUTION|>--- conflicted
+++ resolved
@@ -33,11 +33,7 @@
     source: https://raw.githubusercontent.com/biubug6/Pytorch_Retinaface/b984b4b775b2c4dced95c1eadd195a5c7d32a60b/data/config.py
   - name: Resnet50_Final.pth
     size: 109497761
-<<<<<<< HEAD
-    sha256: 6d1de9c2944f2ccddca5f5e010ea5ae64a39845a86311af6fdf30841b0a5a16d
-=======
     checksum: 80453e582f22ff7786b1392fb0ffb54e0e220ffb71a1381ca05de77673b0da3afeae70540076776a448b0972976c7a3c
->>>>>>> 51fad067
     original_source:
       $type: google_drive
       id: 14KX6VqF69MdSPk3Tr9PlDYbq7ArpdNUW
