# quartznet-15x5-en

## Use Case and High-Level Description

QuartzNet model performs automatic speech recognition. QuartzNet's design is based on the Jasper architecture,
which is a convolutional model trained with Connectionist Temporal Classification (CTC) loss.
This particular model has 15 Jasper blocks each repeated 5 times. The model was trained in NeMo on multiple datasets:
LibriSpeech, Mozilla Common Voice, WSJ, Fisher, Switchboard, and NSC Singapore English.
For details see [repository](https://github.com/NVIDIA/NeMo), [paper](https://arxiv.org/pdf/1910.10261.pdf).

## Specification

| Metric           | Value              |
| ---------------- | ------------------ |
| Type             | Speech recognition |
| GFLOPs           | 2.4195             |
| MParams          | 18.8857            |
| Source framework | PyTorch\*          |

## Accuracy

| Metric                       | Value |
| ---------------------------- | ----- |
| WER @ Librispeech test-clean | 3.86% |

### Input

#### Original model

Normalized Mel-Spectrogram of 16kHz audio signal, name - `audio_signal`,  shape - `1, 64, 128`, format is `B, N, C`, where:

- `B` - batch size
- `N` - number of mel-spectrogram frequency bins
- `C` - duration

#### Converted model

The converted model has the same parameters as the original model.

### Output

#### Original model

Per-frame probabilities (after LogSoftmax) for every symbol in the alphabet, name - `output`,  shape - `1, 64, 29`, output data format is `B, N, C`, where:

- B - batch size
- N - number of audio frames
- C - alphabet size, including the CTC blank symbol

The per-frame probabilities are to be decoded with a CTC decoder.
<<<<<<< HEAD
The alphabet is: 0 = space, 1...26 = "a" to "z", 27 = apostrophe, 28 = CTC blank symbol. Example is provided `<omz_dir>/demos/speech_recognition_deepspeech_demo/python/default_alphabet_example.conf`.
=======
The alphabet is: 0 = space, 1...26 = "a" to "z", 27 = apostrophe, 28 = CTC blank symbol. Example is provided at `<omz_dir>/demos/speech_recognition_deepspeech_demo/python/default_alphabet_example.conf`.
>>>>>>> 52a13c41

#### Converted model

The converted model has the same parameters as the original model.

## Download a Model and Convert it into Inference Engine Format

You can download models and if necessary convert them into Inference Engine format using the [Model Downloader and other automation tools](../../../tools/model_tools/README.md) as shown in the examples below.

An example of using the Model Downloader:
```
omz_downloader --name <model_name>
```

An example of using the Model Converter:
```
omz_converter --name <model_name>
```

## Demo usage

The model can be used in the following demos provided by the Open Model Zoo to show its capabilities:

* [Speech Recognition QuartzNet Python\* Demo](../../../demos/speech_recognition_quartznet_demo/python/README.md)

## Legal Information

The original model is distributed under the
[Apache License, Version 2.0](https://raw.githubusercontent.com/NVIDIA/NeMo/main/LICENSE).
A copy of the license is provided in `<omz_dir>/models/public/licenses/APACHE-2.0.txt`.<|MERGE_RESOLUTION|>--- conflicted
+++ resolved
@@ -48,11 +48,7 @@
 - C - alphabet size, including the CTC blank symbol
 
 The per-frame probabilities are to be decoded with a CTC decoder.
-<<<<<<< HEAD
-The alphabet is: 0 = space, 1...26 = "a" to "z", 27 = apostrophe, 28 = CTC blank symbol. Example is provided `<omz_dir>/demos/speech_recognition_deepspeech_demo/python/default_alphabet_example.conf`.
-=======
 The alphabet is: 0 = space, 1...26 = "a" to "z", 27 = apostrophe, 28 = CTC blank symbol. Example is provided at `<omz_dir>/demos/speech_recognition_deepspeech_demo/python/default_alphabet_example.conf`.
->>>>>>> 52a13c41
 
 #### Converted model
 
