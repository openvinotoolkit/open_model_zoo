# text-recognition-resnet-fc

## Use-case and high-level description

`text-recognition-resnet-fc` is a simple and preformant scene text recognition model based on ResNet with Fully Connected text recognition head. Source implementation on a PyTorch\* framework could be found [here](https://github.com/Media-Smart/vedastr). Model is able to recognize alphanumeric text.

## Specification

| Metric           | Value                  |
| ---------------- | ---------------------- |
| Type             | Scene Text Recognition |
| GFLOPs           | 40.3704                |
| MParams          | 177.9668               |
| Source framework | PyTorch\*              |

## Accuracy

Alphanumeric subset of common scene text recognition benchmarks are used. For your convenience you can see dataset size. Note, that we use here ICDAR15 alphanumeric subset without irregular (arbitrary oriented, perspective or curved) texts. See details [here](https://arxiv.org/abs/1709.02054), section 4.1. All reported results are achieved without using any lexicon.

| Dataset  | Accuracy | Dataset size |
| -------- | -------- | ------------ |
| ICDAR-03 | 92.96%   | 867          |
| ICDAR-13 | 90.44%   | 1015         |
| ICDAR-15 | 77.58%   | 1811         |
| SVT      | 88.56%   | 647          |
| IIIT5K   | 88.83%   | 3000         |

## Input

Image, name: `input`, shape: `1, 1, 32, 100` in the format `B, C, H, W`, where:

- `B` - batch size
- `C` - number of channels
- `H` - image height
- `W` - image width

Note that the source image should be tight aligned crop with detected text converted to grayscale. Mean values: [127.5, 127.5, 127.5], scale factor for each channel: 127.5.

## Outputs

Output tensor, name: `output`, shape: `1, 26, 37` in the format `B, W, L`, where:

- `W` - output sequence length
- `B` - batch size
- `L` - confidence distribution across alphanumeric symbols:
  `[s]0123456789abcdefghijklmnopqrstuvwxyz`, where [s] - special end of sequence character for decoder.

The network output decoding process is pretty easy: get the argmax on `L` dimension, transform indices to letters and slice the resulting phrase on the first entry of `end-of-sequence` symbol.

## Use text-detection demo

<<<<<<< HEAD
Model is supported by `<omz_dir>/demos/text_detection_demo/cpp/main.cpp`. In order to use this model in the demo, user should pass the following options:
=======
Model is supported by text-detection c++ demo(`<omz_dir>/demos/text_detection_demo/cpp/main.cpp`). In order to use this model in the demo, user should pass the following options:
>>>>>>> 52a13c41
```
  -tr_pt_first
  -dt "simple"
```

For more information, please, see documentation of the demo.

## Demo usage

The model can be used in the following demos provided by the Open Model Zoo to show its capabilities:

* [Text Detection C++ Demo](../../../demos/text_detection_demo/cpp/README.md)

## Legal Information

The original model is distributed under the
[Apache License, Version 2.0](https://github.com/Media-Smart/vedastr/blob/0fd2a0bd7819ae4daa2a161501e9f1c2ac67e96a/LICENSE).
A copy of the license is provided in `<omz_dir>/models/public/licenses/APACHE-2.0.txt`.

[*] Other names and brands may be claimed as the property of others.<|MERGE_RESOLUTION|>--- conflicted
+++ resolved
@@ -49,11 +49,7 @@
 
 ## Use text-detection demo
 
-<<<<<<< HEAD
-Model is supported by `<omz_dir>/demos/text_detection_demo/cpp/main.cpp`. In order to use this model in the demo, user should pass the following options:
-=======
 Model is supported by text-detection c++ demo(`<omz_dir>/demos/text_detection_demo/cpp/main.cpp`). In order to use this model in the demo, user should pass the following options:
->>>>>>> 52a13c41
 ```
   -tr_pt_first
   -dt "simple"
