--- conflicted
+++ resolved
@@ -160,11 +160,8 @@
 | YOLO v3 Tiny                         | Keras\*                  | [yolo-v3-tiny-tf](./yolo-v3-tiny-tf/README.md) | 35.9%/39.7% | 5.582  | 8.848 |
 | YOLO v4                              | Keras\*                  | [yolo-v4-tf](./yolo-v4-tf/README.md) | 71.23%/77.40%/50.26% | 129.5567	 |	64.33 |
 | YOLO v4 Tiny                         | Keras\*                  | [yolo-v4-tiny-tf](./yolo-v4-tiny-tf/README.md) | | 6.9289 | 6.0535 |
-<<<<<<< HEAD
-| YOLOF                                | PyTorch\*                | [yolof](./yolof/README.md)           | 60.41%/66.14%/43.51% | 175.37942 | 48.228 |
-=======
+| YOLOF                                | PyTorch\*                | [yolof](./yolof/README.md)           | 60.69%/66.23%/43.63% | 175.37942 | 48.228 |
 | YOLOX Tiny                           | PyTorch\*                | [yolox-tiny](./yolox-tiny/README.md) | 47.85%/52.56%/31.82%| 6.4813 | 5.0472 |
->>>>>>> 56bf9390
 
 ## Face Recognition
 
