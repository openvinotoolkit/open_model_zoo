# Overview of OpenVINO&trade; Toolkit Public Pre-Trained Models

@sphinxdirective

.. toctree::
   :maxdepth: 1
   :hidden:
   :caption: Device Support
   
   omz_models_public_device_support


.. toctree::
   :maxdepth: 1
   :hidden:
   :caption: Action Recognition Models
   
   omz_models_model_common_sign_language_0001
   omz_models_model_i3d_rgb_tf

.. toctree::
   :maxdepth: 1
   :hidden:
   :caption: Classification Models
   
   omz_models_model_alexnet
   omz_models_model_anti_spoof_mn3
   omz_models_model_caffenet
   omz_models_model_densenet_121
   omz_models_model_densenet_121_caffe2
   omz_models_model_densenet_121_tf
   omz_models_model_densenet_161
   omz_models_model_densenet_161_tf
   omz_models_model_densenet_169
   omz_models_model_densenet_169_tf
   omz_models_model_densenet_201
   omz_models_model_densenet_201_tf
   omz_models_model_dla_34
   omz_models_model_efficientnet_b0
   omz_models_model_efficientnet_b0_pytorch
   omz_models_model_efficientnet_b0_auto_aug
   omz_models_model_efficientnet_b5
   omz_models_model_efficientnet_b5_pytorch
   omz_models_model_efficientnet_b7_pytorch
   omz_models_model_efficientnet_b7_auto_aug
   omz_models_model_googlenet_v1
   omz_models_model_googlenet_v1_tf
   omz_models_model_googlenet_v2
   omz_models_model_googlenet_v2_tf
   omz_models_model_googlenet_v3
   omz_models_model_googlenet_v3_pytorch
   omz_models_model_googlenet_v4_tf
   omz_models_model_hbonet_0_25
   omz_models_model_hbonet_0_5
   omz_models_model_hbonet_1_0
   omz_models_model_inception_resnet_v2_tf
   omz_models_model_mixnet_l
   omz_models_model_mobilenet_v1_0_25_128
   omz_models_model_mobilenet_v1_0_50_160
   omz_models_model_mobilenet_v1_0_50_224
   omz_models_model_mobilenet_v1_1_0_224
   omz_models_model_mobilenet_v1_1_0_224_tf
   omz_models_model_mobilenet_v2
   omz_models_model_mobilenet_v2_1_0_224
   omz_models_model_mobilenet_v2_1_4_224
   omz_models_model_mobilenet_v2_pytorch
   omz_models_model_mobilenet_v3_large_1_0_224_tf
   omz_models_model_mobilenet_v3_small_1_0_224_tf
   omz_models_model_nfnet_f0
   omz_models_model_octave_densenet_121_0_125
   omz_models_model_octave_resnet_101_0_125
   omz_models_model_octave_resnet_200_0_125
   omz_models_model_octave_resnet_26_0_25
   omz_models_model_octave_resnet_50_0_125
   omz_models_model_octave_resnext_101_0_25
   omz_models_model_octave_resnext_50_0_25
   omz_models_model_octave_se_resnet_50_0_125
   omz_models_model_open_closed_eye_0001
   omz_models_model_regnetx_3_2gf
   omz_models_model_repvgg_a0
   omz_models_model_repvgg_b1
   omz_models_model_repvgg_b3
   omz_models_model_resnest_50_pytorch
   omz_models_model_resnet_18_pytorch
   omz_models_model_resnet_34_pytorch
   omz_models_model_resnet_50_caffe2
   omz_models_model_resnet_50_pytorch
   omz_models_model_resnet_50_tf
   omz_models_model_rexnet_v1_x1_0
   omz_models_model_se_inception
   omz_models_model_se_resnet_101
   omz_models_model_se_resnet_152
   omz_models_model_se_resnet_50
   omz_models_model_se_resnext_101
   omz_models_model_se_resnext_50
   omz_models_model_shufflenet_v2_x1_0
   omz_models_model_squeezenet1_0
   omz_models_model_squeezenet1_1
   omz_models_model_squeezenet1_1_caffe2
   omz_models_model_vgg16
   omz_models_model_vgg19
   omz_models_model_vgg19_caffe2

.. toctree::
   :maxdepth: 1
   :hidden:
   :caption: Colorization Models
   
   omz_models_model_colorization_siggraph
   omz_models_model_colorization_v2

.. toctree::
   :maxdepth: 1
   :hidden:
   :caption: Face Recognition Models
   
   omz_models_model_face_recognition_resnet100_arcface_onnx
   omz_models_model_facenet_20180408_102900
   omz_models_model_Sphereface

.. toctree::
   :maxdepth: 1
   :hidden:
   :caption: Human Pose Estimation Models
   
   omz_models_model_higher_hrnet_w32_human_pose_estimation
   omz_models_model_human_pose_estimation_3d_0001
   omz_models_model_single_human_pose_estimation_0001

.. toctree::
   :maxdepth: 1
   :hidden:
   :caption: Image Inpainting Models
   
   omz_models_model_gmcnn_places2_tf

.. toctree::
   :maxdepth: 1
   :hidden:
   :caption: Image Processing Models
   
   omz_models_model_deblurgan_v2

.. toctree::
   :maxdepth: 1
   :hidden:
   :caption: Image Translation Models
   
   omz_models_model_cocosnet

.. toctree::
   :maxdepth: 1
   :hidden:
   :caption: Instance Segmentation Models
   
   omz_models_model_mask_rcnn_inception_resnet_v2_atrous_coco
   omz_models_model_mask_rcnn_inception_v2_coco
   omz_models_model_mask_rcnn_resnet101_atrous_coco
   omz_models_model_mask_rcnn_resnet50_atrous_coco
   omz_models_model_yolact_resnet50_fpn_pytorch

.. toctree::
   :maxdepth: 1
   :hidden:
   :caption: Monocular Depth Estimation Models
   
   omz_models_model_fcrn_dp_nyu_depth_v2_tf
   omz_models_model_midasnet

.. toctree::
   :maxdepth: 1
   :hidden:
   :caption: Named Entity Recognition Models
   
   omz_models_model_bert_base_ner

.. toctree::
   :maxdepth: 1
   :hidden:
   :caption: Object Attribute Estimation Models
   
   omz_models_model_vehicle_reid_0001

.. toctree::
   :maxdepth: 1
   :hidden:
   :caption: Object Detection Models
   
   omz_models_model_ctdet_coco_dlav0_384
   omz_models_model_ctdet_coco_dlav0_512
   omz_models_model_ctpn
   omz_models_model_efficientdet_d0_tf
   omz_models_model_efficientdet_d1_tf
   omz_models_model_face_detection_retail_0044
   omz_models_model_faceboxes_pytorch
   omz_models_model_faster_rcnn_inception_resnet_v2_atrous_coco
   omz_models_model_faster_rcnn_inception_v2_coco
   omz_models_model_faster_rcnn_resnet101_coco
   omz_models_model_faster_rcnn_resnet50_coco
   omz_models_model_mobilefacedet_v1_mxnet
   omz_models_model_mobilenet_ssd
   omz_models_model_mtcnn
   omz_models_model_pelee_coco
   omz_models_model_retinaface_resnet50_pytorch
   omz_models_model_retinanet_tf
   omz_models_model_rfcn_resnet101_coco_tf
   omz_models_model_ssd_resnet34_1200_onnx
   omz_models_model_ssd300
   omz_models_model_ssd512
   omz_models_model_ssd_mobilenet_v1_coco
   omz_models_model_ssd_mobilenet_v1_fpn_coco
   omz_models_model_ssd_mobilenet_v2_coco
   omz_models_model_ssd_resnet50_v1_fpn_coco
   omz_models_model_ssdlite_mobilenet_v2
   omz_models_model_ultra_lightweight_face_detection_rfb_320
   omz_models_model_ultra_lightweight_face_detection_slim_320
   omz_models_model_vehicle_license_plate_detection_barrier_0123
   omz_models_model_yolo_v1_tiny_tf
   omz_models_model_yolo_v2_tf
   omz_models_model_yolo_v2_tiny_tf
   omz_models_model_yolo_v3_tf
   omz_models_model_yolo_v3_tiny_tf
   omz_models_model_yolo_v4_tf
   omz_models_model_yolo_v4_tiny_tf

.. toctree::
   :maxdepth: 1
   :hidden:
   :caption: Optical Character Recognition Models
   
   omz_models_model_license_plate_recognition_barrier_0007
   omz_models_model_text_recognition_resnet_fc

.. toctree::
   :maxdepth: 1
   :hidden:
   :caption: Place Recognition Models
   
   omz_models_model_netvlad_tf

.. toctree::
   :maxdepth: 1
   :hidden:
   :caption: Salient Object Detection Models
   
   omz_models_model_f3net

.. toctree::
   :maxdepth: 1
   :hidden:
   :caption: Semantic Segmentation Models
   
   omz_models_model_brain_tumor_segmentation_0001
   omz_models_model_brain_tumor_segmentation_0002
   omz_models_model_deeplabv3
   omz_models_model_fastseg_large
   omz_models_model_fastseg_small
   omz_models_model_hrnet_v2_c1_segmentation
   omz_models_model_pspnet_pytorch

.. toctree::
   :maxdepth: 1
   :hidden:
   :caption: Sound Classification Models
   
   omz_models_model_aclnet
   omz_models_model_aclnet_int8

.. toctree::
   :maxdepth: 1
   :hidden:
   :caption: Speech Recognition Models
   
   omz_models_model_mozilla_deepspeech_0_6_1
   omz_models_model_mozilla_deepspeech_0_8_2
   omz_models_model_quartznet_15x5_en

.. toctree::
   :maxdepth: 1
   :hidden:
   :caption: Style Transfer Models
   
   omz_models_model_fast_neural_style_mosaic_onnx

.. toctree::
   :maxdepth: 1
   :hidden:
   :caption: Text-to-speech Models
   
   omz_models_model_forward_tacotron
   omz_models_model_wavernn


.. raw:: html

   <script>
      window.TABLE_SORT = true;
   </script>

@endsphinxdirective

OpenVINO&trade; toolkit provides a set of public pre-trained models
that you can use for learning and demo purposes or for developing deep learning
software. Most recent version is available in the [repo on Github](https://github.com/openvinotoolkit/open_model_zoo).
The table [Public Pre-Trained Models Device Support](./device_support.md) summarizes devices supported by each model.

You can download models and convert them into Inference Engine format (\*.xml + \*.bin) using the OpenVINO™ [Model Downloader](../../tools/model_tools/README.md) and other automation tools.

## Classification

| Model Name                  | Implementation                     | OMZ Model Name | Accuracy | GFlops | mParams |
| --------------------------- | -----------------------------------| -------------- | -------- | ------ | ------- |
| AlexNet                     | Caffe\*                            | [alexnet](./alexnet/README.md)   | 56.598%/79.812% | 1.5 | 60.965 |
| AntiSpoofNet                | PyTorch\*                          | [anti-spoof-mn3](./anti-spoof-mn3/README.md) | 3.81% | 0.15 | 3.02 |
| CaffeNet                    | Caffe\*                            | [caffenet](./caffenet/README.md)  | 56.714%/79.916% | 1.5 | 60.965 |
| DenseNet 121                | Caffe\*<br>TensorFlow\*| [densenet-121](./densenet-121/README.md)<br>[densenet-121-tf](./densenet-121-tf/README.md)| 74.42%/92.136%<br>74.46%/92.13%| 5.723~5.7287 | 7.971 |
| DLA 34                      | PyTorch\*                          | [dla-34](./dla-34/README.md) | 74.64%/92.06% | 6.1368 | 15.7344 |
| EfficientNet B0             | TensorFlow\*<br>PyTorch\*          | [efficientnet-b0](./efficientnet-b0/README.md)<br>[efficientnet-b0-pytorch](./efficientnet-b0-pytorch/README.md) | 75.70%/92.76%<br>76.91%/93.21% | 0.819 | 5.268 |
| EfficientNet V2 B0          | PyTorch\*                          | [efficientnet-v2-b0](./efficientnet-v2-b0/README.md) | 78.36%/94.02% | 1.4641 | 7.1094 |
| EfficientNet V2 Small       | PyTorch\*                          | [efficientnet-v2-s](./efficientnet-v2-s/README.md) | 84.29%/97.26% | 16.9406  | 21.3816  |
| HBONet 1.0                  | PyTorch\*                          | [hbonet-1.0](./hbonet-1.0/README.md)  | 73.1%/91.0% | 0.6208 | 4.5443 |
| HBONet 0.25                 | PyTorch\*                          | [hbonet-0.25](./hbonet-0.25/README.md) | 57.3%/79.8% | 0.0758 | 1.9299 |
| Inception (GoogleNet) V1    | Caffe\*<br>TensorFlow\*            | [googlenet-v1](./googlenet-v1/README.md)<br>[googlenet-v1-tf](./googlenet-v1-tf/README.md) | 68.928%/89.144%<br>69.814%/89.6% | 3.016~3.266 | 6.619~6.999 |
| Inception (GoogleNet) V2    | Caffe\*<br>TensorFlow\*            | [googlenet-v2](./googlenet-v2/README.md)<br>[googlenet-v2-tf](./googlenet-v2-tf/README.md) | 72.024%/90.844%<br>74.084%/91.798%| 4.058 | 11.185 |
| Inception (GoogleNet) V3    | TensorFlow\*<br>PyTorch\*          | [googlenet-v3](./googlenet-v3/README.md) <br> [googlenet-v3-pytorch](./googlenet-v3-pytorch/README.md) | 77.904%/93.808%<br>77.69%/93.7% | 11.469 | 23.817 |
| Inception (GoogleNet) V4    | TensorFlow\*                       | [googlenet-v4-tf](./googlenet-v4-tf/README.md) | 80.204%/95.21% | 24.584 | 42.648 |
| Inception-ResNet V2         | TensorFlow\*                       | [inception-resnet-v2-tf](./inception-resnet-v2-tf/README.md) | 77.82%/94.03% | 22.227 | 30.223 |
| MixNet L                    | TensorFlow\*                       | [mixnet-l](./mixnet-l/README.md)  | 78.30%/93.91% | 0.565 | 7.3 |
| MobileNet V1 0.25 128       | Caffe\*                            | [mobilenet-v1-0.25-128](./mobilenet-v1-0.25-128/README.md)  | 40.54%/65% | 0.028 | 0.468 |
| MobileNet V1 1.0 224        | Caffe\*<br>TensorFlow\*            | [mobilenet-v1-1.0-224](./mobilenet-v1-1.0-224/README.md)<br>[mobilenet-v1-1.0-224-tf](./mobilenet-v1-1.0-224-tf/README.md)| 69.496%/89.224%<br>71.03%/89.94% | 1.148 | 4.221 |
| MobileNet V2 1.0 224        | Caffe\*<br>TensorFlow\*<br>PyTorch\*| [mobilenet-v2](./mobilenet-v2/README.md) <br>[mobilenet-v2-1.0-224](./mobilenet-v2-1.0-224/README.md)<br>[mobilenet-v2-pytorch](./mobilenet-v2-pytorch/README.md) | 71.218%/90.178%<br>71.85%/90.69%<br>71.81%/90.396% | 0.615~0.876 | 3.489 |
| MobileNet V2 1.4 224        | TensorFlow\*                       | [mobilenet-v2-1.4-224](./mobilenet-v2-1.4-224/README.md) | 74.09%/91.97% | 1.183  | 6.087 |
| MobileNet V3 Small 1.0      | TensorFlow\*                       | [mobilenet-v3-small-1.0-224-tf](./mobilenet-v3-small-1.0-224-tf/README.md) | 67.36%/87.44% | 0.1168 | 2.537 |
| MobileNet V3 Large 1.0      | TensorFlow\*                       | [mobilenet-v3-large-1.0-224-tf](./mobilenet-v3-large-1.0-224-tf/README.md) | 75.30%/92.62% | 0.4450 | 5.4721 |
| NFNet F0                    | PyTorch\*                          | [nfnet-f0](./nfnet-f0/README.md) | 83.34%/96.56% | 24.8053 | 71.4444 |
| RegNetX-3.2GF               | PyTorch\*                          | [regnetx-3.2gf](./regnetx-3.2gf/README.md) | 78.17%/94.08% | 6.3893 | 15.2653 |
| ResNet 26, alpha=0.25       | MXNet\*                            | [octave-resnet-26-0.25](./octave-resnet-26-0.25/README.md)     | 76.076%/92.584%| 3.768 | 15.99 |
| open-closed-eye-0001        | PyTorch\*                          | [open-closed-eye-0001](./open-closed-eye-0001/README.md) |  95.84%   | 0.0014 | 0.0113|
| RepVGG A0                   | PyTorch\*                          | [repvgg-a0](./repvgg-a0/README.md) | 72.40%/90.49% | 2.7286 | 8.3094 |
| RepVGG B1                   | PyTorch\*                          | [repvgg-b1](./repvgg-b1/README.md) | 78.37%/94.09% | 23.6472 | 51.8295|
| RepVGG B3                   | PyTorch\*                          | [repvgg-b3](./repvgg-b3/README.md) | 80.50%/95.25% | 52.4407 | 110.9609|
| ResNeSt 50                  | PyTorch\*                          | [resnest-50-pytorch](./resnest-50-pytorch/README.md) | 81.11%/95.36% | 10.8148 |  27.4493|
| ResNet 18                   | PyTorch\*                          | [resnet-18-pytorch](./resnet-18-pytorch/README.md) | 69.754%/89.088% | 3.637 |  11.68 |
| ResNet 34                   | PyTorch\*                          | [resnet-34-pytorch](./resnet-34-pytorch/README.md) | 73.30%/91.42% | 7.3409 | 21.7892 |
| ResNet 50                   | PyTorch\*<br>TensorFlow\*| [resnet-50-pytorch](./resnet-50-pytorch/README.md)[resnet-50-tf](./resnet-50-tf/README.md)| 75.168%/92.212%<br>76.38%/93.188%<br>76.17%/92.98% | 6.996~8.216 | 25.53 |
| ReXNet V1 x1.0              | PyTorch\*                          | [rexnet-v1-x1.0](./rexnet-v1-x1.0/README.md) | 77.86%/93.87% | 0.8325 | 4.7779 |
| SE-Inception                | Caffe\*                            | [se-inception](./se-inception/README.md) | 75.996%/92.964% | 4.091 | 11.922 |
| SE-ResNet 50                | Caffe\*                            | [se-resnet-50](./se-resnet-50/README.md) | 77.596%/93.85% | 7.775 | 28.061 |
| SE-ResNeXt 50               | Caffe\*                            | [se-resnext-50](./se-resnext-50/README.md) | 78.968%/94.63% | 8.533 | 27.526|
| Shufflenet V2 x0.5          | Caffe\*                            | [shufflenet-v2-x0.5](./shufflenet-v2-x0.5/README.md) | 58.80%/81.13% | 0.08465 | 1.363 |
| Shufflenet V2 x1.0          | PyTorch\*                          | [shufflenet-v2-x1.0](./shufflenet-v2-x1.0/README.md) | 69.36%/88.32% | 0.2957 | 2.2705 |
| SqueezeNet v1.0             | Caffe\*                            | [squeezenet1.0](./squeezenet1.0/README.md)| 57.684%/80.38%| 1.737 | 1.248 |
| SqueezeNet v1.1             | Caffe\*| [squeezenet1.1](./squeezenet1.1/README.md)| 58.382%/81% | 0.785 | 1.236 |
| Swin Transformer Tiny, window size=7| PyTorch\*                  | [swin-tiny-patch4-window7-224](./swin-tiny-patch4-window7-224/README.md) | 81.38%/95.51% | 9.0280 | 28.8173 |
| T2T-ViT, transformer layers number=14| PyTorch\*                 | [t2t-vit-14](./t2t-vit-14/README.md) | 81.44%/95.66% | 9.5451 | 21.5498 |
| VGG 16                      | Caffe\*                            | [vgg16](./vgg16/README.md) | 70.968%/89.878% | 30.974 | 138.358 |
| VGG 19                      | Caffe\*              | [vgg19](./vgg19/README.md) | 71.062%/89.832% | 39.3 | 143.667  |

## Segmentation

Semantic segmentation is an extension of object detection problem. Instead of
returning bounding boxes, semantic segmentation models return a "painted"
version of the input image, where the "color" of each pixel represents a certain
class. These networks are much bigger than respective object detection networks,
but they provide a better (pixel-level) localization of objects and they can
detect areas with complex shape.

### Semantic Segmentation

| Model Name                | Implementation | OMZ Model Name | Accuracy | GFlops | mParams |
| ------------------------- | -------------- | -------------- | -------- | ------ | ------- |
| DeepLab V3                | TensorFlow\*   | [deeplabv3](./deeplabv3/README.md) | 68.41% | 11.469 | 23.819 |
| DRN-D-38                  |  PyTorch\*     | [drn-d-38](./drn-d-38/README.md) | 71.31% | 1768.3276 | 25.9939 |
| HRNet V2 C1 Segmentation  | PyTorch\*      | [hrnet-v2-c1-segmentation](./hrnet-v2-c1-segmentation/README.md) | 77.69% | 81.993 | 66.4768 |
| Fastseg MobileV3Large LR-ASPP, F=128  | PyTorch\*      | [fastseg-large](./fastseg-large/README.md) | 72.67% | 140.9611 | 3.2 |
| Fastseg MobileV3Small LR-ASPP, F=128  | PyTorch\*      | [fastseg-small](./fastseg-small/README.md) | 67.15% | 69.2204 | 1.1 |
| PSPNet R-50-D8  | PyTorch\*      | [pspnet-pytorch](./pspnet-pytorch/README.md) | 70.6% | 357.1719 | 46.5827 |
| OCRNet HRNet_w48 | Paddle\*      | [ocrnet-hrnet-w48-paddle](./ocrnet-hrnet-w48-paddle/README.md)| 82.15% | 324.66 | 70.47 |

### Instance Segmentation

Instance segmentation is an extension of object detection and semantic
segmentation problems. Instead of predicting a bounding box around each object
instance instance segmentation model outputs pixel-wise masks for all instances.

| Model Name                     | Implementation | OMZ Model Name | Accuracy | GFlops | mParams |
| ------------------------------ | -------------- | -------------- | -------- | ------ | ------- |
| Mask R-CNN Inception ResNet V2 | TensorFlow\*   | [mask_rcnn_inception_resnet_v2_atrous_coco](./mask_rcnn_inception_resnet_v2_atrous_coco/README.md) | 39.86%/35.36% | 675.314 | 92.368 |
| Mask R-CNN ResNet 50           | TensorFlow\*   | [mask_rcnn_resnet50_atrous_coco](./mask_rcnn_resnet50_atrous_coco/README.md)| 	29.75%/27.46% | 294.738 | 50.222 |
| YOLACT ResNet 50 FPN | PyTorch\* | [yolact-resnet50-fpn-pytorch](./yolact-resnet50-fpn-pytorch/README.md) | 28.0%/30.69% | 118.575 |  36.829  |

### 3D Semantic Segmentation

| Model Name                | Implementation | OMZ Model Name | Accuracy | GFlops | mParams |
| ------------------------- | -------------- | -------------- | -------- | ------ | ------- |
| Brain Tumor Segmentation  | MXNet\*        | [brain-tumor-segmentation-0001](./brain-tumor-segmentation-0001/README.md) | 92.4003% | 409.996 | 38.192 |
| Brain Tumor Segmentation 2| PyTorch\*      | [brain-tumor-segmentation-0002](./brain-tumor-segmentation-0002/README.md) | 91.4826% | 300.801 | 4.51  |

## Object Detection
| Model Name <br> Model Version                                            						| Implementation    | Accuracy               | GFlops | mParams |
| ---------------------------------------------------------------------------------------------	| ----------------- | ---------------------- | ------ | ------- |
| CTPN <br> [ctpn](./ctpn/README.md)															| TensorFlow        | 73.67%                 | 55.813 | 17.237  |    
| CenterNet (CTDET with DLAV0) 384x384 <br> [ctdet_coco_dlav0_384](./ctdet_coco_dlav0_384/README.md)| ONNX          | 41.61%                 | 34.994 | 17.911  |    
| CenterNet (CTDET with DLAV0) 512x512 <br> [ctdet_coco_dlav0_512](./ctdet_coco_dlav0_512/README.md)| ONNX          | 44.28%                 | 62.211 | 17.911  |    
| EfficientDet-D0 <br> [efficientdet-d0-tf](./efficientdet-d0-tf/README.md)						| TensorFlow        | 31.95%                 | 2.54   | 3.9     |    
| EfficientDet-D1 <br> [efficientdet-d1-tf](./efficientdet-d1-tf/README.md)						| TensorFlow        | 37.54%                 | 6.1    | 6.6     |    
| FaceBoxes <br> [faceboxes-pytorch](./faceboxes-pytorch/README.md)						        | PyTorch           | 83.57%                 | 1.8975 | 1.0059  |    
| Face Detection Retail <br> [face-detection-retail-0044](./face-detection-retail-0044/README.md)| Caffe            | 83.00%                 | 1.067  | 0.588   |    
| Faster R-CNN with Inception-ResNet v2 <br> [faster_rcnn_inception_resnet_v2_atrous_coco](./faster_rcnn_inception_resnet_v2_atrous_coco/README.md)|TensorFlow| 40.69% | 30.687 |13.307|    
| Faster R-CNN with Inception v2 <br> [faster_rcnn_inception_v2_coco](./faster_rcnn_inception_v2_coco/README.md)| TensorFlow | 26.24%        | 30.687 | 13.307  |    
| Faster R-CNN with ResNet 50 <br> [faster_rcnn_resnet50_coco](./faster_rcnn_resnet50_coco/README.md)| TensorFlow   | 31.09%                 | 57.203 | 29.162  |    
| Faster R-CNN with ResNet 101 <br> [faster_rcnn_resnet101_coco](./faster_rcnn_resnet101_coco/README.md)| TensorFlow| 35.72%                 | 112.052| 48.128  |    
| MobileFace Detection V1 <br> [mobilefacedet-v1-mxnet](./mobilefacedet-v1-mxnet/README.md)     | MXNet             | 78.75%                 | 3.5456 | 7.6828  |    
| MTCNN <br> [mtcnn](./mtcnn/README.md) (mtcnn-p)												| Caffe             | 62.26%                 | 3.366  | 0.007   |    
| MTCNN <br> [mtcnn](./mtcnn/README.md) (mtcnn-r)												| Caffe             | 62.26%                 | 0.003  | 0.1     |    
| MTCNN <br> [mtcnn](./mtcnn/README.md) (mtcnn-o)												| Caffe             | 62.26%                 | 0.026  | 0.389   |    
| Pelee <br> [pelee-coco](./pelee-coco/README.md)												| Caffe             | 21.98%                 | 1.290  | 5.98    |    
| RetinaFace with ResNet 50 <br> [retinaface-resnet50-pytorch](./retinaface-resnet50-pytorch/README.md)| PyTorch    | 91.78%                 | 88.8627| 27.2646 |    
| RetinaNet with Resnet 50 <br> [retinanet-tf](./retinanet-tf/README.md)						| TensorFlow        | 33.15%                 |238.9469| 64.9706 |    
| R-FCN with Resnet-101 <br> [rfcn-resnet101-coco-tf](./rfcn-resnet101-coco-tf/README.md)		| TensorFlow        | 45.02%                 | 53.462 | 171.85  |    
| SSD 300 <br> [ssd300](./ssd300/README.md)														| Caffe             | 87.09%                 | 62.815 | 26.285  |    
| SSD 512 <br> [ssd512](./ssd512/README.md)														| Caffe             | 91.07%                 | 180.611| 27.189  |    
| SSD with MobileNet <br> [mobilenet-ssd](./mobilenet-ssd/README.md)							| Caffe             | 67.00%                 | 2.316  | 5.783   |    
| SSD with MobileNet <br> [ssd_mobilenet_v1_coco](./ssd_mobilenet_v1_coco/README.md)			| TensorFlow        | 23.32%                 | 2.494  | 6.807   |    
| SSD with MobileNet FPN <br> [ssd_mobilenet_v1_fpn_coco](./ssd_mobilenet_v1_fpn_coco/README.md)| TensorFlow        | 35.55%                 | 123.309| 36.188  |    
| SSD with MobileNet V2 <br> [ssd_mobilenet_v2_coco](./ssd_mobilenet_v2_coco/README.md)			| TensorFlow        | 24.95%                 | 3.775  | 16.818  |    
| SSD lite with MobileNet V2 <br> [ssdlite_mobilenet_v2](./ssdlite_mobilenet_v2/README.md)		| TensorFlow        | 24.29%                 | 1.525  | 4.475   |    
| SSD with ResNet-50 V1 FPN <br> [ssd_resnet50_v1_fpn_coco](./ssd_resnet50_v1_fpn_coco/README.md)| TensorFlow       | 38.46%                 |178.6807| 59.9326 |    
| SSD with ResNet 34 1200x1200 <br> [ssd-resnet34-1200-onnx](./ssd-resnet34-1200-onnx/README.md)| PyTorch           | 39.28%                 | 433.411| 20.058  |    
| Ultra Lightweight Face Detection RFB 320 <br> [ultra-lightweight-face-detection-rfb-320](./ultra-lightweight-face-detection-rfb-320/README.md)   |PyTorch|84.78%|0.2106|0.3004|
| Ultra Lightweight Face Detection slim 320 <br> [ultra-lightweight-face-detection-slim-320](./ultra-lightweight-face-detection-slim-320/README.md)|PyTorch|83.32%|0.1724|0.2844|
| Vehicle License Plate Detection Barrier <br> [vehicle-license-plate-detection-barrier-0123](./vehicle-license-plate-detection-barrier-0123/README.md)|TensorFlow|99.52%|0.271|0.547|    
| YOLO v1 Tiny <br> [yolo-v1-tiny-tf](./yolo-v1-tiny-tf/README.md) 								| TensorFlow.js     | 54.79%                 | 6.9883 | 15.8587 |    
| YOLO v2 Tiny <br> [yolo-v2-tiny-tf](./yolo-v2-tiny-tf/README.md)								| Keras     	    | 29.12%                 | 5.4236 | 11.2295 |    
| YOLO v2 <br> [yolo-v2-tf](./yolo-v2-tf/README.md)												| Keras      	    | 56.48%                 | 63.0301| 50.9526 |    
| YOLO v3 <br> [yolo-v3-tf](./yolo-v3-tf/README.md)												| Keras      	    | 67.72%                 | 65.9843| 61.9221 |    
| YOLO v3 Tiny <br> [yolo-v3-tiny-tf](./yolo-v3-tiny-tf/README.md)								| Keras      	    | 39.70%                 |5.582   | 8.848   |    
| YOLO v4 <br> [yolo-v4-tf](./yolo-v4-tf/README.md)												| Keras      	    | 77.40%                 |129.5567| 64.33   |    
| YOLO v4 Tiny <br> [yolo-v4-tiny-tf](./yolo-v4-tiny-tf/README.md)								| Keras      	    | 0.463%                 | 6.9289 | 6.0535  |    

Several detection models can be used to detect a set of the most popular
objects - for example, faces, people, vehicles. Most of the networks are
SSD-based and provide reasonable accuracy/performance trade-offs.

| Model Name                           | Implementation           | OMZ Model Name | Accuracy | GFlops | mParams |
| ------------------------------------ | ------------------------ | -------------- | -------- | ------ | ------- |
| CTPN                                 | TensorFlow\*             | [ctpn](./ctpn/README.md) | 73.67% | 55.813 | 17.237 |
| CenterNet (CTDET with DLAV0) 512x512 | ONNX\*                   | [ctdet_coco_dlav0_512](./ctdet_coco_dlav0_512/README.md)| 44.2756%| 62.211 | 17.911 |
| DETR-ResNet50                        | PyTorch\*                | [detr-resnet50](./detr-resnet50/README.md)| 39.27% / 42.36% | 174.4708 | 41.3293 |
| EfficientDet-D0                      | TensorFlow\*             | [efficientdet-d0-tf](./efficientdet-d0-tf/README.md)| 31.95% | 2.54 | 3.9 |
| EfficientDet-D1                      | TensorFlow\*             | [efficientdet-d1-tf](./efficientdet-d1-tf/README.md)| 37.54% | 6.1 | 6.6 |
| FaceBoxes                            | PyTorch\*                | [faceboxes-pytorch](./faceboxes-pytorch/README.md)|83.565% | 1.8975 | 1.0059 |
| Face Detection Retail                | Caffe\*                  | [face-detection-retail-0044](./face-detection-retail-0044/README.md) | 83.00% | 1.067 | 0.588 |
| Faster R-CNN with Inception-ResNet v2| TensorFlow\*             | [faster_rcnn_inception_resnet_v2_atrous_coco](./faster_rcnn_inception_resnet_v2_atrous_coco/README.md)| 40.69% | 30.687 | 13.307 |
| Faster R-CNN with ResNet 50          | TensorFlow\*             | [faster_rcnn_resnet50_coco](./faster_rcnn_resnet50_coco/README.md) | 31.09% | 57.203 | 29.162 |
| MobileFace Detection V1              | MXNet\*                  | [mobilefacedet-v1-mxnet](./mobilefacedet-v1-mxnet/README.md)| 	78.7488%| 3.5456 | 7.6828 |
| Mobilenet-yolo-v4-syg                | Keras\*                  | [mobilenet-yolo-v4-syg](./mobilenet-yolo-v4-syg/README.md)| 	86.35%| 65.981 | 61.922 |
| MTCNN                                | Caffe\*                  | [mtcnn](./mtcnn/README.md):<br>mtcnn-p <br>mtcnn-r <br>mtcnn-o| 48.1308%/62.2625% | <br>3.3715<br>0.0031<br>0.0263|<br>0.0066<br>0.1002<br>0.3890|
| Pelee                                | Caffe\*                  | [pelee-coco](./pelee-coco/README.md) | 21.9761% | 1.290 | 5.98 |
| RetinaFace with ResNet 50            | PyTorch\*                | [retinaface-resnet50-pytorch](./retinaface-resnet50-pytorch/README.md) | 91.78% | 88.8627 | 27.2646 |
| RetinaNet with Resnet 50             | TensorFlow\*             | [retinanet-tf](./retinanet-tf/README.md) | 33.15% | 238.9469 | 64.9706 |
| R-FCN with Resnet-101                | TensorFlow\*             | [rfcn-resnet101-coco-tf](./rfcn-resnet101-coco-tf/README.md) | 28.40%/45.02% | 53.462 | 171.85 |
| SSD 300                              | Caffe\*                  | [ssd300](./ssd300/README.md)  | 87.09% | 62.815 | 26.285 |
| SSD 512                              | Caffe\*                  | [ssd512](./ssd512/README.md) | 91.07% | 180.611 | 27.189 |
| SSD with MobileNet                   | Caffe\* <br>TensorFlow\* | [mobilenet-ssd](./mobilenet-ssd/README.md) <br>[ssd_mobilenet_v1_coco](./ssd_mobilenet_v1_coco/README.md) | 67.00%<br>23.32%| 2.316~2.494 | 5.783~6.807 |
| SSD with MobileNet FPN               | TensorFlow\*             | [ssd_mobilenet_v1_fpn_coco](./ssd_mobilenet_v1_fpn_coco/README.md) | 35.5453% | 123.309 | 36.188 |
| SSD lite with MobileNet V2           | TensorFlow\*             | [ssdlite_mobilenet_v2](./ssdlite_mobilenet_v2/README.md) | 24.2946% | 1.525 | 4.475 |
| SSD with ResNet 34 1200x1200         | PyTorch\*                | [ssd-resnet34-1200-onnx](./ssd-resnet34-1200-onnx/README.md) | 20.7198%/39.2752% | 433.411 | 20.058  |
| Ultra Lightweight Face Detection RFB 320| PyTorch\*             | [ultra-lightweight-face-detection-rfb-320](./ultra-lightweight-face-detection-rfb-320/README.md)|84.78% | 0.2106 | 0.3004 |
| Ultra Lightweight Face Detection slim 320| PyTorch\*            | [ultra-lightweight-face-detection-slim-320](./ultra-lightweight-face-detection-slim-320/README.md)|83.32% | 0.1724 | 0.2844 |
| Vehicle License Plate Detection Barrier | TensorFlow\* | [vehicle-license-plate-detection-barrier-0123](./vehicle-license-plate-detection-barrier-0123/README.md) | 	99.52% | 0.271 | 0.547 |
| YOLO v1 Tiny                         | TensorFlow.js\*          | [yolo-v1-tiny-tf](./yolo-v1-tiny-tf/README.md) | 54.79% | 6.9883	 |	15.8587 |
| YOLO v2 Tiny                         | Keras\*                  | [yolo-v2-tiny-tf](./yolo-v2-tiny-tf/README.md) | 27.3443%/29.1184%| 5.4236	 |	11.2295 |
| YOLO v2                              | Keras\*                  | [yolo-v2-tf](./yolo-v2-tf/README.md) | 53.1453%/56.483% | 63.0301	 |	50.9526 |
| YOLO v3                              | Keras\* <br>ONNX\*       | [yolo-v3-tf](./yolo-v3-tf/README.md) <br>[yolo-v3-onnx](./yolo-v3-onnx/README.md) | 62.2759%/67.7221% <br> 48.30%/47.07%| 65.9843~65.998 | 61.9221~61.930 |
| YOLO v3 Tiny                         | Keras\* <br>ONNX\*       | [yolo-v3-tiny-tf](./yolo-v3-tiny-tf/README.md) <br>[yolo-v3-tiny-onnx](./yolo-v3-tiny-onnx/README.md) | 35.9%/39.7% <br> 17.07%/13.64%| 5.582  | 8.848~8.8509 |
| YOLO v4                              | Keras\*                  | [yolo-v4-tf](./yolo-v4-tf/README.md) | 71.23%/77.40%/50.26% | 129.5567	 |	64.33 |
| YOLO v4 Tiny                         | Keras\*                  | [yolo-v4-tiny-tf](./yolo-v4-tiny-tf/README.md) | | 6.9289 | 6.0535 |
| YOLOF                                | PyTorch\*                | [yolof](./yolof/README.md)           | 60.69%/66.23%/43.63% | 175.37942 | 48.228 |
| YOLOX Tiny                           | PyTorch\*                | [yolox-tiny](./yolox-tiny/README.md) | 47.85%/52.56%/31.82%| 6.4813 | 5.0472 |

## Face Recognition
| Model Name <br> Model Version                                            						| Implementation    | Accuracy               | GFlops | mParams |
| ---------------------------------------------------------------------------------------------	| ----------------- | ---------------------- | ------ | ------- |
| FaceNet <br> [facenet-20180408-102900](./facenet-20180408-102900/README.md)					| TensorFlow	    | 99.14%                 | 2.846  | 23.469  |    
| LResNet100E-IR,ArcFace@ms1m-refine-v2 <br> [face-recognition-resnet100-arcface-onnx](./face-recognition-resnet100-arcface-onnx/README.md)| MXNet|99.68%|24.2115|65.1320|    
| SphereFace <br> [Sphereface](./Sphereface/README.md)											| Caffe  	        | 98.83%                 | 3.504  | 22.671  |    


## Human Pose Estimation
| Model Name <br> Model Version                                            						| Implementation    | Accuracy               | GFlops | mParams |
| ---------------------------------------------------------------------------------------------	| ----------------- | ---------------------- | ------ | ------- |
| human-pose-estimation-3d-0001 <br> [human-pose-estimation-3d-0001](./human-pose-estimation-3d-0001/README.md)	| PyTorch |100.45mm          | 18.998 | 5.074   |    
| single-human-pose-estimation-0001 <br> [single-human-pose-estimation-0001](./single-human-pose-estimation-0001/README.md)| PyTorch| 69.05% | 60.125 | 33.165  |    
| higher-hrnet-w32-human-pose-estimation <br> [higher-hrnet-w32-human-pose-estimation](./higher-hrnet-w32-human-pose-estimation/README.md)| PyTorch | 64.64% | 92.8364 | 28.6180 |    


## Monocular Depth Estimation
| Model Name <br> Model Version                                            						| Implementation    | Accuracy               | GFlops | mParams |
| ---------------------------------------------------------------------------------------------	| ----------------- | ---------------------- | ------ | ------- |
| midasnet <br> [midasnet](./midasnet/README.md)												| PyTorch   	    | 0.07071                |207.25144| 104.081|    
| FCRN ResNet50-Upproj <br> [fcrn-dp-nyu-depth-v2-tf](./fcrn-dp-nyu-depth-v2-tf/README.md)		| TensorFlow	    | 0.573                  | 63.5421| 34.5255 |    


## Image Inpainting
| Model Name <br> Model Version                                            						| Implementation    | Accuracy               | GFlops | mParams |
| ---------------------------------------------------------------------------------------------	| ----------------- | ---------------------- | ------ | ------- |
| GMCNN Inpainting <br> [gmcnn-places2-tf](./gmcnn-places2-tf/README.md)						| TensorFlow 	    | 33.47Db                |691.1589| 12.7773 |    

Image inpainting task is to estimate suitable pixel information to fill holes in images.

| Model Name                | Implementation | OMZ Model Name | Accuracy | GFlops | mParams |
| ------------------------- | ---------------| -------------- | -------- | ------ | ------- |
| GMCNN Inpainting          | TensorFlow\*   | [gmcnn-places2-tf](./gmcnn-places2-tf/README.md) | 33.47Db | 691.1589 | 12.7773|
| Hybrid-CS-Model-MRI       | TensorFlow\*   | [hybrid-cs-model-mri](./hybrid-cs-model-mri/README.md) | 34.27Db | 146.6037 | 11.3313 |

## Style Transfer
| Model Name <br> Model Version                                            						| Implementation    | Accuracy               | GFlops | mParams |
| ---------------------------------------------------------------------------------------------	| ----------------- | ---------------------- | ------ | ------- |
| fast-neural-style-mosaic-onnx <br> [fast-neural-style-mosaic-onnx](./fast-neural-style-mosaic-onnx/README.md)| ONNX |12.04dB               |15.518  |1.679    |   


## Action Recognition

The task of action recognition is to predict action that is being performed on a short video clip
(tensor formed by stacking sampled frames from input video).

| Model Name                        | Implementation | OMZ Model Name | Accuracy | GFlops | mParams |
| --------------------------------- | ---------------| -------------- | -------- | ------ | ------- |
| RGB-I3D, pretrained on ImageNet\* | TensorFlow\*   | [i3d-rgb-tf](./i3d-rgb-tf/README.md) | 64.83%/84.58% | 278.9815 | 12.6900|
| common-sign-language-0001         | PyTorch\*      | [common-sign-language-0001](./common-sign-language-0001/README.md) | 93.58% | 4.2269 | 4.1128 |

## Colorization
| Model Name <br> Model Version                                            						| Implementation    | Accuracy               | GFlops | mParams |
| ---------------------------------------------------------------------------------------------	| ----------------- | ---------------------- | ------ | ------- |
| colorization-v2 <br> [colorization-v2](./colorization-v2/README.md)							| PyTorch   	    | 26.99dB                | 83.6045| 32.2360 |    
| colorization-siggraph <br> [colorization-siggraph](./colorization-siggraph/README.md)			| PyTorch   	    | 27.73dB                |150.5441| 34.0511 |    


## Sound Classification
| Model Name <br> Model Version                                            						| Implementation    | Top 1 <br> Accuracy | Top 5 <br> Accuracy | GFlops | mParams |
| ---------------------------------------------------------------------------------------------	| ----------------- | ------------------- | ------------------- | ------ | ------- |
| ACLNet <br> [aclnet](./aclnet/README.md)														| PyTorch	        | 86%                 | 92%                 | 1.4    | 2.7     |
| ACLNet-int8 <br> [aclnet-int8](./aclnet-int8/README.md)										| PyTorch	        | 87%                 | 93%                 | 1.41   | 2.71    |   


## Speech Recognition
| Model Name <br> Model Version                                            						| Implementation    | Accuracy               | GFlops | mParams |
| ---------------------------------------------------------------------------------------------	| ----------------- | ---------------------- | ------ | ------- |
| DeepSpeech V0.6.1 <br> [mozilla-deepspeech-0.6.1](./mozilla-deepspeech-0.6.1/README.md)       | TensorFlow	    | 7.55%                  | 0.0472 | 47.2    |    
| DeepSpeech V0.8.2 <br> [mozilla-deepspeech-0.8.2](./mozilla-deepspeech-0.8.2/README.md)       | TensorFlow	    | 6.13%                  | 0.0472 | 47.2    |    
| QuartzNet <br> [quartznet-15x5-en](./quartznet-15x5-en/README.md)								| Pytorch   	    | 3.86%                  | 2.4195 | 18.8857 |    

The task of speech recognition is to recognize and translate spoken language into text.

| Model Name        | Implementation | OMZ Model Name                                                   | Accuracy | GFlops | mParams |
| ----------------- | -------------- | ---------------------------------------------------------------- | -------- | ------ | ------- |
| DeepSpeech V0.6.1 | TensorFlow\*   | [mozilla-deepspeech-0.6.1](./mozilla-deepspeech-0.6.1/README.md) | 7.55%    | 0.0472 | 47.2    |
| DeepSpeech V0.8.2 | TensorFlow\*   | [mozilla-deepspeech-0.8.2](./mozilla-deepspeech-0.8.2/README.md) | 6.13%    | 0.0472 | 47.2    |
| QuartzNet         | PyTorch\*      | [quartznet-15x5-en](./quartznet-15x5-en/README.md)               | 3.86%    | 2.4195 | 18.8857 |
| Wav2Vec 2.0 Base  | PyTorch\*      | [wav2vec2-base](./wav2vec2-base/README.md)                       | 3.39%    | 26.843 | 94.3965 |

## Image Translation
| Model Name <br> Model Version                                            						| Implementation    | Accuracy               | GFlops  | mParams |
| ---------------------------------------------------------------------------------------------	| ----------------- | ---------------------- | ------- | ------- |
| CoCosNet <br> [cocosnet](./cocosnet/README.md)												| PyTorch   	    | 12.93dB                |1080.7032| 167.9141|    


## Optical Character Recognition
| Model Name <br> Model Version                                            						| Implementation    | Accuracy               | GFlops | mParams |
| ---------------------------------------------------------------------------------------------	| ----------------- | ---------------------- | ------ | ------- |
| license-plate-recognition-barrier-0007 <br> [license-plate-recognition-barrier-0007](./license-plate-recognition-barrier-0007/README.md) | TensorFlow | 98% | 0.347 | 1.435 |


## Place Recognition
| Model Name <br> Model Version                                            						| Implementation    | Accuracy               | GFlops | mParams |
| ---------------------------------------------------------------------------------------------	| ----------------- | ---------------------- | ------ | ------- |
| NetVLAD <br> [netvlad-tf](./netvlad-tf/README.md) 											| TensorFlow        | 82.03%                 | 36.6374| 149.0021|


## Deblurring
| Model Name <br> Model Version                                            						| Implementation    | Accuracy               | GFlops | mParams |
| ---------------------------------------------------------------------------------------------	| ----------------- | ---------------------- | ------ | ------- |
| DeblurGAN-v2 <br> [deblurgan-v2](./deblurgan-v2/README.md)  									| PyTorch           | 28.25Db                | 80.8919| 2.1083  |

## JPEG artifacts removal

The task of restoration images from jpeg format.

| Model Name     | Implementation | OMZ Model Name                                 | Accuracy | GFlops     | mParams  |
| -------------- | -------------- | ---------------------------------------------- | -------- | ---------- | -------- |
| FBCNN          | PyTorch\*      | [fbcnn](./fbcnn/README.md)                     | 34.34Db  | 1420.78235 | 71.922   |

## Salient object detection
| Model Name <br> Model Version                                            						| Implementation    | Accuracy               | GFlops | mParams |
| ---------------------------------------------------------------------------------------------	| ----------------- | ---------------------- | ------ | ------- |
| F3Net <br> [f3net](./f3net/README.md)        													| PyTorch           | 84.21%                 | 31.2883| 25.2791 |


## Text Prediction

Text prediction is a task to predict the next word, given all of the previous words within some text.

| Model Name     | Implementation | OMZ Model Name             | Accuracy | GFlops   | mParams  |
| -------------- | -------------- | -------------------------- | -------- | -------- | -------- |
| GPT-2          | PyTorch\*      | [gpt-2](./gpt-2/README.md) | 29.00%   | 293.0489 | 175.6203 |

## Text Recognition

Scene text recognition is a task to recognize text on a given image.
Researchers compete on creating algorithms which are able to recognize text of different shapes, fonts and background.
See details about datasets in [here](./text-recognition-resnet-fc/README.md)
The reported metric is collected over the alphanumeric subset of ICDAR13 (1015 images) in case-insensitive mode.

| Model Name                      | Implementation | OMZ Model Name                                                       | Accuracy | GFlops  | mParams  |
| ------------------------------- | -------------- | -------------------------------------------------------------------- | -------- | ------- | -------- |
| Resnet-FC                       | PyTorch\*      | [text-recognition-resnet-fc](./text-recognition-resnet-fc/README.md) | 90.94%   | 40.3704 | 177.9668 |
| ViTSTR Small patch=16, size=224 | PyTorch\*      | [vitstr-small-patch16-224](./vitstr-small-patch16-224/README.md)     | 90.34%   | 9.1544  | 21.5061  |

## Text to Speech
| Model Name <br> Model Version                                            						| Implementation    | Accuracy               | GFlops | mParams |
| ---------------------------------------------------------------------------------------------	| ----------------- | ---------------------- | ------ | ------- |
| ForwardTacotron <br> [forward-tacotron-duration-prediction](./forward-tacotron/README.md)     | PyTorch           |  						 | 6.66   | 13.81   |
| ForwardTacotron <br> [forward-tacotron-regression](./forward-tacotron/README.md)              | PyTorch           |  						 | 4.91   | 3.05    |
| WaveRNN <br> [wavernn-upsampler](./wavernn/README.md)    										| PyTorch           |						 | 0.37   | 0.4     |
| WaveRNN <br> [wavernn-rnn](./wavernn/README.md)     											| PyTorch           |						 | 0.06   | 3.83    |


## Named Entity Recognition
| Model Name <br> Model Version                                            						| Implementation    | Accuracy               | GFlops | mParams |
| ---------------------------------------------------------------------------------------------	| ----------------- | ---------------------- | ------ | ------- |
| bert-base-NER <br> [bert-base-ner](./bert-base-ner/README.md) 								| PyTorch	        | 94.45%                 | 22.3874| 107.4319|


## Vehicle Reidentification
| Model Name <br> Model Version                                            						| Implementation    | Accuracy               | GFlops | mParams |
| ---------------------------------------------------------------------------------------------	| ----------------- | ---------------------- | ------ | ------- |
| vehicle-reid-0001 <br> [vehicle-reid-0001](./vehicle-reid-0001/README.md)						| PyTorch	        | 96.31%                 | 2.643  | 2.183   |


<<<<<<< HEAD
=======
## Background matting

Background matting is a method of separating a foreground from a background in an image or video,
wherein some pixels may belong to foreground as well as background, such pixels are called partial
or mixed pixels. This distinguishes background matting from segmentation approaches where the result is a binary mask.

| Model Name     | Implementation | OMZ Model Name                                         | Accuracy | GFlops  | mParams  |
| -------------- | -------------- | ------------------------------------------------------ | -------- | ------- | -------- |
| background-matting-mobilenetv2 | PyTorch\* | [background-matting-v2](./background-matting-mobilenetv2/README.md) | 4.32/1.0/2.48/2.7 | 6.7419 | 5.052 |
| robust-video-matting-mobilenetv3 | PyTorch\* | [robust-video-matting-mobilenetv3](./robust-video-matting-mobilenetv3/README.md) | 20.8/15.1/4.42/4.05 | 9.3892 | 3.7363 |

## See Also
>>>>>>> 5903bf21

## See Also
* [Open Model Zoo Demos](../../demos/README.md)
* [Model Downloader](../../tools/model_tools/README.md)
* [Overview of OpenVINO&trade; Toolkit Intel's Pre-Trained Models](../intel/index.md)



## Legal Information
Caffe, Caffe2, Keras, MXNet, PyTorch, and TensorFlow are trademarks or brand names of their respective owners.
All company, product and service names used in this website are for identification purposes only.
Use of these names,trademarks and brands does not imply endorsement.<|MERGE_RESOLUTION|>--- conflicted
+++ resolved
@@ -638,8 +638,6 @@
 | vehicle-reid-0001 <br> [vehicle-reid-0001](./vehicle-reid-0001/README.md)						| PyTorch	        | 96.31%                 | 2.643  | 2.183   |
 
 
-<<<<<<< HEAD
-=======
 ## Background matting
 
 Background matting is a method of separating a foreground from a background in an image or video,
@@ -652,7 +650,6 @@
 | robust-video-matting-mobilenetv3 | PyTorch\* | [robust-video-matting-mobilenetv3](./robust-video-matting-mobilenetv3/README.md) | 20.8/15.1/4.42/4.05 | 9.3892 | 3.7363 |
 
 ## See Also
->>>>>>> 5903bf21
 
 ## See Also
 * [Open Model Zoo Demos](../../demos/README.md)
