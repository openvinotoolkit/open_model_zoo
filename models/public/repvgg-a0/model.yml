--- conflicted
+++ resolved
@@ -36,11 +36,7 @@
     source: https://raw.githubusercontent.com/DingXiaoH/RepVGG/faba6fb5cbc27a3956e2e0522e27e065b824c757/repvgg.py
   - name: RepVGG-A0-train.pth
     size: 36588855
-<<<<<<< HEAD
-    sha256: e538bfe8639d53a8cbeb4b580aac3dad8ecc304d71eddcb169f660a24fa80bb7
-=======
     checksum: 7efb6b28b0376d80753c86b43687b38f2a7ae94f3ef58552b602a55767b4187dbb7b1fe8770b16133427c93e6cf137d7
->>>>>>> 51fad067
     original_source:
       $type: google_drive
       id: 13Gn8rq1PztoMEgK7rCOPMUYHjGzk-w11
