--- conflicted
+++ resolved
@@ -17,25 +17,14 @@
 | driver-action-recognition-adas-0002-decoder | YES | YES | YES |
 | driver-action-recognition-adas-0002-encoder | YES | YES | YES |
 | emotions-recognition-retail-0003 | YES | YES | YES |
-<<<<<<< HEAD
 | face-detection-0200 | YES | YES | YES |
 | face-detection-0202 | YES | YES | YES |
 | face-detection-0204 | YES | YES | YES |
-| face-detection-0205 | YES | YES | YES |
-| face-detection-0206 | YES | YES | YES |
+| face-detection-0205 | YES |  | YES |
+| face-detection-0206 | YES |  | YES |
 | face-detection-adas-0001 | YES | YES | YES |
 | face-detection-retail-0004 | YES | YES | YES |
 | face-detection-retail-0005 | YES | YES | YES |
-=======
-| face-detection-0200 | YES |  | YES |
-| face-detection-0202 | YES |  | YES |
-| face-detection-0204 | YES |  | YES |
-| face-detection-0205 | YES |  | YES |
-| face-detection-0206 | YES |  | YES |
-| face-detection-adas-0001 | YES |  | YES |
-| face-detection-retail-0004 | YES |  | YES |
-| face-detection-retail-0005 | YES |  | YES |
->>>>>>> 1fa75fdb
 | face-reidentification-retail-0095 | YES | YES | YES |
 | facial-landmarks-35-adas-0002 | YES | YES | YES |
 | facial-landmarks-98-detection-0001 | YES | YES | YES |
