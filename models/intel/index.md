--- conflicted
+++ resolved
@@ -303,13 +303,12 @@
 |   text-to-speech-en-multi-0001-regression                          | 7.81  | 5.12  |
 |   text-to-speech-en-multi-0001-generation                          | 48.38 | 12.77 |
 
-<<<<<<< HEAD
 Deep Learning models for noise suppression.
 
 | Model Name                                                                          | Complexity (GFLOPs)  | Size (Mp)  |
 |-------------------------------------------------------------------------------------|--------------------- |----------- |
 | [noise-suppression-poconetlike-0001](./noise-suppression-poconetlike-0001/README.md)| 1.2                  | 7.22       |
-=======
+
 ## Time Series Forecasting
 
 Deep Learning models for time series forecasting.
@@ -317,7 +316,6 @@
 | Model Name | Complexity (GFLOPs) | Size (Mp) |
 |------------|---------------------|-----------|
 | [time-series-forecasting-electricity-0001](./time-series-forecasting-electricity-0001/README.md) | 0.40 | 2.26 |
->>>>>>> b87f60da
 
 ## See Also
 
