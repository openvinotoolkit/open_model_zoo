--- conflicted
+++ resolved
@@ -243,66 +243,9 @@
 
 The models can be downloaded via [Model Downloader](../../tools/model_tools/README.md).
 
-<<<<<<< HEAD
-=======
-> **TIP**: You also can download and profile Intel® pretrained models inside the OpenVINO™ [Deep Learning Workbench](@ref workbench_docs_Workbench_DG_Introduction) (DL Workbench).
-> [DL Workbench](@ref workbench_docs_Workbench_DG_Introduction) is a platform built upon OpenVINO™ and provides a web-based graphical environment that enables you to optimize, fine-tune, analyze, visualize, and compare
-> performance of deep learning models on various Intel® architecture
-> configurations. In the DL Workbench, you can use most of OpenVINO™ toolkit components.
-> <br>
-> Proceed to an [easy installation from Docker](@ref workbench_docs_Workbench_DG_Run_Locally) to get started.
->>>>>>> 52a13c41
 
 ## Object Detection Models
-| Model Name                                                                                                                      | Framework    | Accuracy | GFlops | mParams |
-|---------------------------------------------------------------------------------------------------------------------------------|--------------|----------|--------|---------|
-| [faster-rcnn-resnet101-coco-sparse-60-0001](./faster-rcnn-resnet101-coco-sparse-60-0001/README.md)                              | TensorFlow   | 38.74%   | 849.91 | 52.79   |
-| [face-detection-adas-0001](./face-detection-adas-0001/README.md)                                                                | Caffe        | 94.10%   | 2.835  | 1.053   |
-| [face-detection-retail-0004](./face-detection-retail-0004/README.md)                                                            | Caffe        | 83.00%   | 1.067  | 0.588   |
-| [face-detection-retail-0005](./face-detection-retail-0005/README.md)                                                            | PyTorch      | 84.52%   | 0.982  | 1.021   |
-| [face-detection-0200](./face-detection-0200/README.md)                                                                          | PyTorch      | 86.74%   | 0.786  | 1.828   |
-| [face-detection-0202](./face-detection-0202/README.md)                                                                          | PyTorch      | 91.94%   | 1.767  | 1.842   |
-| [face-detection-0204](./face-detection-0204/README.md)                                                                          | PyTorch      | 92.89%   | 2.406  | 1.851   |
-| [face-detection-0205](./face-detection-0205/README.md)                                                                          | PyTorch      | 93.57%   | 2.853  | 2.392   |
-| [face-detection-0206](./face-detection-0206/README.md)                                                                          | PyTorch      | 94.27%   | 339.60 | 69.92   |
-| [person-detection-retail-0002](./person-detection-retail-0002/README.md)                                                        | Caffe        | 80.14%   | 12.427 | 3.244   |
-| [person-detection-retail-0013](./person-detection-retail-0013/README.md)                                                        | Caffe        | 88.62%   | 2.300  | 0.723   |
-| [person-detection-action-recognition-0005](./person-detection-action-recognition-0005/README.md)                                | Caffe        | 83.8%    | 7.140  | 1.951   |
-| [person-detection-action-recognition-0006](./person-detection-action-recognition-0006/README.md)                                | TensorFlow   | 80.74%   | 8.225  | 2.001   |
-| [person-detection-action-recognition-teacher-0002](./person-detection-action-recognition-teacher-0002/README.md)                | Caffe        | 72.4%    | 7.140  | 1.951   |
-| [person-detection-raisinghand-recognition-0001](./person-detection-raisinghand-recognition-0001/README.md)                      | Caffe        | 90.5%    | 7.138  | 1.951   |
-| [person-detection-0200](./person-detection-0200/README.md)                                                                      | PyTorch      | 0.244    | 0.786  | 1.817   |
-| [person-detection-0201](./person-detection-0201/README.md)                                                                      | PyTorch      | 0.299    | 1.768  | 1.817   |
-| [person-detection-0202](./person-detection-0202/README.md)                                                                      | PyTorch      | 0.328    | 3.143  | 1.817   |
-| [person-detection-0203](./person-detection-0203/README.md)                                                                      | PyTorch      | 0.408    | 6.519  | 2.394   |
-| [person-detection-0106](./person-detection-0106/README.md)                                                                      | PyTorch      | 0.442    | 404.264| 71.565  |
-| [pedestrian-detection-adas-0002](./pedestrian-detection-adas-0002/README.md)                                                    | Caffe        | 88%      | 2.836  | 1.165   |
-| [pedestrian-and-vehicle-detector-adas-0001](./pedestrian-and-vehicle-detector-adas-0001/README.md)                              | Caffe        | 90%      | 3.974  | 1.650   |
-| [vehicle-detection-adas-0002](./vehicle-detection-adas-0002/README.md)                                                          | Caffe        | 90.6%    | 2.798  | 1.079   |
-| [vehicle-detection-0200](./vehicle-detection-0200/README.md)                                                                    | PyTorch      | 0.254    | 0.786  | 1.817   |
-| [vehicle-detection-0201](./vehicle-detection-0201/README.md)                                                                    | PyTorch      | 0.323    | 1.768  | 1.817   |
-| [vehicle-detection-0202](./vehicle-detection-0202/README.md)                                                                    | PyTorch      | 0.36     | 3.143  | 1.817   |
-| [person-vehicle-bike-detection-crossroad-0078](./person-vehicle-bike-detection-crossroad-0078/README.md)                        | Caffe        | 65.12%   | 3.964  | 1.178   |
-| [person-vehicle-bike-detection-crossroad-1016](./person-vehicle-bike-detection-crossroad-1016/README.md)                        | PyTorch      | 62.55%   | 3.560  | 2.887   |
-| [person-vehicle-bike-detection-crossroad-yolov3-1020](./person-vehicle-bike-detection-crossroad-yolov3-1020/README.md)          | Keras        | 48.89%   | 65.98  | 61.92   |
-| [person-vehicle-bike-detection-2000](./person-vehicle-bike-detection-2000/README.md)                                            | PyTorch      | 0.165    | 0.787  | 1.821   |
-| [person-vehicle-bike-detection-2001](./person-vehicle-bike-detection-2001/README.md)                                            | PyTorch      | 0.226    | 1.770  | 1.821   |
-| [person-vehicle-bike-detection-2002](./person-vehicle-bike-detection-2002/README.md)                                            | PyTorch      | 0.248    | 3.146  | 1.821   |
-| [person-vehicle-bike-detection-2003](./person-vehicle-bike-detection-2003/README.md)                                            | PyTorch      | 0.336    | 6.550  | 2.416   |
-| [person-vehicle-bike-detection-2004](./person-vehicle-bike-detection-2004/README.md)                                            | PyTorch      | 0.274    | 1.811  | 2.327   |
-| [vehicle-license-plate-detection-barrier-0106](./vehicle-license-plate-detection-barrier-0106/README.md)                        | TensorFlow   | 99.65%   | 0.349  | 0.634   |
-| [product-detection-0001](./product-detection-0001/README.md)                                                                    | PyTorch      | 0.715    | 3.598  | 3.212   |
-| [person-detection-asl-0001](./person-detection-asl-0001/README.md)                                                              | PyTorch      | 80.0%    | 0.986  | 1.338   |
-| [yolo-v2-ava-0001](./yolo-v2-ava-0001/README.md)                                                                                | TensorFlow   | 63.9%    | 29.421 | 50.6451 |
-| [yolo-v2-ava-sparse-35-0001](./yolo-v2-ava-sparse-35-0001/README.md)                                                            | TensorFlow   | 63.71%   | 29.421 | 50.6451 |
-| [yolo-v2-ava-sparse-70-0001](./yolo-v2-ava-sparse-70-0001/README.md)                                                            | TensorFlow   | 62.9%    | 29.421 | 50.6451 |
-| [yolo-v2-tiny-ava-0001](./yolo-v2-tiny-ava-0001/README.md)                                                                      | TensorFlow   | 35.37%   | 6.9949 | 15.8587 |
-| [yolo-v2-tiny-ava-sparse-30-0001](./yolo-v2-tiny-ava-sparse-30-0001/README.md)                                                  | TensorFlow   | 36.33%   | 6.9949 | 15.8587 |
-| [yolo-v2-tiny-ava-sparse-60-0001](./yolo-v2-tiny-ava-sparse-60-0001/README.md)                                                  | TensorFlow   | 35.32%   | 6.9949 | 15.8587 |
-| [yolo-v2-tiny-vehicle-detection-0001](./yolo-v2-tiny-vehicle-detection-0001/README.md)                                          | Keras        | 88.64%   | 5.424  | 11.229  |
-
-<<<<<<< HEAD
-=======
+
 Several detection models can be used to detect a set of the most popular
 objects - for example, faces, people, vehicles. Most of the networks are
 SSD-based and provide reasonable accuracy/performance trade-offs. Networks that
@@ -360,26 +303,9 @@
 | [yolo-v2-tiny-ava-sparse-30-0001](./yolo-v2-tiny-ava-sparse-30-0001/README.md)          | 6.975 | 15.12  |
 | [yolo-v2-tiny-ava-sparse-60-0001](./yolo-v2-tiny-ava-sparse-60-0001/README.md)          | 6.975 | 15.12  |
 | [yolo-v2-tiny-vehicle-detection-0001](./yolo-v2-tiny-vehicle-detection-0001/README.md)  | 5.424 | 11.229 |
->>>>>>> 52a13c41
 
 ## Object Recognition Models
-| Model Name                                                                                                                      | Framework    | Accuracy | GFlops | mParams |
-|---------------------------------------------------------------------------------------------------------------------------------|--------------|----------|--------|---------|
-| [age-gender-recognition-retail-0013](./age-gender-recognition-retail-0013/README.md)                                            | Caffe        | 95.80%   | 0.094  | 2.138   |
-| [head-pose-estimation-adas-0001](./head-pose-estimation-adas-0001/README.md)                                                    | Caffe        |          | 0.105  | 1.911   |
-| [license-plate-recognition-barrier-0001](./license-plate-recognition-barrier-0001/README.md)                                    | Caffe        | 88.58%   | 0.328  | 1.218   |
-| [vehicle-attributes-recognition-barrier-0039](./vehicle-attributes-recognition-barrier-0039/README.md)                          | Caffe        | 81.15%   | 0.126  | 0.626   |
-| [vehicle-attributes-recognition-barrier-0042](./vehicle-attributes-recognition-barrier-0042/README.md)                          | PyTorch      | 82.71%   | 0.462  | 11.177  |
-| [emotions-recognition-retail-0003](./emotions-recognition-retail-0003/README.md)                                                | Caffe        | 70.20%   | 0.126  | 2.483   |
-| [landmarks-regression-retail-0009](./landmarks-regression-retail-0009/README.md)                                                | PyTorch      | 0.0705   | 0.021  | 0.191   |
-| [facial-landmarks-35-adas-0002](./facial-landmarks-35-adas-0002/README.md)                                                      | Caffe        |          | 0.042  | 4.595   |
-| [person-attributes-recognition-crossroad-0230](./person-attributes-recognition-crossroad-0230/README.md)                        | PyTorch      |          | 0.174  | 0.735   |
-| [person-attributes-recognition-crossroad-0234](./person-attributes-recognition-crossroad-0234/README.md)                        | PyTorch      |          | 2.167  | 23.510  |
-| [person-attributes-recognition-crossroad-0238](./person-attributes-recognition-crossroad-0238/README.md)                        | PyTorch      |          | 1.034  | 21.797  |
-| [gaze-estimation-adas-0002](./gaze-estimation-adas-0002/README.md)                                                              | PyTorch      |          | 0.139  | 1.882   |
-
-<<<<<<< HEAD
-=======
+
 Object recognition models are used for classification, regression, and character
 recognition. Use these networks after a respective detector (for example,
 Age/Gender recognition after Face Detection).
@@ -399,7 +325,6 @@
 | [person-attributes-recognition-crossroad-0234](./person-attributes-recognition-crossroad-0234/README.md) | 2.167 | 23.510 |
 | [person-attributes-recognition-crossroad-0238](./person-attributes-recognition-crossroad-0238/README.md) | 1.034 | 21.797 |
 | [gaze-estimation-adas-0002](./gaze-estimation-adas-0002/README.md) | 0.139 | 1.882 |
->>>>>>> 52a13c41
 
 ## Reidentification Models
 | Model Name                                                                                                                      | Framework    | Accuracy | GFlops | mParams |
@@ -423,16 +348,7 @@
 
 
 ## Instance Segmentation Models
-| Model Name                                                                                                                      | Framework    | Accuracy | GFlops | mParams |
-|---------------------------------------------------------------------------------------------------------------------------------|--------------|----------|--------|---------|
-| [instance-segmentation-security-0002](./instance-segmentation-security-0002/README.md)                                          | PyTorch      | 40.8%    | 423.08 | 48.373  |
-| [instance-segmentation-security-0091](./instance-segmentation-security-0091/README.md)                                          | PyTorch      | 45.8%    | 828.63 | 101.24  |
-| [instance-segmentation-security-0228](./instance-segmentation-security-0228/README.md)                                          | PyTorch      | 38.85%   | 147.24 | 49.833  |
-| [instance-segmentation-security-1039](./instance-segmentation-security-1039/README.md)                                          | PyTorch      | 32.9%    | 13.97  | 10.567  |
-| [instance-segmentation-security-1040](./instance-segmentation-security-1040/README.md)                                          | PyTorch      | 35.0%    | 29.33  | 13.567  |
-
-<<<<<<< HEAD
-=======
+
 Instance segmentation is an extension of object detection and semantic
 segmentation problems. Instead of predicting a bounding box around each object
 instance instance segmentation model outputs pixel-wise masks for all instances.
@@ -445,7 +361,6 @@
 | [instance-segmentation-security-1039](./instance-segmentation-security-1039/README.md) | 13.9672  | 10.5674 |
 | [instance-segmentation-security-1040](./instance-segmentation-security-1040/README.md) | 29.334   | 13.5673 |
 | [instance-segmentation-person-0007](./instance-segmentation-person-0007/README.md)     | 4.8492   | 7.2996  |
->>>>>>> 52a13c41
 
 ## Human Pose Estimation Models
 | Model Name                                                                                                                      | Framework    | Accuracy | GFlops | mParams |
@@ -473,22 +388,7 @@
 
 
 ## Text Recognition
-| Model Name                                                                                                                      | Framework    | Accuracy | GFlops | mParams |
-|---------------------------------------------------------------------------------------------------------------------------------|--------------|----------|--------|---------|
-| [text-recognition-0012](./text-recognition-0012/README.md)                                                                      | TensorFlow   | 0.8818   | 1.485  | 5.568   |
-| [text-recognition-0014](./text-recognition-0014/README.md)                                                                      | PyTorch      | 0.8887   | 0.2726 | 1.4187  |
-| [text-recognition-0015](./text-recognition-0015/README.md) - encoder                                                            | PyTorch      |          | 12.4   | 398     |
-| [text-recognition-0015](./text-recognition-0015/README.md) - decoder                                                            | PyTorch      |          | 0.03   | 4.33    |
-| [handwritten-score-recognition-0003](./handwritten-score-recognition-0003/README.md)                                            | TensorFlow   | 98.83%   | 0.792  | 5.555   |
-| [handwritten-japanese-recognition-0001](./handwritten-japanese-recognition-0001/README.md)                                      | PyTorch      | 117.136  | 117.136| 15.31   |
-| [handwritten-simplified-chinese-recognition-0001](./handwritten-simplified-chinese-recognition-0001/README.md)                  | PyTorch      | 75.31%   | 134.513| 17.270  |
-| [formula-recognition-medium-scan-0001](./formula-recognition-medium-scan-0001/README.md) - encoder                              | PyTorch      | 81.5%    | 16.56  | 1.86    |
-| [formula-recognition-medium-scan-0001](./formula-recognition-medium-scan-0001/README.md) - decoder                              | PyTorch      | 81.5%    | 1.69   | 2.56    |
-| [formula-recognition-polynomials-handwritten-0001](./formula-recognition-polynomials-handwritten-0001/README.md) - encoder      | PyTorch      | 70.5%    | 12.8447| 0.2017  |
-| [formula-recognition-polynomials-handwritten-0001](./formula-recognition-polynomials-handwritten-0001/README.md) - decoder      | PyTorch      | 70.5%    | 0.2017 | 2.5449  |
-
-<<<<<<< HEAD
-=======
+
 Deep Learning models for text recognition in various applications.
 
 | Model Name | Complexity (GFLOPs) | Size (Mp) |
@@ -511,7 +411,6 @@
 | [formula-recognition-polynomials-handwritten-0001](./formula-recognition-polynomials-handwritten-0001/README.md) |    |    |
 |   encoder | 12.8447 | 0.2017 |
 |   decoder | 8.6838  | 2.5449 |
->>>>>>> 52a13c41
 
 ## Text Spotting
 | Model Name                                                                                                                      | Framework    | Accuracy | GFlops | mParams |
@@ -559,15 +458,7 @@
  
 
 ## Machine Translation
-| Model Name                                                                                                                      | Framework    | Accuracy | GFlops | mParams |
-|---------------------------------------------------------------------------------------------------------------------------------|--------------|----------|--------|---------|
-| [machine-translation-nar-en-ru-0001](./machine-translation-nar-en-ru-0001/README.md)                                            |  PyTorch     | 21.6%    | 23.17  | 69.29   |
-| [machine-translation-nar-ru-en-0001](./machine-translation-nar-ru-en-0001/README.md)                                            |  PyTorch     | 22.8%    | 23.17  | 69.29   |
-| [machine-translation-nar-en-de-0002](./machine-translation-nar-en-de-0002/README.md)                                            |  PyTorch     | 17.7%    | 23.19  | 77.47   |
-| [machine-translation-nar-de-en-0002](./machine-translation-nar-de-en-0002/README.md)                                            |  PyTorch     | 21.4%    | 23.19  | 77.47   |
-
-<<<<<<< HEAD
-=======
+
 | Model Name | Complexity (GFLOPs) | Size (Mp) |
 |------------|---------------------|-----------|
 | [machine-translation-nar-en-ru-0001](./machine-translation-nar-en-ru-0001/README.md) | 23.17 | 69.29 |
@@ -576,7 +467,6 @@
 | [machine-translation-nar-ru-en-0002](./machine-translation-nar-ru-en-0002/README.md) | 23.17 | 69.29 |
 | [machine-translation-nar-en-de-0002](./machine-translation-nar-en-de-0002/README.md) | 23.19 | 77.47 |
 | [machine-translation-nar-de-en-0002](./machine-translation-nar-de-en-0002/README.md) | 23.19 | 77.47 |
->>>>>>> 52a13c41
 
 ## Text To Speech
 | Model Name                                                                                                                      | Framework    | Accuracy | GFlops | mParams |
@@ -594,8 +484,6 @@
 |---------------------------------------------------------------------------------------------------------------------------------|--------------|----------|--------|---------|
 | [noise-suppression-poconetlike-0001](./noise-suppression-poconetlike-0001/README.md)                                            |  PyTorch     |          | 1.2    | 7.22    |
 
-<<<<<<< HEAD
-=======
 ## Speech Noise Suppression
 
 Deep Learning models for noise suppression.
@@ -604,7 +492,6 @@
 |-------------------------------------------------------------------------------------|--------------------- |----------- |
 | [noise-suppression-poconetlike-0001](./noise-suppression-poconetlike-0001/README.md)| 1.2                  | 7.22       |
 | [noise-suppression-denseunet-ll-0001](./noise-suppression-denseunet-ll-0001/README.md)| 0.2                  | 4.2       |
->>>>>>> 52a13c41
 
 ## Time Series Forecasting
 | Model Name                                                                                                                      | Framework    | Accuracy | GFlops | mParams |
