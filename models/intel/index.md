--- conflicted
+++ resolved
@@ -453,16 +453,6 @@
 |---------------------------------------------------------------------------------------------------------------------------------|--------------|----------|--------|---------|
 | [noise-suppression-poconetlike-0001](./noise-suppression-poconetlike-0001/README.md)                                            |  PyTorch     |          | 1.2    | 7.22    |
 
-<<<<<<< HEAD
-=======
-## Speech Noise Suppression
-
-Deep Learning models for noise suppression.
-
-| Model Name                                                                          | Complexity (GFLOPs)  | Size (Mp)  |
-|-------------------------------------------------------------------------------------|--------------------- |----------- |
-| [noise-suppression-poconetlike-0001](./noise-suppression-poconetlike-0001/README.md)| 1.2                  | 7.22       |
->>>>>>> f6feab13
 
 ## Time Series Forecasting
 | Model Name                                                                                                                      | Framework    | Accuracy | GFlops | mParams |
