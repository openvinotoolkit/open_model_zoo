--- conflicted
+++ resolved
@@ -24,11 +24,7 @@
 | im2latex_medium_rendered dataset, im2latex-match-images metric     | 95.7%     |
 | Source framework                                                   | PyTorch\* |
 
-<<<<<<< HEAD
-Im2latex-match-images metric is calculated by `<omz_dir>/tools/accuracy_checker/accuracy_checker/metrics/im2latex_images_match.py`
-=======
 Im2latex-match-images metric is calculated by `<omz_dir>/tools/accuracy_checker/openvino/tools/accuracy_checker/metrics/im2latex_images_match.py`
->>>>>>> 52a13c41
 
 ## Encoder model specification
 
