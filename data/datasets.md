# Dataset Preparation Guide

If you want to use prepared configs to run the Accuracy Checker tool and the Model Quantizer, you need to organize `<DATASET_DIR>` folder with validation datasets in a certain way. Instructions for preparing validation data are described in this document.

Each dataset description consists of the following sections:
* instruction for downloading the dataset
* structure of `<DATASET_DIR>` that matches the dataset definition in the existing global configuration file (`<omz_dir>/data/dataset_definitions.yml`)
* examples of using and presenting the dataset in the global configuration file

More detailed information about using predefined configuration files you can find [here](../tools/accuracy_checker/configs/README.md).

## [ImageNet](http://image-net.org)

### How download dataset

To download images from ImageNet, you need to have an account and agree to the Terms of Access. Follow the steps below:
1. Go to the [ImageNet](http://www.image-net.org/) homepage
2. If you have an account, click `Login`. Otherwise, click `Signup` in the right upper corner, provide your data, and wait for a confirmation email
3. Log in after receiving the confirmation email and go to the `Download` tab
4. Select `Download Original Images`
5. You will be redirected to the Terms of Access page. If you agree to the Terms, continue by clicking Agree and Sign
6. Click one of the links in the `Download as one tar file` section to select it
7. Unpack archive

To download annotation files, you need to follow the steps below:
* `val.txt`
  1. Download [archive](http://dl.caffe.berkeleyvision.org/caffe_ilsvrc12.tar.gz)
  2. Unpack `val.txt` from the archive `caffe_ilsvrc12.tar.gz`
* `val15.txt`
  1. Download [annotation file](https://raw.githubusercontent.com/hujie-frank/SENet/master/ILSVRC2017_val.txt)
  2. Rename `ILSVRC2017_val.txt` to `val15.txt`

### Files layout

To use this dataset with OMZ tools, make sure `<DATASET_DIR>` contains the following:

* `ILSVRC2012_img_val` - directory containing the ILSVRC 2012 validation images
* `val.txt` - annotation file used for ILSVRC 2012
* `val15.txt` - annotation file used for ILSVRC 2015

### Datasets in dataset_definitions.yml
* `imagenet_1000_classes` used for evaluation models trained on ILSVRC 2012 dataset with 1000 classes. (model examples: [`alexnet`](../models/public/alexnet/README.md), [`vgg16`](../models/public/vgg16/README.md))
* `imagenet_1000_classes_2015` used for evaluation models trained on ILSVRC 2015 dataset with 1000 classes. (model examples: [`se-resnet-152`](../models/public/se-resnet-152/README.md), [`se-resnext-50`](../models/public/se-resnext-50/README.md))
* `imagenet_1001_classes` used for evaluation models trained on ILSVRC 2012 dataset with 1001 classes (background label + original labels). (model examples: [`googlenet-v2-tf`](../models/public/googlenet-v2-tf/README.md), [`resnet-50-tf`](../models/public/resnet-50-tf/README.md))

## [Common Objects in Context (COCO)](https://cocodataset.org/#home)

### How download dataset

To download COCO dataset, you need to follow the steps below:
1. Download [`2017 Val images`](http://images.cocodataset.org/zips/val2017.zip) and [`2017 Train/Val annotations`](http://images.cocodataset.org/annotations/annotations_trainval2017.zip)
2. Unpack archives

### Files layout

To use this dataset with OMZ tools, make sure `<DATASET_DIR>` contains the following:

* `val2017` - directory containing the COCO 2017 validation images
* `instances_val2017.json` - annotation file which used for object detection and instance segmentation tasks
* `person_keypoints_val2017.json` - annotation file which used for human pose estimation tasks

### Datasets in dataset_definitions.yml
* `ms_coco_mask_rcnn` used for evaluation models trained on COCO dataset for object detection and instance segmentation tasks. Background label + label map with 80 public available object categories are used. Annotations are saved in order of ascending image ID.
* `ms_coco_detection_91_classes` used for evaluation models trained on COCO dataset for object detection tasks. Background label + label map with 80 public available object categories are used (original indexing to 91 categories is preserved. You can find more information about object categories labels [here](https://tech.amikelive.com/node-718/what-object-categories-labels-are-in-coco-dataset/)). Annotations are saved in order of ascending image ID. (model examples: [`faster_rcnn_resnet50_coco`](../models/public/faster_rcnn_resnet50_coco/README.md), [`ssd_resnet50_v1_fpn_coco`](../models/public/ssd_resnet50_v1_fpn_coco/README.md))
* `ms_coco_detection_80_class_with_background` used for evaluation models trained on COCO dataset for object detection tasks. Background label + label map with 80 public available object categories are used. Annotations are saved in order of ascending image ID. (model examples: [`faster-rcnn-resnet101-coco-sparse-60-0001`](../models/intel/faster-rcnn-resnet101-coco-sparse-60-0001/README.md), [`ssd-resnet34-1200-onnx`](../models/public/ssd-resnet34-1200-onnx/README.md))
* `ms_coco_detection_80_class_without_background` used for evaluation models trained on COCO dataset for object detection tasks. Label map with 80 public available object categories is used. Annotations are saved in order of ascending image ID. (model examples: [`ctdet_coco_dlav0_384`](../models/public/ctdet_coco_dlav0_384/README.md), [`yolo-v3-tf`](../models/public/yolo-v3-tf/README.md))
* `ms_coco_keypoints` used for evaluation models trained on COCO dataset for human pose estimation tasks. Each annotation stores multiple keypoints for one image. (model examples: [`human-pose-estimation-0001`](../models/intel/human-pose-estimation-0001/README.md))
* `ms_coco_single_keypoints` used for evaluation models trained on COCO dataset for human pose estimation tasks. Each annotation stores single keypoints for image, so several annotation can be associated to one image. (model examples: [`single-human-pose-estimation-0001`](../models/public/single-human-pose-estimation-0001/README.md))

## [WIDER FACE](http://shuoyang1213.me/WIDERFACE/)

### How download dataset

To download WIDER Face dataset, you need to follow the steps below:
1. Go to the [WIDER FACE](http://shuoyang1213.me/WIDERFACE/) website
2. Go to the `Download` section
3. Select `WIDER Face Validation images` and download them from [Google Drive](https://drive.google.com/file/d/0B6eKvaijfFUDd3dIRmpvSk8tLUk/view) or [Tencent Drive](https://share.weiyun.com/5ot9Qv1)
4. Select and download `Face annotations`
5. Unpack archives

### Files layout

To use this dataset with OMZ tools, make sure `<DATASET_DIR>` contains the following:

* `WIDER_val` - directory containing images directory
    * `images` - directory containing the WIDER Face validation images
* `wider_face_split` - directory with annotation file
    * `wider_face_val_bbx_gt.txt` - annotation file

### Datasets in dataset_definitions.yml
* `wider` used for evaluation models on WIDER Face dataset where the face is the first class. (model example: [`mtcnn`](../models/public/mtcnn/README.md))
* `wider_without_bkgr` used for evaluation models on WIDER Face dataset where the face is class zero. (model examples: [`mobilefacedet-v1-mxnet`](../models/public/mobilefacedet-v1-mxnet/README.md))

## [Visual Object Classes Challenge 2012 (VOC2012)](http://host.robots.ox.ac.uk/pascal/VOC/voc2012/)

### How download dataset

To download VOC2012 dataset, you need to follow the steps below:
1. Go to the [VOC2012](http://host.robots.ox.ac.uk/pascal/VOC/voc2012/) website
2. Go to the [`Development Kit`](http://host.robots.ox.ac.uk/pascal/VOC/voc2012/#devkit) section
3. Select [`Download the training/validation data`](http://host.robots.ox.ac.uk/pascal/VOC/voc2012/VOCtrainval_11-May-2012.tar) and download archive
4. Unpack archive

### Files layout

To use this dataset with OMZ tools, make sure `<DATASET_DIR>` contains the following:

* `VOCdevkit/VOC2012` - directory containing annotations, images, segmentation masks and image sets files directories
    * `Annotations` - directory containing the VOC2012 annotation files
    * `JPEGImages` - directory containing the VOC2012 validation images
    * `ImageSets` - directory containing the VOC2012 text files specifying lists of images for different tasks
        * `Main/val.txt` - image sets file for detection tasks
        * `Segmentation/val.txt` - image sets file for segmentation tasks
    * `SegmentationClass` - directory containing the VOC2012 segmentation masks

### Datasets in dataset_definitions.yml
<<<<<<< HEAD
* `VOC2012` used for evaluation models on VOC2012 dataset for object detection task. Background label + label map with 20 object categories are used. (model examples: [`mobilenet-ssd`](../models/public/mobilenet-ssd/mobilenet-ssd.md), [`ssd300`](../models/public/ssd300/ssd300.md))
* `VOC2012_without_background` used for evaluation models on VOC2012 dataset for object detection tasks. Label map with 20 object categories is used.(model examples: [`yolo-v2-ava-0001`](../models/intel/yolo-v2-ava-0001/description/yolo-v2-ava-0001.md), [`yolo-v2-tiny-ava-0001`](../models/intel/yolo-v2-tiny-ava-0001/description/yolo-v2-tiny-ava-0001.md))
* `VOC2012_Segmentation` used for evaluation models on VOC2012 dataset for segmentation tasks. Background label + label map with 20 object categories are used.(model examples: [`deeplabv3`](../models/public/deeplabv3/deeplabv3.md))




## [SYGData0829](https://github.com/ermubuzhiming/OMZ-files-download/releases/tag/v1-ly)

### How download dataset

To download SYGData0829 dataset, you need to follow the steps below:
1. Go to the [github repo](https://github.com/ermubuzhiming/OMZ-files-download/releases/tag/v1-ly)
2. Select [`SYGData0829.zip.001`](https://github.com/ermubuzhiming/OMZ-files-download/releases/download/v1-ly/SYGData0829.zip.001) 、
[`SYGData0829.zip.002`](https://github.com/ermubuzhiming/OMZ-files-download/releases/download/v1-ly/SYGData0829.zip.002) 、
[`SYGData0829.zip.003`](https://github.com/ermubuzhiming/OMZ-files-download/releases/download/v1-ly/SYGData0829.zip.003) 、
[`SYGData0829.zip.004`](https://github.com/ermubuzhiming/OMZ-files-download/releases/download/v1-ly/SYGData0829.zip.004) and download archive
3. Unpack archive
=======
* `VOC2012` used for evaluation models on VOC2012 dataset for object detection task. Background label + label map with 20 object categories are used.
* `VOC2012_without_background` used for evaluation models on VOC2012 dataset for object detection tasks. Label map with 20 object categories is used.(model examples: [`yolo-v2-ava-0001`](../models/intel/yolo-v2-ava-0001/README.md), [`yolo-v2-tiny-ava-0001`](../models/intel/yolo-v2-tiny-ava-0001/README.md))
* `VOC2012_Segmentation` used for evaluation models on VOC2012 dataset for segmentation tasks. Background label + label map with 20 object categories are used.(model examples: [`deeplabv3`](../models/public/deeplabv3/README.md))

## [Visual Object Classes Challenge 2007 (VOC2007)](http://host.robots.ox.ac.uk/pascal/VOC/voc2007/)

### How download dataset

To download VOC2007 dataset, you need to follow the steps below:
1. Go to the [VOC2007](http://host.robots.ox.ac.uk/pascal/VOC/voc2007/) website
2. Go to the [`Development Kit`](http://host.robots.ox.ac.uk/pascal/VOC/voc2007/#devkit) section
3. Select [`Download the training/validation data`](http://host.robots.ox.ac.uk/pascal/VOC/voc2007/VOCtrainval_06-Nov-2007.tar) and download archive
4. Unpack archive

### Files layout

To use this dataset with OMZ tools, make sure `<DATASET_DIR>` contains the following:

* `VOCdevkit/VOC2007` - directory containing annotations, images and image sets files directories
    * `Annotations` - directory containing the VOC2007 annotation files
    * `JPEGImages` - directory containing the VOC2007 images
    * `ImageSets` - directory containing the VOC2007 text files specifying lists of images for different tasks
        * `Main/test.txt` - image sets file for detection tasks

### Datasets in dataset_definitions.yml
* `VOC2007_detection` used for evaluation models on VOC2007 dataset for object detection task. Background label + label map with 20 object categories are used. (model examples: [`mobilenet-ssd`](../models/public/mobilenet-ssd/README.md), [`ssd300`](../models/public/ssd300/README.md))
* `VOC2007_detection_no_bkgr` used for evaluation models on VOC2007 dataset for object detection tasks. Label map with 20 object categories is used.(model examples: [`yolo-v1-tiny-tf`](../models/public/yolo-v1-tiny-tf/README.md))

## [PASCAL-S](http://cbs.ic.gatech.edu/salobj/)

### How download dataset

To download PASCAL-S dataset, you need to follow the steps below:
1. Download [archive](http://cbs.ic.gatech.edu/salobj/download/salObj.zip) from the [The Secrets of Salient Object Segmentation](http://cbs.ic.gatech.edu/salobj/) website
2. Unpack archive

### Files layout

To use this dataset with OMZ tools, make sure `<DATASET_DIR>` contains the following:

* `PASCAL-S` - directory containing images and salient region masks subdirectories
    * `image` - directory containing the PASCAL-S images from the directory `datasets/imgs/pascal` in the unpacked archive
    * `mask` - directory containing the PASCAL-S salient region masks from the directory `datasets/masks/pascal` in the unpacked archive

### Datasets in dataset_definitions.yml
* `PASCAL-S` used for evaluation models on PASCAL-S dataset for salient object detection task. (model examples: [`f3net`](../models/public/f3net/README.md))

## [CoNLL2003 Named Entity Recognition](https://www.aclweb.org/anthology/W03-0419/)

### How download dataset

To download CoNLL2003 dataset, you need to follow the steps below:
1. Download [archive](https://data.deepai.org/conll2003.zip) from the [CoNLL 2003 (English) Dataset](https://deepai.org/dataset/conll-2003-english) page in the [DeepAI Datasets](https://deepai.org/datasets) website
2. Unpack archive
>>>>>>> 90c09705

### Files layout

To use this dataset with OMZ tools, make sure `<DATASET_DIR>` contains the following:

<<<<<<< HEAD
* `SYGData0829/dataset_format_VOC2007` - directory containing annotations, images, segmentation masks and image sets files directories
    * `Annotations` - directory containing the SYGData0829 annotation files
    * `JPEGImages` - directory containing the SYGData0829 images
    * `ImageSets` - directory containing the SYGData0829 text files specifying lists of images for different tasks
        * `Main/train.txt` - image sets file for training of detection tasks
		* `Main/test.txt` - image sets file for test of detection tasks
		* `Main/val.txt` - image sets file for validation of detection tasks
		* `Main/trainval.txt` - image sets file for training and validation of detection tasks
### Datasets in dataset_definitions.yml
* `SYGData0829` used for evaluation models on SYGData0829 dataset for object detection task. Label map with 4 object categories are used. (model examples: [`mobilenet-yolo-syg`](../models/public/mobilenet-yolo-syg/mobilenet-yolo-syg.md))
=======
* `CONLL-2003` - directory containing annotation files
    * `valid.txt` - annotation file for CoNLL2003 validation set

### Datasets in dataset_definitions.yml
* `CONLL2003_bert_cased` used for evaluation models on CoNLL2003 dataset for named entity recognition task. (model examples: [`bert-base-ner`](../models/public/bert-base-ner/README.md))

## [MRL Eye](http://mrl.cs.vsb.cz/eyedataset)

### How download dataset

To download MRL Eye dataset, you need to follow the steps below:
1. Download [archive](http://mrl.cs.vsb.cz/data/eyedataset/mrlEyes_2018_01.zip) from the [MRL Eye Dataset](http://mrl.cs.vsb.cz/eyedataset) website
2. Unpack archive

### Files layout

To use this dataset with OMZ tools, make sure `<DATASET_DIR>` contains the following:

* `mrlEyes_2018_01` - directory containing subdirectories with dataset images

### Datasets in dataset_definitions.yml
* `mrlEyes_2018_01` used for evaluation models on MRL Eye dataset for recognition of eye state. (model examples: [`open-closed-eye-0001`](../models/public/open-closed-eye-0001/README.md))

## [Labeled Faces in the Wild (LFW)](http://vis-www.cs.umass.edu/lfw/)

### How download dataset

To download LFW dataset, you need to follow the steps below:
1. Go to the [Labeled Faces in the Wild](http://vis-www.cs.umass.edu/lfw/) website
2. Go to the `Download the database` section
3. Select `All images as gzipped tar file` and download archive
4. Unpack archive
5. Go to the `Training, Validation, and Testing` section
6. Select `pairs.txt` and download pairs file
7. Download [`lfw_landmark`](https://raw.githubusercontent.com/clcarwin/sphereface_pytorch/master/data/lfw_landmark.txt) file

### Files layout

To use this dataset with OMZ tools, make sure `<DATASET_DIR>` contains the following:

* `LFW` - directory containing images directories, pairs and landmarks files
    * `lfw` - directory containing the LFW images
    * `annotation` - directory containing pairs and landmarks files
        * `pairs.txt` - file with annotation positive and negative pairs for LFW dataset
        * `lfw_landmark.txt` - file with facial landmarks coordinates for annotation images of LFW dataset

### Datasets in dataset_definitions.yml
* `lfw` used for evaluation models on LFW dataset for face recognition task. (model examples: [`Sphereface`](../models/public/Sphereface/README.md))

## [NYU Depth Dataset V2](https://cs.nyu.edu/~silberman/datasets/nyu_depth_v2.html)

### How download dataset

To download NYU Depth Dataset V2 preprocessed data stored in HDF5 format, you need to follow the steps below:
1. Download [archive](http://datasets.lids.mit.edu/fastdepth/data/nyudepthv2.tar.gz) from the [website](http://datasets.lids.mit.edu/fastdepth/data/)
2. Unpack archive

### Files layout

To use this dataset with OMZ tools, make sure `<DATASET_DIR>` contains the following:

* `nyudepthv2/val` - directory with dataset official data and converted images and depth map
    * `official` - directory with data stored in original hdf5 format
    * `converted` - directory with converted data
        * `images` - directory with converted images
        * `depth` -  directory with depth maps

Note: If dataset is used in the first time, please set `allow_convert_data: True` in annotation conversion parameters for this dataset in `dataset_definitions.yml`  or use `convert_annotation` command line interface:

```sh
convert_annotation nyu_depth_v2 --data_dir <DATASET_DIR>/nyudepthv2/val/official --allow_convert_data True
```

### Datasets in dataset_definitions.yml
* `NYU_Depth_V2` used for evaluation models on NYU Depth Dataset V2 for monocular depth estimation task. (model examples: [`fcrn-dp-nyu-depth-v2-tf`](../models/public/fcrn-dp-nyu-depth-v2-tf/README.md))
>>>>>>> 90c09705
<|MERGE_RESOLUTION|>--- conflicted
+++ resolved
@@ -114,13 +114,33 @@
     * `SegmentationClass` - directory containing the VOC2012 segmentation masks
 
 ### Datasets in dataset_definitions.yml
-<<<<<<< HEAD
-* `VOC2012` used for evaluation models on VOC2012 dataset for object detection task. Background label + label map with 20 object categories are used. (model examples: [`mobilenet-ssd`](../models/public/mobilenet-ssd/mobilenet-ssd.md), [`ssd300`](../models/public/ssd300/ssd300.md))
-* `VOC2012_without_background` used for evaluation models on VOC2012 dataset for object detection tasks. Label map with 20 object categories is used.(model examples: [`yolo-v2-ava-0001`](../models/intel/yolo-v2-ava-0001/description/yolo-v2-ava-0001.md), [`yolo-v2-tiny-ava-0001`](../models/intel/yolo-v2-tiny-ava-0001/description/yolo-v2-tiny-ava-0001.md))
-* `VOC2012_Segmentation` used for evaluation models on VOC2012 dataset for segmentation tasks. Background label + label map with 20 object categories are used.(model examples: [`deeplabv3`](../models/public/deeplabv3/deeplabv3.md))
-
-
-
+* `VOC2012` used for evaluation models on VOC2012 dataset for object detection task. Background label + label map with 20 object categories are used.
+* `VOC2012_without_background` used for evaluation models on VOC2012 dataset for object detection tasks. Label map with 20 object categories is used.(model examples: [`yolo-v2-ava-0001`](../models/intel/yolo-v2-ava-0001/README.md), [`yolo-v2-tiny-ava-0001`](../models/intel/yolo-v2-tiny-ava-0001/README.md))
+* `VOC2012_Segmentation` used for evaluation models on VOC2012 dataset for segmentation tasks. Background label + label map with 20 object categories are used.(model examples: [`deeplabv3`](../models/public/deeplabv3/README.md))
+
+## [Visual Object Classes Challenge 2007 (VOC2007)](http://host.robots.ox.ac.uk/pascal/VOC/voc2007/)
+
+### How download dataset
+
+To download VOC2007 dataset, you need to follow the steps below:
+1. Go to the [VOC2007](http://host.robots.ox.ac.uk/pascal/VOC/voc2007/) website
+2. Go to the [`Development Kit`](http://host.robots.ox.ac.uk/pascal/VOC/voc2007/#devkit) section
+3. Select [`Download the training/validation data`](http://host.robots.ox.ac.uk/pascal/VOC/voc2007/VOCtrainval_06-Nov-2007.tar) and download archive
+4. Unpack archive
+
+### Files layout
+
+To use this dataset with OMZ tools, make sure `<DATASET_DIR>` contains the following:
+
+* `VOCdevkit/VOC2007` - directory containing annotations, images and image sets files directories
+    * `Annotations` - directory containing the VOC2007 annotation files
+    * `JPEGImages` - directory containing the VOC2007 images
+    * `ImageSets` - directory containing the VOC2007 text files specifying lists of images for different tasks
+        * `Main/test.txt` - image sets file for detection tasks
+
+### Datasets in dataset_definitions.yml
+* `VOC2007_detection` used for evaluation models on VOC2007 dataset for object detection task. Background label + label map with 20 object categories are used. (model examples: [`mobilenet-ssd`](../models/public/mobilenet-ssd/README.md), [`ssd300`](../models/public/ssd300/README.md))
+* `VOC2007_detection_no_bkgr` used for evaluation models on VOC2007 dataset for object detection tasks. Label map with 20 object categories is used.(model examples: [`yolo-v1-tiny-tf`](../models/public/yolo-v1-tiny-tf/README.md))
 
 ## [SYGData0829](https://github.com/ermubuzhiming/OMZ-files-download/releases/tag/v1-ly)
 
@@ -133,68 +153,8 @@
 [`SYGData0829.zip.003`](https://github.com/ermubuzhiming/OMZ-files-download/releases/download/v1-ly/SYGData0829.zip.003) 、
 [`SYGData0829.zip.004`](https://github.com/ermubuzhiming/OMZ-files-download/releases/download/v1-ly/SYGData0829.zip.004) and download archive
 3. Unpack archive
-=======
-* `VOC2012` used for evaluation models on VOC2012 dataset for object detection task. Background label + label map with 20 object categories are used.
-* `VOC2012_without_background` used for evaluation models on VOC2012 dataset for object detection tasks. Label map with 20 object categories is used.(model examples: [`yolo-v2-ava-0001`](../models/intel/yolo-v2-ava-0001/README.md), [`yolo-v2-tiny-ava-0001`](../models/intel/yolo-v2-tiny-ava-0001/README.md))
-* `VOC2012_Segmentation` used for evaluation models on VOC2012 dataset for segmentation tasks. Background label + label map with 20 object categories are used.(model examples: [`deeplabv3`](../models/public/deeplabv3/README.md))
-
-## [Visual Object Classes Challenge 2007 (VOC2007)](http://host.robots.ox.ac.uk/pascal/VOC/voc2007/)
-
-### How download dataset
-
-To download VOC2007 dataset, you need to follow the steps below:
-1. Go to the [VOC2007](http://host.robots.ox.ac.uk/pascal/VOC/voc2007/) website
-2. Go to the [`Development Kit`](http://host.robots.ox.ac.uk/pascal/VOC/voc2007/#devkit) section
-3. Select [`Download the training/validation data`](http://host.robots.ox.ac.uk/pascal/VOC/voc2007/VOCtrainval_06-Nov-2007.tar) and download archive
-4. Unpack archive
-
-### Files layout
-
-To use this dataset with OMZ tools, make sure `<DATASET_DIR>` contains the following:
-
-* `VOCdevkit/VOC2007` - directory containing annotations, images and image sets files directories
-    * `Annotations` - directory containing the VOC2007 annotation files
-    * `JPEGImages` - directory containing the VOC2007 images
-    * `ImageSets` - directory containing the VOC2007 text files specifying lists of images for different tasks
-        * `Main/test.txt` - image sets file for detection tasks
-
-### Datasets in dataset_definitions.yml
-* `VOC2007_detection` used for evaluation models on VOC2007 dataset for object detection task. Background label + label map with 20 object categories are used. (model examples: [`mobilenet-ssd`](../models/public/mobilenet-ssd/README.md), [`ssd300`](../models/public/ssd300/README.md))
-* `VOC2007_detection_no_bkgr` used for evaluation models on VOC2007 dataset for object detection tasks. Label map with 20 object categories is used.(model examples: [`yolo-v1-tiny-tf`](../models/public/yolo-v1-tiny-tf/README.md))
-
-## [PASCAL-S](http://cbs.ic.gatech.edu/salobj/)
-
-### How download dataset
-
-To download PASCAL-S dataset, you need to follow the steps below:
-1. Download [archive](http://cbs.ic.gatech.edu/salobj/download/salObj.zip) from the [The Secrets of Salient Object Segmentation](http://cbs.ic.gatech.edu/salobj/) website
-2. Unpack archive
-
-### Files layout
-
-To use this dataset with OMZ tools, make sure `<DATASET_DIR>` contains the following:
-
-* `PASCAL-S` - directory containing images and salient region masks subdirectories
-    * `image` - directory containing the PASCAL-S images from the directory `datasets/imgs/pascal` in the unpacked archive
-    * `mask` - directory containing the PASCAL-S salient region masks from the directory `datasets/masks/pascal` in the unpacked archive
-
-### Datasets in dataset_definitions.yml
-* `PASCAL-S` used for evaluation models on PASCAL-S dataset for salient object detection task. (model examples: [`f3net`](../models/public/f3net/README.md))
-
-## [CoNLL2003 Named Entity Recognition](https://www.aclweb.org/anthology/W03-0419/)
-
-### How download dataset
-
-To download CoNLL2003 dataset, you need to follow the steps below:
-1. Download [archive](https://data.deepai.org/conll2003.zip) from the [CoNLL 2003 (English) Dataset](https://deepai.org/dataset/conll-2003-english) page in the [DeepAI Datasets](https://deepai.org/datasets) website
-2. Unpack archive
->>>>>>> 90c09705
-
-### Files layout
-
-To use this dataset with OMZ tools, make sure `<DATASET_DIR>` contains the following:
-
-<<<<<<< HEAD
+
+### Files layout
 * `SYGData0829/dataset_format_VOC2007` - directory containing annotations, images, segmentation masks and image sets files directories
     * `Annotations` - directory containing the SYGData0829 annotation files
     * `JPEGImages` - directory containing the SYGData0829 images
@@ -203,9 +163,40 @@
 		* `Main/test.txt` - image sets file for test of detection tasks
 		* `Main/val.txt` - image sets file for validation of detection tasks
 		* `Main/trainval.txt` - image sets file for training and validation of detection tasks
+ 
 ### Datasets in dataset_definitions.yml
 * `SYGData0829` used for evaluation models on SYGData0829 dataset for object detection task. Label map with 4 object categories are used. (model examples: [`mobilenet-yolo-syg`](../models/public/mobilenet-yolo-syg/mobilenet-yolo-syg.md))
-=======
+
+## [PASCAL-S](http://cbs.ic.gatech.edu/salobj/)
+
+### How download dataset
+
+To download PASCAL-S dataset, you need to follow the steps below:
+1. Download [archive](http://cbs.ic.gatech.edu/salobj/download/salObj.zip) from the [The Secrets of Salient Object Segmentation](http://cbs.ic.gatech.edu/salobj/) website
+2. Unpack archive
+
+### Files layout
+
+To use this dataset with OMZ tools, make sure `<DATASET_DIR>` contains the following:
+
+* `PASCAL-S` - directory containing images and salient region masks subdirectories
+    * `image` - directory containing the PASCAL-S images from the directory `datasets/imgs/pascal` in the unpacked archive
+    * `mask` - directory containing the PASCAL-S salient region masks from the directory `datasets/masks/pascal` in the unpacked archive
+
+### Datasets in dataset_definitions.yml
+* `PASCAL-S` used for evaluation models on PASCAL-S dataset for salient object detection task. (model examples: [`f3net`](../models/public/f3net/README.md))
+
+## [CoNLL2003 Named Entity Recognition](https://www.aclweb.org/anthology/W03-0419/)
+
+### How download dataset
+
+To download CoNLL2003 dataset, you need to follow the steps below:
+1. Download [archive](https://data.deepai.org/conll2003.zip) from the [CoNLL 2003 (English) Dataset](https://deepai.org/dataset/conll-2003-english) page in the [DeepAI Datasets](https://deepai.org/datasets) website
+2. Unpack archive
+
+### Files layout
+
+To use this dataset with OMZ tools, make sure `<DATASET_DIR>` contains the following:
 * `CONLL-2003` - directory containing annotation files
     * `valid.txt` - annotation file for CoNLL2003 validation set
 
@@ -280,5 +271,4 @@
 ```
 
 ### Datasets in dataset_definitions.yml
-* `NYU_Depth_V2` used for evaluation models on NYU Depth Dataset V2 for monocular depth estimation task. (model examples: [`fcrn-dp-nyu-depth-v2-tf`](../models/public/fcrn-dp-nyu-depth-v2-tf/README.md))
->>>>>>> 90c09705
+* `NYU_Depth_V2` used for evaluation models on NYU Depth Dataset V2 for monocular depth estimation task. (model examples: [`fcrn-dp-nyu-depth-v2-tf`](../models/public/fcrn-dp-nyu-depth-v2-tf/README.md))