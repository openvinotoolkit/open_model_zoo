datasets:
  - name: ms_coco_mask_rcnn
    annotation_conversion:
      converter: mscoco_mask_rcnn
      annotation_file: instances_val2017.json
      has_background: True
      sort_annotations: True
    annotation: mscoco_mask_rcnn.pickle
    dataset_meta: mscoco_mask_rcnn.json
    data_source: val2017

  - name: ms_coco_mask_rcnn_short_80_classes
    annotation_conversion:
      converter: mscoco_mask_rcnn
      annotation_file: instances_val2017_short.json
      has_background: True
      sort_annotations: True
    annotation: mscoco_mask_rcnn_short_80.pickle
    dataset_meta: mscoco_mask_rcnn_short_80.json
    data_source: val2017

  - name: ms_coco_mask_rcnn_short_80_classes_without_background
    annotation_conversion:
      converter: mscoco_mask_rcnn
      annotation_file: instances_val2017.json
      has_background: False
      sort_annotations: True
    annotation: mscoco_mask_rcnn_short_80_without_bkgr.pickle
    dataset_meta: mscoco_mask_rcnn_short_80_without_bkgr.json
    data_source: val2017

  - name: ms_coco_mask_rcnn_short_91_classes
    annotation_conversion:
      converter: mscoco_mask_rcnn
      annotation_file: instances_val2017_short.json
      has_background: True
      sort_annotations: True
      use_full_label_map: True
    annotation: mscoco_mask_rcnn_short_91.pickle
    dataset_meta: mscoco_mask_rcnn_short_91.json
    data_source: val2017
    preprocessing:
      - type: resize
        aspect_ratio_scale: fit_to_window
        dst_height: 800
        dst_width: 1365
      - type: padding
        dst_height: 800
        dst_width: 1365
        pad_type: right_bottom

    postprocessing:
      - type: faster_rcnn_postprocessing_resize
        dst_height: 800
        dst_width: 1365

  - name: ms_coco_detection_91_classes
    annotation_conversion:
      converter: mscoco_detection
      annotation_file: instances_val2017.json
      has_background: True
      sort_annotations: True
      use_full_label_map: True
    annotation: mscoco_det_91.pickle
    dataset_meta: mscoco_det_91.json
    data_source: val2017
    preprocessing:
      - type: resize
        aspect_ratio_scale: fit_to_window
        dst_height: 600
        dst_width: 1024
      - type: padding
        dst_height: 600
        dst_width: 1024
        pad_type: right_bottom

    postprocessing:
      - type: faster_rcnn_postprocessing_resize
        dst_height: 600
        dst_width: 1024

  - name: ms_coco_detection_80_class_without_background
    data_source: val2017
    annotation_conversion:
      converter: mscoco_detection
      annotation_file: instances_val2017.json
      has_background: False
      sort_annotations: True
      use_full_label_map: False
    annotation: mscoco_det_80.pickle
    dataset_meta: mscoco_det_80.json

  - name: ms_coco_detection_80_class_with_background
    data_source: val2017
    annotation_conversion:
      converter: mscoco_detection
      annotation_file: instances_val2017.json
      has_background: True
      sort_annotations: True
      use_full_label_map: False
    annotation: mscoco_det_80_bkgr.pickle
    dataset_meta: mscoco_det_80_bkgr.json

  - name: ms_coco_detection_90_class_without_background
    data_source: MSCOCO/val2017
    annotation_conversion:
      converter: mscoco_detection
      annotation_file: MSCOCO/annotations/instances_val2017.json
      has_background: False
      sort_annotations: True
      use_full_label_map: True
    annotation:  mscoco_det_90.pickle
    dataset_meta:  mscoco_det_90.json

  - name: ms_coco_keypoints
    data_source: val2017
    annotation_conversion:
      converter: mscoco_keypoints
      annotation_file: person_keypoints_val2017.json
      sort_key: image_size
    annotation: mscoco_keypoints.pickle
    dataset_meta: mscoco_keypoints.json
    metrics:
      - name: AP
        type: coco_precision
        max_detections: 20

  - name: ms_coco_val2017_keypoints
    data_source: val2017
    annotation_conversion:
      converter: mscoco_keypoints
      annotation_file: person_keypoints_val2017.json
      sort_key: image_size
      images_dir: val2017
    annotation: mscoco_val2017_keypoints.pickle
    dataset_meta: mscoco_val2017_keypoints.json
    metrics:
      - name: AP
        type: coco_orig_keypoints_precision

  - name: imagenet_1000_classes
    annotation_conversion:
      converter: imagenet
      annotation_file: val.txt
    annotation: imagenet1000.pickle
    data_source: ILSVRC2012_img_val
    metrics:
      - name: accuracy@top1
        type: accuracy
        top_k: 1
      - name: accuracy@top5
        type: accuracy
        top_k: 5

  - name: imagenet_1000_classes_2015
    annotation_conversion:
      converter: imagenet
      annotation_file: val15.txt
    annotation: imagenet1000_2015.pickle
    data_source: ILSVRC2012_img_val
    metrics:
      - name: accuracy@top1
        type: accuracy
        top_k: 1
      - name: accuracy@top5
        type: accuracy
        top_k: 5

  - name: imagenet_1001_classes
    annotation_conversion:
      converter: imagenet
      annotation_file: val.txt
      has_background: True
    annotation: imagenet1001.pickle
    data_source: ILSVRC2012_img_val
    metrics:
      - name: accuracy@top1
        type: accuracy
        top_k: 1
      - name: accuracy@top5
        type: accuracy
        top_k: 5

  - name: VOC2012
    annotation_conversion:
      converter: voc_detection
      annotations_dir: VOCdevkit/VOC2012/Annotations
      images_dir: VOCdevkit/VOC2012/JPEGImages
      imageset_file: VOCdevkit/VOC2012/ImageSets/Main/val.txt
    data_source: VOCdevkit/VOC2012/JPEGImages
    annotation: voc12.pickle
    dataset_meta: voc12.json
    postprocessing:
      - type: resize_prediction_boxes
    metrics:
      - type: map
        integral: 11point
        ignore_difficult: True
        presenter: print_scalar

  - name: VOC2012_without_background
    annotation_conversion:
      converter: voc_detection
      annotations_dir: VOCdevkit/VOC2012/Annotations
      images_dir: VOCdevkit/VOC2012/JPEGImages
      imageset_file: VOCdevkit/VOC2012/ImageSets/Main/val.txt
      has_background: False
    data_source: VOCdevkit/VOC2012/JPEGImages
    annotation: voc12_without_background.pickle
    dataset_meta: voc12_without_background.json
    postprocessing:
      - type: resize_prediction_boxes
    metrics:
      - type: map
        integral: 11point
        ignore_difficult: True
        presenter: print_scalar

  - name: VOC2012_Segmentation
    annotation_conversion:
      converter: voc_segmentation
      imageset_file: VOCdevkit/VOC2012/ImageSets/Segmentation/val.txt
      images_dir: VOCdevkit/VOC2012/JPEGImages/
      mask_dir: VOCdevkit/VOC2012/SegmentationClass/
    data_source: VOCdevkit/VOC2012/JPEGImages/
    segmentation_masks_source: VOCdevkit/VOC2012/SegmentationClass/
    annotation: voc2012_segmentation.pickle
    dataset_meta: voc2012_segmentation.json

  - name: mapillary_20
    annotation_conversion:
      converter: mapillary_20
      data_dir: Mapillary_20
    annotation: mapillary_20.pickle
    dataset_meta: mapillary_20.json

  - name: mapillary_vistas
    data_source: mapillary_vistas/validation/images
    segmentation_masks_source: mapillary_vistas/validation/labels
    annotation_conversion:
      converter: mapillary_vistas
      data_dir: mapillary_vistas/validation
    annotation: mapillary_vistas.pickle
    dataset_meta: mapillary_vistas.json

  - name: wider
    data_source: WIDER_val/images
    annotation_conversion:
      converter: wider
      annotation_file: wider_face_split/wider_face_val_bbx_gt.txt
    annotation: wider.pickle
    dataset_meta: wider.json

  - name: wider_without_bkgr
    data_source: WIDER_val/images
    annotation_conversion:
      converter: wider
      annotation_file: wider_face_split/wider_face_val_bbx_gt.txt
      label_start: 0
    annotation: wider_0.pickle
    dataset_meta: wider_0.json

  - name: facial_landmarks_35
    data_source: VOCdevkit/VOC2012/JPEGImages
    annotation_conversion:
      converter: cvat_facial_landmarks
      annotation_file: 3632_OMZ_task3_facial_landmarks_35_adas.xml
    annotation: facial_landmarks_35.pickle
    preprocessing:
      - type: resize
        size: 60
    postprocessing:
      - type: normalize_landmarks_points

  - name: emotions_recognition
    data_source: VOCdevkit/VOC2012/JPEGImages
    annotation_conversion:
      converter: cvat_attributes_recognition
      annotation_file: 3631_OMZ_task2_emotions_recognition.xml
      label: face
    annotation: emotions_recognition.pickle
    dataset_meta: emotions_recognition.json
    preprocessing:
      - type: extend_around_rect
        augmentation_param: 0.3
      - type: crop_rect
      - type: resize
        size: 64

  - name: age_gender
    data_source: ILSVRC2012_img_val
    annotation_conversion:
      converter: cvat_age_gender
      annotation_file: 3630_OMZ_task1_age_gender.xml
    annotation: age_gender.pickle
    dataset_meta: age_gender.json

  - name: vehicle_attributes
    data_source: val2017
    annotation_conversion:
      converter: cvat_attributes_recognition
      annotation_file: 3634_OMZ_task8_vehicle_attributes_recognition_barrier_0039.xml
      label: vehicle
    annotation: vehicle_attributes.pickle
    dataset_meta: vehicle_attributes.json

  - name: vehicle_attributes_0042
    data_source: val2017
    annotation_conversion:
      converter: cvat_attributes_recognition
      annotation_file: 3634_OMZ_task8_vehicle_attributes_recognition_barrier_0039.xml
      label: vehicle
    annotation: vehicle_attributes.pickle
    dataset_meta: vehicle_attributes.json

  - name: person_8_attributes
    data_source: ILSVRC2012_img_val
    annotation_conversion:
      converter: cvat_multilabel_binary_attributes_recognition
      annotation_file: 3640_OMZ_task6_person_attributes_recognition_crossroad_0230.xml
      label: person
    annotation: person_8_attributes.pickle
    dataset_meta: person_8_attributes.json

  - name: vehicle_license_plate_detection
    data_source: ILSVRC2012_img_val
    annotation_conversion:
      converter: cvat_object_detection
      annotation_file: 3638_OMZ_task13_vehicle_license_plate_detection_barrier_0106.xml
      has_background: True
    annotation: vlpd.pickle
    dataset_meta: vlpd.json

  - name: action_detection_dataset_3_classes
    data_source: WIDER_val/images/44--Aerobics
    annotation_conversion:
      converter: cvat_person_detection_action_recognition
      use_case: common_3_actions
      annotation_file: 3766_OMZ_task14_person-detection-raisinghand-recognition-0001.xml
    annotation: action_detection_3classes.pickle
    dataset_meta: action_detection_3classes.json

  - name: action_detection_dataset_6_classes
    data_source: WIDER_val/images/44--Aerobics
    annotation_conversion:
      converter: cvat_person_detection_action_recognition
      use_case: common_6_actions
      annotation_file: 3766_OMZ_task14_person-detection-raisinghand-recognition-0001.xml
    annotation: action_detection_6classes.pickle
    dataset_meta: action_detection_6classes.json

  - name: action_detection_dataset_teacher
    data_source: WIDER_val/images/44--Aerobics
    annotation_conversion:
      converter: cvat_person_detection_action_recognition
      use_case: teacher
      annotation_file: 3766_OMZ_task14_person-detection-raisinghand-recognition-0001.xml
    annotation: action_detection_teacher.pickle
    dataset_meta: action_detection_teacher.json

  - name: action_detection_dataset_raising_hand
    data_source: WIDER_val/images/44--Aerobics
    annotation_conversion:
      converter: cvat_person_detection_action_recognition
      use_case: raising_hand
      annotation_file: 3766_OMZ_task14_person-detection-raisinghand-recognition-0001.xml
    annotation: action_detection_raising_hand.pickle
    dataset_meta: action_detection_raising_hand.json

  - name: person_detection
    data_source: val2017
    annotation_conversion:
      converter: mscoco_detection
      annotation_file: person_keypoints_val2017.json
      has_background: True
      sort_annotations: True
      use_full_label_map: True
    annotation: mscoco_person_detection.pickle
    dataset_meta: mscoco_person_detection.json

  - name: mscoco_person_detection
    data_source: val2017
    annotation_conversion:
      converter: mscoco_detection
      annotation_file: person_keypoints_val2017.json
      has_background: True
      sort_annotations: True
      use_full_label_map: True
    annotation: mscoco_person_detection.pickle
    dataset_meta: mscoco_person_detection.json

  - name: crossroad_dataset_1016
    data_source: val2017
    annotation_conversion:
      converter: cvat_object_detection
      annotation_file: 3637_OMZ_task12_person_vehicle_bike_detection_crossroad_0078.xml
      labels_file: person-vehicle-bike-detection-crossroad-1016-labels.json
      has_background: True
    annotation: crossroad-1016.pickle
    dataset_meta: crossroad-1016.json

  - name: crossroad_dataset_0078
    data_source: val2017
    annotation_conversion:
      converter: cvat_object_detection
      annotation_file: 3637_OMZ_task12_person_vehicle_bike_detection_crossroad_0078.xml
      labels_file: person-vehicle-bike-detection-crossroad-0078-labels.json
      has_background: True
    annotation: crossroad-0078.pickle
    dataset_meta: crossroad-0078.json

  - name: crossroad_extra_untagged
    data_source: crossroad_extra_untagged/val_data
    annotation_conversion:
      converter: mscoco_detection
      annotation_file: crossroad_extra_untagged/val_coco_no_bg.json
      has_background: False
      sort_annotations: True
      use_full_label_map: False
    annotation: crossroad_extra_untagged.pickle
    dataset_meta: crossroad_extra_untagged.json

  - name: crossroad_extra_untagged_person
    data_source: crossroad_extra_untagged/val_data
    annotation_conversion:
      converter: mscoco_detection
      annotation_file: crossroad_extra_untagged/val_coco_no_bg_person.json
      has_background: False
      sort_annotations: True
      use_full_label_map: False
    annotation: crossroad_extra_untagged_person.pickle
    dataset_meta: crossroad_extra_untagged_person.json

  - name: crossroad_extra_untagged_person_hb
    data_source: crossroad_extra_untagged/val_data
    annotation_conversion:
      converter: mscoco_detection
      annotation_file: crossroad_extra_untagged/val_coco_no_bg_person.json
      has_background: True
      sort_annotations: True
      use_full_label_map: False
    annotation: crossroad_extra_untagged_person_hb.pickle
    dataset_meta: crossroad_extra_untagged_person_hb.json

  - name: crossroad_extra_untagged_vehicle
    data_source: crossroad_extra_untagged/val_data
    annotation_conversion:
      converter: mscoco_detection
      annotation_file: crossroad_extra_untagged/val_coco_no_bg_vehicle.json
      has_background: False
      sort_annotations: True
      use_full_label_map: False
    annotation: crossroad_extra_untagged_vehicle.pickle
    dataset_meta: crossroad_extra_untagged_vehicle.json

  - name: crossroad_extra_untagged_vehicle_labels_from_1
    data_source: crossroad_extra_untagged/val_data
    annotation_conversion:
      converter: mscoco_detection
      annotation_file: crossroad_extra_untagged/val_coco_no_bg_vehicle.json
      has_background: True
    annotation: crossroad_extra_untagged_vehicle_labels_from_1.pickle
    dataset_meta: crossroad_extra_untagged_vehicle_labels_from_1.json

  - name: pedestrian_and_vehicle_dataset
    data_source: val2017
    annotation_conversion:
      converter: cvat_object_detection
      annotation_file: 3636_OMZ_task11_pedestrian_and_vehicle_detector_adas_0001.xml
      labels_file: pedestrian-and-vehicle-labels.json
      has_background: True
    annotation: pedestrian_and_vehicle.pickle
    dataset_meta: pedestrian_and_vehicle.json

  - name: pedestrian_detection_dataset
    data_source: val2017
    annotation_conversion:
      converter: cvat_object_detection
      annotation_file: 3636_OMZ_task11_pedestrian_and_vehicle_detector_adas_0001.xml
      labels_file: pedestrian-detection-labels.json
      has_background: True
    annotation: pedestrian_detection.pickle
    dataset_meta: pedestrian_detection.json

  - name: vehicle_detection_dataset
    data_source: val2017
    annotation_conversion:
      converter: cvat_object_detection
      annotation_file: 3636_OMZ_task11_pedestrian_and_vehicle_detector_adas_0001.xml
      labels_file: vehicle-detection-labels.json
      has_background: True
    annotation: vehicle_detection.pickle
    dataset_meta: vehicle_detection.json

  - name: barrier_vehicle_detection_dataset_index_class_2
    data_source: val2017
    annotation_conversion:
      converter: cvat_object_detection
      annotation_file: 3636_OMZ_task11_pedestrian_and_vehicle_detector_adas_0001.xml
      labels_file: vehicle-detection-labels.json
      has_background: True
    annotation: vehicle_detection.pickle
    dataset_meta: vehicle_detection.json

  - name: synthetic_chinese_license_plates
    data_source: Synthetic_Chinese_License_Plates
    annotation_conversion:
      converter: lpr_txt
      annotation_file: Synthetic_Chinese_License_Plates/annotation
      decoding_dictionary_file: dict
    annotation: lpr.pickle
    dataset_meta: lpr.json

    preprocessing:
      - type: resize
        dst_width: 94
        dst_height: 24

  - name: image_retrieval
    data_source: textile_crops
    annotation_conversion:
      converter: image_retrieval
      data_dir: textile_crops
      gallery_annotation_file: textile_crops/gallery/gallery.txt
      queries_annotation_file: textile_crops/queries/quieries.txt
    annotation: textile.pickle
    dataset_meta: textile.json
    preprocessing:
      - type: resize
        size: 224

  - name: lfw
    data_source: LFW/lfw
    annotation_conversion:
      converter: lfw
      pairs_file: LFW/annotation/pairs.txt
      landmarks_file: LFW/annotation/lfw_landmark.txt
    annotation: lfw.pickle

    metrics:
      - type: pairwise_accuracy_subsets
        subset_number: 2

  - name: lfw_mtcnn_align
    # converted from LFW public dataset with using
    # script https://github.com/davidsandberg/facenet/blob/master/src/align/align_dataset_mtcnn.py
    data_source: lfw_mtcnnpy_160
    annotation_conversion:
      converter: lfw
      pairs_file: LFW/annotation/pairs.txt
      extension: png
    annotation: lfw_mtcnn_align.pickle

  - name: ICDAR2015
    data_source: ICDAR15_DET/ch4_test_images
    annotation_conversion:
      converter: icdar_detection
      data_dir: ICDAR15_DET/gt
    annotation: icdar15_detection.pickle

  - name: ICDAR2015_word_spotting
    data_source: ICDAR15_DET/ch4_test_images
    annotation_conversion:
      converter: icdar_detection
      word_spotting: True
      data_dir: ICDAR15_DET/gt
    annotation: icdar15_detection.pickle

  - name: ICDAR2013_detection
    data_source: ICDAR13_DET
    annotation_conversion:
      converter: icdar_detection
      data_dir: ICDAR13_DET/gt
    annotation: icdar13_detection.pickle

  - name: ICDAR2013
    data_source: ICDAR13_REC/Challenge2_Test_Task3_Images
    annotation_conversion:
      converter: icdar13_recognition
      annotation_file: ICDAR13_REC/gt/gt.txt.fixed.alfanumeric
    annotation: icdar13_recognition.pickle
    dataset_meta: icdar13_recognition.json

  - name: ICDAR2013_detection
    data_source: ICDAR13_DET
    annotation_conversion:
      converter: icdar_detection
      data_dir: ICDAR13_DET/gt
    annotation: icdar13_detection.pickle

  - name: im2latex_medium_rendered
    data_source: im2latex_medium_rendered/images_processed
    annotation_conversion:
      converter: im2latex_formula_recognition
      data_dir: im2latex_medium_rendered
      images_dir: im2latex_medium_rendered/images_processed
      formula_file: im2latex_medium_rendered/formulas.norm.lst
      split_file: im2latex_medium_rendered/validate_filter.lst
      vocab_file: im2latex_medium_rendered/vocab.json
    annotation: im2latex_medium_rendered.pickle
    dataset_meta: im2latex_medium_rendered.json

  - name: im2latex_medium_photographed
    data_source: im2latex_medium_photographed/images_processed
    annotation_conversion:
      converter: im2latex_formula_recognition
      data_dir: im2latex_medium_photographed
      images_dir: im2latex_medium_photographed/images_processed
      formula_file: im2latex_medium_photographed/formulas.norm.lst
      split_file: im2latex_medium_photographed/test_filter.lst
      vocab_file: im2latex_medium_photographed/vocab.pkl
    annotation: im2latex_medium_photographed.pickle
    dataset_meta: im2latex_medium_photographed.json

  - name: im2latex_polynomials_handwritten
    data_source: im2latex_polynomials_handwritten/images_processed
    annotation_conversion:
      converter: im2latex_formula_recognition
      data_dir: im2latex_polynomials_handwritten
      images_dir: im2latex_polynomials_handwritten/images_processed
      formula_file: im2latex_polynomials_handwritten/formulas.norm.lst
      split_file: im2latex_polynomials_handwritten/validate_filter.lst
      vocab_file: im2latex_polynomials_handwritten/vocab.json
    annotation: im2latex_polynomials_handwritten.pickle
    dataset_meta: im2latex_polynomials_handwritten.json

  - name: market1501
    data_source: Market-1501-v15.09.15
    annotation_conversion:
      converter: market1501_reid
      data_dir: Market-1501-v15.09.15
    annotation: market1501_reid.pickle

  - name: veri776
    data_source: VeRi-776
    annotation_conversion:
      converter: veri776_reid
      data_dir: VeRi-776
    annotation: veri776_reid.pickle

  - name: reid_dataset
    data_source: Market-1501-v15.09.15
    annotation_conversion:
      converter: market1501_reid
      data_dir: Market-1501-v15.09.15
    annotation: market1501_reid.pickle

  - name: vgg2face
    data_source: VGGFaces2/test
    annotation_conversion:
      converter: vgg_face
      landmarks_csv_file: VGGFaces2/bb_landmark/loose_landmark_test.csv
      bbox_csv_file: VGGFaces2/bb_landmark/loose_bb_test.csv
    annotation: vggfaces2.pickle
    dataset_meta: vggfaces2.json

  - name: semantic_segmentation_adas
    data_source: segmentation/images
    segmentation_masks_source: segmentation/mask_segmentation_adas
    annotation_conversion:
      converter: common_semantic_segmentation
      images_dir: segmentation/images
      masks_dir: segmentation/mask_segmentation_adas
      image_postfix: .JPEG
      mask_postfix: .png
      dataset_meta: segmentation/mask_segmentation_adas/dataset_meta.json
    annotation: semantic_segmentation_adas.pickle
    dataset_meta: semantic_segmentation_adas.json

    preprocessing:
      - type: resize
        dst_height: 1024
        dst_width: 2048

    postprocessing:
      - type: encode_segmentation_mask
        apply_to: annotation
      - type: resize_segmentation_mask
        apply_to: annotation
        dst_height: 1024
        dst_width: 2048

  - name: road_segmentation
    data_source: segmentation/images
    segmentation_masks_source: segmentation/mask_road_segmentation
    annotation_conversion:
      converter: common_semantic_segmentation
      images_dir: segmentation/images
      masks_dir: segmentation/mask_road_segmentation
      image_postfix: .JPEG
      mask_postfix: .png
      dataset_meta: segmentation/mask_road_segmentation/dataset_meta.json
    annotation: road_segmentation.pickle
    dataset_meta: road_segmentation.json

    preprocessing:
      - type: resize
        dst_height: 512
        dst_width: 896

    postprocessing:
      - type: encode_segmentation_mask
        apply_to: annotation
      - type: resize_segmentation_mask
        apply_to: annotation
        dst_height: 512
        dst_width: 896

    metrics:
      - type: mean_iou
        presenter: print_vector
      - type: mean_accuracy
        presenter: print_vector

  - name: super_resolution_x3
    data_source: super_resolution
    annotation_conversion:
      converter: super_resolution
      data_dir: super_resolution
      lr_suffix: lr_x3
      upsample_suffix: upsample_x3
      hr_suffix: hr
      two_streams: True
    annotation: super_resolution_x3.pickle

    preprocessing:
      - type: auto_resize

    postprocessing:
      - type: resize
        apply_to: prediction

    metrics:
      - type: psnr
        scale_border: 4
        presenter: print_vector

  - name: super_resolution_x4
    data_source: super_resolution
    annotation_conversion:
      converter: super_resolution
      data_dir: super_resolution
      lr_suffix: lr_x4
      upsample_suffix: upsample_x4
      hr_suffix: hr
      two_streams: True
    annotation: super_resolution_x4.pickle

    preprocessing:
      - type: auto_resize

    postprocessing:
      - type: resize
        apply_to: prediction

    metrics:
      - type: psnr
        scale_border: 4
        presenter: print_vector

  - name: text_super_resolution_x3
    data_source: super_resolution
    annotation_conversion:
      converter: super_resolution
      data_dir: super_resolution
      lr_suffix: lr_x3
      hr_suffix: hr_gray
    annotation: text_super_resolution_x3.pickle

    preprocessing:
      - type: bgr_to_gray
      - type: auto_resize

    postprocessing:
      - type: resize
        apply_to: prediction

    metrics:
      - type: psnr
        scale_border: 4
        presenter: print_vector

  - name: head_pose
    data_source: WIDER_val/images/16--Award_Ceremony
    annotation: head_pose.pickle

    preprocessing:
      - type: crop_rect
      - type: resize
        size: 60

  - name: gaze_estimation_dataset
    data_source: gaze_estimation
    annotation: gaze_estimation.pickle

    reader:
      type: combine_reader
      scheme:
        ".*.png": opencv_imread
        ".*.json":
          type: json_reader
          key: head_pose_angles

  - name: handwritten_score_recognition
    data_source: ILSVRC2012_img_val
    annotation: handwritten_score_recognition.pickle
    dataset_meta: handwritten_score_recognition.json

  - name: cmu_panoptic_keypoints
    data_source: cmu_panoptic_subset
    annotation_conversion:
      converter: cmu_panoptic_keypoints
      data_dir: cmu_panoptic_subset
    annotation: cmu_panoptic_keypoints.pickle

  - name: kinetics-400
    data_source: kinetics/frames_val
    annotation_conversion:
      converter: clip_action_recognition
      annotation_file: kinetics/kinetics_400.json
      data_dir: kinetics/frames_val
    annotation: kinetics_action_recognition.pickle
    dataset_meta: kinetics_action_recognition.json

  - name: kinetics-400-frames-79
    data_source: kinetics/frames_val
    annotation_conversion:
      converter: clip_action_recognition
      annotation_file: kinetics/kinetics_400.json
      data_dir: kinetics/frames_val
      clip_duration: 79
    annotation: kinetics_action_recognition_79.pickle
    dataset_meta: kinetics_action_recognition_79.json

  - name: kinetics-400-frames-79-400
    data_source: kinetics/frames_val
    annotation_conversion:
      converter: clip_action_recognition
      annotation_file: kinetics/kinetics_400.json
      data_dir: kinetics/frames_val
      clip_duration: 79
      temporal_stride: 1
      num_samples: 400
    annotation: kinetics_action_recognition_79_400.pickle
    dataset_meta: kinetics_action_recognition_79_400.json

  - name: driver_action_recognition_dataset
    data_source: kinetics/frames_val
    annotation_conversion:
      converter: clip_action_recognition
      annotation_file: kinetics/driver_action_recognition.json
      data_dir: kinetics/frames_val
    annotation: driver_action_recognition.pickle
    dataset_meta: driver_action_recognition.json

  - name: BraTS
    data_source: BraTS
    reader: numpy_reader
    annotation_conversion:
      converter: brats_numpy
      data_dir: BraTS
      ids_file: BraTS/val_ids.p
      labels_file: BraTS/labels
    annotation: brats.pickle
    dataset_meta: brats.json

  - name: BraTS_2017
    data_source: BraTS_2017
    reader:
      type: nifti_reader
      channels_first: True
    annotation_conversion:
      converter: brats
      data_dir: BraTS_2017
      labels_file: BraTS_2017/labels
      mask_channels_first: True
    annotation: brats2017.pickle
    dataset_meta: brats2017.json

  - name: product_detection
    annotation: product_detection.pickle
    dataset_meta: product_detection.json
    data_source: product_detection

    metrics:
      - type: coco_precision

  - name: ms_coco_single_keypoints
    data_source: val2017
    annotation_conversion:
      converter: mscoco_single_keypoints
      annotation_file: person_keypoints_val2017.json
    annotation: mscoco_single_keypoints.pickle
    dataset_meta: mscoco_single_keypoints.json
    metrics:
      - name: AP
        type: coco_orig_keypoints_precision

  - name: CamVid
    data_source: CamVid
    annotation_conversion:
      converter: camvid
      annotation_file: CamVid/val.txt
    annotation: camvid.pickle
    dataset_meta: camvid.json

  - name: msasl-100
    data_source: msasl/global_crops
    annotation_conversion:
      converter: continuous_clip_action_recognition
      annotation_file: msasl/msasl_100.txt
      data_dir: msasl/global_crops
      out_fps: 15
      clip_length: 16
    annotation: msasl_action_recognition.pickle

  - name: jester
    data_source: jester/global_crops
    annotation_conversion:
      converter: continuous_clip_action_recognition
      annotation_file: jester/val.txt
      data_dir: jester/global_crops
      out_fps: 15
      clip_length: 8
    annotation: jester_action_recognition.pickle

  - name: ReDWeb_V1
    data_source: ReDWeb_V1
    annotation_conversion:
      converter: redweb
      data_dir: ReDWeb_V1
      annotation_file: ReDWeb_validation_360.txt
    annotation: mono_depth.pickle

  - name: Kondate_nakayosi
    data_source: Kondate/test_data
    annotation_conversion:
      converter: unicode_character_recognition
      decoding_char_file: Kondate_nakayosi/kondate_nakayosi_char_list.txt
      annotation_file: Kondate_nakayosi/test_img_id_gt.txt
    annotation: kondate_nakayosi_recognition.pickle
    dataset_meta: kondate_nakayosi_recognition.json

  - name: inpainting_free_form_masks
    data_source: VOCdevkit/VOC2012/JPEGImages/
    annotation_conversion:
      converter: inpainting
      images_dir: VOCdevkit/VOC2012/JPEGImages/
      masks_dir: free_form_masks/masks_2k
    annotation: inpainting_voc12_masks2k.pickle

  - name: inpainting_rect_masks
    data_source: VOCdevkit/VOC2012/JPEGImages/
    annotation_conversion:
      converter: inpainting
      images_dir: VOCdevkit/VOC2012/JPEGImages/
    annotation: inpainting_voc12.pickle

    preprocessing:
      - type: auto_resize
      - type: rect_mask
    postprocessing:
      - type: resize
        apply_to: prediction


  - name: mrlEyes_2018_01
    annotation_conversion:
      converter: mrlEyes_2018_01
      data_dir: mrlEyes_2018_01
    annotation: mrlEyes_2018_01.pickle
    dataset_meta: mrlEyes_2018_01.json
    data_source: mrlEyes_2018_01

  - name: ms_coco_style_transfer
    data_source: val2017
    annotation_conversion:
      converter: style_transfer
      images_dir: val2017
    metrics:
      - type: psnr
        scale_border: 0
        presenter: print_vector
      - type: ssim
        presenter: print_vector
    annotation: style_transfer_val2017.pickle

  - name: squad_v1_1_msl384_mql64_ds128_lowercase
    annotation_conversion:
      converter: squad
      testing_file: squad_v1.1/dev-v1.1.json
      max_seq_length: 384
      max_query_length: 64
      doc_stride: 128
      lower_case: true
      vocab_file: vocab.txt

  - name: squad_emb_v1_1_msl384_mql32_lowercase
    annotation_conversion:
      converter: squad_emb
      testing_file: squad_v1.1/dev-v1.1.json
      vocab_file: vocab.txt
      max_seq_length: 384
      max_query_length: 32
      lower_case: true

  - name: librispeech-test-clean
    data_source: librispeech/test/LibriSpeech/test-clean.wav
    annotation_conversion:
      converter: librispeech
      data_dir: librispeech/test/LibriSpeech/test-clean.wav
    annotation: librispeech-test-clean.pickle
    metrics:
      - name: wer

  - name: librispeech-dev-clean
    data_source: librispeech/dev/LibriSpeech/dev-clean.wav
    annotation_conversion:
      converter: librispeech
      data_dir: librispeech/dev/LibriSpeech/dev-clean.wav
    annotation: librispeech-dev-clean.pickle
    metrics:
      - name: wer

  - name: WMT_en_ru
    annotation_conversion:
      converter: wmt
      input_file: wmt19-ru-en.en.spbpe
      reference_file: wmt19-ru-en.ru.spbpe

      reader:
        type: annotation_features_extractor
        features:
          - source

      preprocessing:
        - type: decode_by_sentence_piece_bpe_tokenizer
          vocabulary_file: tokenizer_src/vocab.json
          merges_file: tokenizer_src/merges.txt

        - type: pad_with_eos
          eos_index: 1
          sequence_len: 192

  - name: WMT_ru_en
    annotation_conversion:
      converter: wmt
      input_file: wmt19-ru-en.ru.spbpe
      reference_file: wmt19-ru-en.en.spbpe

    reader:
      type: annotation_features_extractor
      features:
        - source

    preprocessing:
      - type: decode_by_sentence_piece_bpe_tokenizer
        vocabulary_file: tokenizer_src/vocab.json
        merges_file: tokenizer_src/merges.txt

      - type: pad_with_eos
        eos_index: 1
        sequence_len: 192

  - name: NYU_Depth_V2
    data_source: nyudepthv2/val/converted/images
    additional_data_source: nyudepthv2/val/converted/depth
    annotation_conversion:
      converter: nyu_depth_v2
      images_dir: nyudepthv2/val/converted/images
      depth_map_dir: nyudepthv2/val/converted/depth
      data_dir: nyudepthv2/val/official

  - name: SCUT_EPT
    data_source: SCUT_EPT/test
    annotation_conversion:
      converter: unicode_character_recognition
      decoding_char_file: SCUT_EPT/scut_ept_char_list.txt
      annotation_file: SCUT_EPT/test_img_id_gt.txt
    annotation: scut_ept_recognition.pickle
    dataset_meta: scut_ept_recognition.json

  - name: ADEChallengeData2016
    annotation_conversion:
      converter: ade20k
      images_dir: ADEChallengeData2016/images/validation
      annotations_dir: ADEChallengeData2016/annotations/validation
      object_categories_file: ADEChallengeData2016/objectInfo150.txt
    data_source: ADEChallengeData2016/images/validation
    segmentation_masks_source: ADEChallengeData2016/annotations/validation

  - name: antispoof_test_data
    data_source: antispoof_test_data
    annotation_conversion:
      converter: antispoofing
      data_dir: antispoof_test_data
      annotation_file: antispoof_test_data/metas/intra_test/items_test.json
      label_id: 43
    annotation: antispoofing.pickle
    dataset_meta: antispoofing.json

  - name: sound_classification
    data_source: audio_dataset
    annotation_conversion:
      converter: sound_classification
      annotation_file: audio_dataset/validation.csv
      audio_dir: audio_dataset/data
    annotation: sound_classification.pickle
    reader: wav_reader

  - name: cocosnet_image_translation
    annotation_conversion:
      converter: ade20k_image_translation
      annotations_dir: ADEChallengeData2016/annotations
      reference_file: cocosnet_ade20k_ref_test.txt
    data_source: ADEChallengeData2016
    additional_data_source: ADEChallengeData2016/images

  - name: lfw_bin
    data_source: lfw_bin/images
    annotation_conversion:
      converter: face_recognition_bin
      bin_file:  lfw_bin/lfw.bin
      images_dir: lfw_bin/images
      convert_images: True

  - name: imagenet_colorization
    data_source: ImageNet
    annotation_conversion:
      converter: image_processing
      data_dir: ImageNet
      input_suffix: .JPEG
      target_suffix: .JPEG
      annotation_loader: opencv

  - name: tacotron-io-duration-prediction
    data_source: forward_tacotron_io
    reader: numpy_dict_reader
    annotation_conversion:
      converter: multi_feature_regression
      data_dir: forward_tacotron_io
      prefix: duration_prediction
      input_suffix: in
      reference_suffix: out

  - name: cityscapes
    annotation_conversion:
      converter: cityscapes
      dataset_root_dir: Cityscapes/data

    data_source: Cityscapes/data
    annotation: cityscapes.pickle
    dataset_meta: cityscapes.json

<<<<<<< HEAD
  - name: forward_tacotron_melgan_io
    data_source: forward_tacotron_melgan_io
    reader: numpy_dict_reader
    annotation_conversion:
      converter: multi_feature_regression
      data_dir: forward_tacotron_melgan_io
      input_suffix: duration_prediction_in_
      reference_suffix: melgan_out_
=======
  - name: pitts30k_val
    data_source: pitts250k
    annotation_conversion:
      converter: place_recognition
      split_file: pitts250k/datasets/pitts30k_val.mat
    annotation: pitts30k_val.pickle
>>>>>>> 8002dfa5
<|MERGE_RESOLUTION|>--- conflicted
+++ resolved
@@ -1152,7 +1152,6 @@
     annotation: cityscapes.pickle
     dataset_meta: cityscapes.json
 
-<<<<<<< HEAD
   - name: forward_tacotron_melgan_io
     data_source: forward_tacotron_melgan_io
     reader: numpy_dict_reader
@@ -1161,11 +1160,10 @@
       data_dir: forward_tacotron_melgan_io
       input_suffix: duration_prediction_in_
       reference_suffix: melgan_out_
-=======
+
   - name: pitts30k_val
     data_source: pitts250k
     annotation_conversion:
       converter: place_recognition
       split_file: pitts250k/datasets/pitts30k_val.mat
-    annotation: pitts30k_val.pickle
->>>>>>> 8002dfa5
+    annotation: pitts30k_val.pickle